/**
 * Licensed to the Apache Software Foundation (ASF) under one
 * or more contributor license agreements.  See the NOTICE file
 * distributed with this work for additional information
 * regarding copyright ownership.  The ASF licenses this file
 * to you under the Apache License, Version 2.0 (the
 * "License"); you may not use this file except in compliance
 * with the License.  You may obtain a copy of the License at
 *
 *      http://www.apache.org/licenses/LICENSE-2.0
 *
 * Unless required by applicable law or agreed to in writing, software
 * distributed under the License is distributed on an "AS IS" BASIS,
 * WITHOUT WARRANTIES OR CONDITIONS OF ANY KIND, either express or implied.
 * See the License for the specific language governing permissions and
 * limitations under the License.
 */
package org.apache.oozie.cli;

import java.io.File;
import java.io.FileInputStream;
import java.io.FileReader;
import java.io.IOException;
import java.io.InputStream;
import java.io.PrintStream;
import java.text.SimpleDateFormat;
import java.util.ArrayList;
import java.util.Date;
import java.util.List;
import java.util.Locale;
import java.util.Map;
import java.util.Properties;
import java.util.TimeZone;
import java.util.concurrent.Callable;
import java.util.regex.Matcher;
import java.util.regex.Pattern;

import javax.xml.XMLConstants;
import javax.xml.parsers.DocumentBuilder;
import javax.xml.parsers.DocumentBuilderFactory;
import javax.xml.parsers.ParserConfigurationException;
import javax.xml.transform.stream.StreamSource;
import javax.xml.validation.Schema;
import javax.xml.validation.SchemaFactory;
import javax.xml.validation.Validator;

import org.apache.commons.cli.CommandLine;
import org.apache.commons.cli.Option;
import org.apache.commons.cli.OptionBuilder;
import org.apache.commons.cli.OptionGroup;
import org.apache.commons.cli.Options;
import org.apache.commons.cli.ParseException;
import org.apache.oozie.BuildInfo;
import org.apache.oozie.client.AuthOozieClient;
import org.apache.oozie.client.BulkResponse;
import org.apache.oozie.client.BundleJob;
import org.apache.oozie.client.CoordinatorAction;
import org.apache.oozie.client.CoordinatorJob;
import org.apache.oozie.client.OozieClient;
import org.apache.oozie.client.OozieClient.SYSTEM_MODE;
import org.apache.oozie.client.OozieClientException;
import org.apache.oozie.client.WorkflowAction;
import org.apache.oozie.client.WorkflowJob;
import org.apache.oozie.client.XOozieClient;
import org.apache.oozie.client.rest.RestConstants;
import org.w3c.dom.DOMException;
import org.w3c.dom.Document;
import org.w3c.dom.Element;
import org.w3c.dom.Node;
import org.w3c.dom.NodeList;
import org.w3c.dom.Text;
import org.xml.sax.SAXException;

import com.google.common.annotations.VisibleForTesting;

/**
 * Oozie command line utility.
 */
public class OozieCLI {
    public static final String ENV_OOZIE_URL = "OOZIE_URL";
    public static final String ENV_OOZIE_DEBUG = "OOZIE_DEBUG";
    public static final String ENV_OOZIE_TIME_ZONE = "OOZIE_TIMEZONE";
    public static final String WS_HEADER_PREFIX = "header:";

    public static final String HELP_CMD = "help";
    public static final String VERSION_CMD = "version";
    public static final String JOB_CMD = "job";
    public static final String JOBS_CMD = "jobs";
    public static final String ADMIN_CMD = "admin";
    public static final String VALIDATE_CMD = "validate";
    public static final String SLA_CMD = "sla";
    public static final String PIG_CMD = "pig";
    public static final String HIVE_CMD = "hive";
    public static final String MR_CMD = "mapreduce";
    public static final String INFO_CMD = "info";

    public static final String OOZIE_OPTION = "oozie";
    public static final String CONFIG_OPTION = "config";
    public static final String SUBMIT_OPTION = "submit";
    public static final String OFFSET_OPTION = "offset";
    public static final String START_OPTION = "start";
    public static final String RUN_OPTION = "run";
    public static final String DRYRUN_OPTION = "dryrun";
    public static final String SUSPEND_OPTION = "suspend";
    public static final String RESUME_OPTION = "resume";
    public static final String KILL_OPTION = "kill";
    public static final String CHANGE_OPTION = "change";
    public static final String CHANGE_VALUE_OPTION = "value";
    public static final String RERUN_OPTION = "rerun";
    public static final String INFO_OPTION = "info";
    public static final String LOG_OPTION = "log";
    public static final String ACTION_OPTION = "action";
    public static final String DEFINITION_OPTION = "definition";
    public static final String CONFIG_CONTENT_OPTION = "configcontent";

    public static final String DO_AS_OPTION = "doas";

    public static final String LEN_OPTION = "len";
    public static final String FILTER_OPTION = "filter";
    public static final String JOBTYPE_OPTION = "jobtype";
    public static final String SYSTEM_MODE_OPTION = "systemmode";
    public static final String VERSION_OPTION = "version";
    public static final String STATUS_OPTION = "status";
    public static final String LOCAL_TIME_OPTION = "localtime";
    public static final String TIME_ZONE_OPTION = "timezone";
    public static final String QUEUE_DUMP_OPTION = "queuedump";
    public static final String RERUN_COORD_OPTION = "coordinator";
    public static final String DATE_OPTION = "date";
    public static final String RERUN_REFRESH_OPTION = "refresh";
    public static final String RERUN_NOCLEANUP_OPTION = "nocleanup";

    public static final String AUTH_OPTION = "auth";

    public static final String VERBOSE_OPTION = "verbose";
    public static final String VERBOSE_DELIMITER = "\t";
    public static final String DEBUG_OPTION = "debug";

    public static final String SCRIPTFILE_OPTION = "file";

    public static final String INFO_TIME_ZONES_OPTION = "timezones";

    public static final String BULK_OPTION = "bulk";

    private static final String[] OOZIE_HELP = {
            "the env variable '" + ENV_OOZIE_URL + "' is used as default value for the '-" + OOZIE_OPTION + "' option",
            "the env variable '" + ENV_OOZIE_TIME_ZONE + "' is used as default value for the '-" + TIME_ZONE_OPTION + "' option",
            "custom headers for Oozie web services can be specified using '-D" + WS_HEADER_PREFIX + "NAME=VALUE'" };

    private static final String RULER;
    private static final int LINE_WIDTH = 132;

    private boolean used;

    private static final String INSTANCE_SEPARATOR = "#";

    private static final String MAPRED_MAPPER = "mapred.mapper.class";
    private static final String MAPRED_MAPPER_2 = "mapreduce.map.class";
    private static final String MAPRED_REDUCER = "mapred.reducer.class";
    private static final String MAPRED_REDUCER_2 = "mapreduce.reduce.class";
    private static final String MAPRED_INPUT = "mapred.input.dir";
    private static final String MAPRED_OUTPUT = "mapred.output.dir";

    private static final Pattern GMT_OFFSET_SHORTEN_PATTERN = Pattern.compile("(.* )GMT((?:-|\\+)\\d{2}:\\d{2})");

    static {
        StringBuilder sb = new StringBuilder();
        for (int i = 0; i < LINE_WIDTH; i++) {
            sb.append("-");
        }
        RULER = sb.toString();
    }

    /**
     * Entry point for the Oozie CLI when invoked from the command line.
     * <p/>
     * Upon completion this method exits the JVM with '0' (success) or '-1' (failure).
     *
     * @param args options and arguments for the Oozie CLI.
     */
    public static void main(String[] args) {
        if (!System.getProperties().containsKey(AuthOozieClient.USE_AUTH_TOKEN_CACHE_SYS_PROP)) {
            System.setProperty(AuthOozieClient.USE_AUTH_TOKEN_CACHE_SYS_PROP, "true");
        }
        System.exit(new OozieCLI().run(args));
    }

    /**
     * Create an Oozie CLI instance.
     */
    public OozieCLI() {
        used = false;
    }

    /**
     * Return Oozie CLI top help lines.
     *
     * @return help lines.
     */
    protected String[] getCLIHelp() {
        return OOZIE_HELP;
    }

    /**
     * Add authentication specific options to oozie cli
     *
     * @param options the collection of options to add auth options
     */
    protected void addAuthOptions(Options options) {
        Option auth = new Option(AUTH_OPTION, true, "select authentication type [SIMPLE|KERBEROS]");
        options.addOption(auth);
    }

    /**
     * Create option for command line option 'admin'
     * @return admin options
     */
    protected Options createAdminOptions() {
        Option oozie = new Option(OOZIE_OPTION, true, "Oozie URL");
        Option system_mode = new Option(SYSTEM_MODE_OPTION, true,
                "Supported in Oozie-2.0 or later versions ONLY. Change oozie system mode [NORMAL|NOWEBSERVICE|SAFEMODE]");
        Option status = new Option(STATUS_OPTION, false, "show the current system status");
        Option version = new Option(VERSION_OPTION, false, "show Oozie server build version");
        Option queuedump = new Option(QUEUE_DUMP_OPTION, false, "show Oozie server queue elements");
        Option doAs = new Option(DO_AS_OPTION, true, "doAs user, impersonates as the specified user");
        Options adminOptions = new Options();
        adminOptions.addOption(oozie);
        adminOptions.addOption(doAs);
        OptionGroup group = new OptionGroup();
        group.addOption(system_mode);
        group.addOption(status);
        group.addOption(version);
        group.addOption(queuedump);
        adminOptions.addOptionGroup(group);
        addAuthOptions(adminOptions);
        return adminOptions;
    }

    /**
     * Create option for command line option 'job'
     * @return job options
     */
    protected Options createJobOptions() {
        Option oozie = new Option(OOZIE_OPTION, true, "Oozie URL");
        Option config = new Option(CONFIG_OPTION, true, "job configuration file '.xml' or '.properties'");
        Option submit = new Option(SUBMIT_OPTION, false, "submit a job");
        Option run = new Option(RUN_OPTION, false, "run a job");
        Option debug = new Option(DEBUG_OPTION, false, "Use debug mode to see debugging statements on stdout");
        Option rerun = new Option(RERUN_OPTION, true,
                "rerun a job  (coordinator requires -action or -date, bundle requires -coordinator or -date)");
        Option dryrun = new Option(DRYRUN_OPTION, false, "Dryrun a workflow (since 3.3.2) or coordinator (since 2.0) job without"
                + " actually executing it");
        Option start = new Option(START_OPTION, true, "start a job");
        Option suspend = new Option(SUSPEND_OPTION, true, "suspend a job");
        Option resume = new Option(RESUME_OPTION, true, "resume a job");
        Option kill = new Option(KILL_OPTION, true, "kill a job");
        Option change = new Option(CHANGE_OPTION, true, "change a coordinator job");
        Option changeValue = new Option(CHANGE_VALUE_OPTION, true,
                "new endtime/concurrency/pausetime value for changing a coordinator job");
        Option info = new Option(INFO_OPTION, true, "info of a job");
        Option offset = new Option(OFFSET_OPTION, true, "job info offset of actions (default '1', requires -info)");
        Option len = new Option(LEN_OPTION, true, "number of actions (default TOTAL ACTIONS, requires -info)");
        Option filter = new Option(FILTER_OPTION, true,
                "status=<S1>[;status=<S2>]* (All Coordinator actions satisfying any one of the status filters will be retreived. Currently, only supported for Coordinator job)");
        Option localtime = new Option(LOCAL_TIME_OPTION, false, "use local time (same as passing your time zone to -" +
                TIME_ZONE_OPTION + "). Overrides -" + TIME_ZONE_OPTION + " option");
        Option timezone = new Option(TIME_ZONE_OPTION, true,
                "use time zone with the specified ID (default GMT).\nSee 'oozie info -timezones' for a list");
        Option log = new Option(LOG_OPTION, true, "job log");
        Option definition = new Option(DEFINITION_OPTION, true, "job definition");
        Option config_content = new Option(CONFIG_CONTENT_OPTION, true, "job configuration");
        Option verbose = new Option(VERBOSE_OPTION, false, "verbose mode");
        Option action = new Option(ACTION_OPTION, true,
                "coordinator rerun on action ids (requires -rerun); coordinator log retrieval on action ids (requires -log)");
        Option date = new Option(DATE_OPTION, true,
                "coordinator/bundle rerun on action dates (requires -rerun); coordinator log retrieval on action dates (requires -log)");
        Option rerun_coord = new Option(RERUN_COORD_OPTION, true, "bundle rerun on coordinator names (requires -rerun)");
        Option rerun_refresh = new Option(RERUN_REFRESH_OPTION, false,
                "re-materialize the coordinator rerun actions (requires -rerun)");
        Option rerun_nocleanup = new Option(RERUN_NOCLEANUP_OPTION, false,
                "do not clean up output-events of the coordiantor rerun actions (requires -rerun)");
        Option property = OptionBuilder.withArgName("property=value").hasArgs(2).withValueSeparator().withDescription(
                "set/override value for given property").create("D");

        Option doAs = new Option(DO_AS_OPTION, true, "doAs user, impersonates as the specified user");

        OptionGroup actions = new OptionGroup();
        actions.addOption(submit);
        actions.addOption(start);
        actions.addOption(run);
        actions.addOption(dryrun);
        actions.addOption(suspend);
        actions.addOption(resume);
        actions.addOption(kill);
        actions.addOption(change);
        actions.addOption(info);
        actions.addOption(rerun);
        actions.addOption(log);
        actions.addOption(definition);
        actions.addOption(config_content);
        actions.setRequired(true);
        Options jobOptions = new Options();
        jobOptions.addOption(oozie);
        jobOptions.addOption(doAs);
        jobOptions.addOption(config);
        jobOptions.addOption(property);
        jobOptions.addOption(changeValue);
        jobOptions.addOption(localtime);
        jobOptions.addOption(timezone);
        jobOptions.addOption(verbose);
        jobOptions.addOption(debug);
        jobOptions.addOption(offset);
        jobOptions.addOption(len);
        jobOptions.addOption(filter);
        jobOptions.addOption(action);
        jobOptions.addOption(date);
        jobOptions.addOption(rerun_coord);
        jobOptions.addOption(rerun_refresh);
        jobOptions.addOption(rerun_nocleanup);
        jobOptions.addOptionGroup(actions);
        addAuthOptions(jobOptions);
        return jobOptions;
    }

    /**
     * Create option for command line option 'jobs'
     * @return jobs options
     */
    protected Options createJobsOptions() {
        Option oozie = new Option(OOZIE_OPTION, true, "Oozie URL");
        Option start = new Option(OFFSET_OPTION, true, "jobs offset (default '1')");
        Option jobtype = new Option(JOBTYPE_OPTION, true,
                "job type ('Supported in Oozie-2.0 or later versions ONLY - 'coordinator' or 'bundle' or 'wf'(default))");
        Option len = new Option(LEN_OPTION, true, "number of jobs (default '100')");
        Option filter = new Option(FILTER_OPTION, true, "user=<U>\\;name=<N>\\;group=<G>\\;status=<S>\\;frequency=<F>\\;unit=<M> " +
                        "(Valid unit values are 'months', 'days', 'hours' or 'minutes'.)");
        Option localtime = new Option(LOCAL_TIME_OPTION, false, "use local time (same as passing your time zone to -" +
                TIME_ZONE_OPTION + "). Overrides -" + TIME_ZONE_OPTION + " option");
        Option timezone = new Option(TIME_ZONE_OPTION, true,
                "use time zone with the specified ID (default GMT).\nSee 'oozie info -timezones' for a list");
        Option verbose = new Option(VERBOSE_OPTION, false, "verbose mode");
        Option doAs = new Option(DO_AS_OPTION, true, "doAs user, impersonates as the specified user");
        Option bulkMonitor = new Option(BULK_OPTION, true, "key-value pairs to filter bulk jobs response. e.g. bundle=<B>\\;" +
                "coordinators=<C>\\;actionstatus=<S>\\;startcreatedtime=<SC>\\;endcreatedtime=<EC>\\;" +
                "startscheduledtime=<SS>\\;endscheduledtime=<ES>\\; coordinators and actionstatus can be multiple comma separated values" +
                "bundle and coordinators are 'names' of those jobs. Bundle name is mandatory, other params are optional");
        start.setType(Integer.class);
        len.setType(Integer.class);
        Options jobsOptions = new Options();
        jobsOptions.addOption(oozie);
        jobsOptions.addOption(doAs);
        jobsOptions.addOption(localtime);
        jobsOptions.addOption(timezone);
        jobsOptions.addOption(start);
        jobsOptions.addOption(len);
        jobsOptions.addOption(oozie);
        jobsOptions.addOption(filter);
        jobsOptions.addOption(jobtype);
        jobsOptions.addOption(verbose);
        jobsOptions.addOption(bulkMonitor);
        addAuthOptions(jobsOptions);
        return jobsOptions;
    }

    /**
     * Create option for command line option 'sla'
     *
     * @return sla options
     */
    protected Options createSlaOptions() {
        Option oozie = new Option(OOZIE_OPTION, true, "Oozie URL");
        Option start = new Option(OFFSET_OPTION, true, "start offset (default '0')");
        Option len = new Option(LEN_OPTION, true, "number of results (default '100', max '1000')");
        Option filter = new Option(FILTER_OPTION, true, "filter of SLA events. e.g., jobid=<J>\\;appname=<A>");
        start.setType(Integer.class);
        len.setType(Integer.class);
        Options slaOptions = new Options();
        slaOptions.addOption(start);
        slaOptions.addOption(len);
        slaOptions.addOption(filter);
        slaOptions.addOption(oozie);
        addAuthOptions(slaOptions);
        return slaOptions;
    }

    /**
     * Create option for command line option 'pig' or 'hive'
     * @return pig or hive options
     */
    @SuppressWarnings("static-access")
    protected Options createScriptLanguageOptions(String jobType) {
        Option oozie = new Option(OOZIE_OPTION, true, "Oozie URL");
        Option config = new Option(CONFIG_OPTION, true, "job configuration file '.properties'");
        Option file = new Option(SCRIPTFILE_OPTION, true, jobType + " script");
        Option property = OptionBuilder.withArgName("property=value").hasArgs(2).withValueSeparator().withDescription(
                "set/override value for given property").create("D");
        Option params = OptionBuilder.withArgName("property=value").hasArgs(2).withValueSeparator().withDescription(
                "set parameters for script").create("P");
        Option doAs = new Option(DO_AS_OPTION, true, "doAs user, impersonates as the specified user");
        Options Options = new Options();
        Options.addOption(oozie);
        Options.addOption(doAs);
        Options.addOption(config);
        Options.addOption(property);
        Options.addOption(params);
        Options.addOption(file);
        addAuthOptions(Options);
        return Options;
    }

    /**
     * Create option for command line option 'info'
     * @return info options
     */
    protected Options createInfoOptions() {
        Option timezones = new Option(INFO_TIME_ZONES_OPTION, false, "display a list of available time zones");
        Options infoOptions = new Options();
        infoOptions.addOption(timezones);
        return infoOptions;
    }

    /**
     * Create option for command line option 'mapreduce'
     * @return mapreduce options
     */
    @SuppressWarnings("static-access")
    protected Options createMROptions() {
        Option oozie = new Option(OOZIE_OPTION, true, "Oozie URL");
        Option config = new Option(CONFIG_OPTION, true, "job configuration file '.properties'");
        Option property = OptionBuilder.withArgName("property=value").hasArgs(2).withValueSeparator().withDescription(
                "set/override value for given property").create("D");
        Option doAs = new Option(DO_AS_OPTION, true, "doAs user, impersonates as the specified user");
        Options mrOptions = new Options();
        mrOptions.addOption(oozie);
        mrOptions.addOption(doAs);
        mrOptions.addOption(config);
        mrOptions.addOption(property);
        addAuthOptions(mrOptions);
        return mrOptions;
    }

    /**
     * Run a CLI programmatically.
     * <p/>
     * It does not exit the JVM.
     * <p/>
     * A CLI instance can be used only once.
     *
     * @param args options and arguments for the Oozie CLI.
     * @return '0' (success), '-1' (failure).
     */
    public synchronized int run(String[] args) {
        if (used) {
            throw new IllegalStateException("CLI instance already used");
        }
        used = true;

        final CLIParser parser = new CLIParser(OOZIE_OPTION, getCLIHelp());
        parser.addCommand(HELP_CMD, "", "display usage for all commands or specified command", new Options(), false);
        parser.addCommand(VERSION_CMD, "", "show client version", new Options(), false);
        parser.addCommand(JOB_CMD, "", "job operations", createJobOptions(), false);
        parser.addCommand(JOBS_CMD, "", "jobs status", createJobsOptions(), false);
        parser.addCommand(ADMIN_CMD, "", "admin operations", createAdminOptions(), false);
        parser.addCommand(VALIDATE_CMD, "", "validate a workflow XML file", new Options(), true);
        parser.addCommand(SLA_CMD, "", "sla operations (Deprecated with Oozie 4.0)", createSlaOptions(), false);
        parser.addCommand(PIG_CMD, "-X ", "submit a pig job, everything after '-X' are pass-through parameters to pig, any '-D' "
                + "arguments after '-X' are put in <configuration>", createScriptLanguageOptions(PIG_CMD), true);
        parser.addCommand(HIVE_CMD, "-X ", "submit a hive job, everything after '-X' are pass-through parameters to hive, any '-D' "
                + "arguments after '-X' are put in <configuration>", createScriptLanguageOptions(HIVE_CMD), true);
        parser.addCommand(INFO_CMD, "", "get more detailed info about specific topics", createInfoOptions(), false);
        parser.addCommand(MR_CMD, "", "submit a mapreduce job", createMROptions(), false);

        try {
            final CLIParser.Command command = parser.parse(args);

            String doAsUser = command.getCommandLine().getOptionValue(DO_AS_OPTION);

            if (doAsUser != null) {
                OozieClient.doAs(doAsUser, new Callable<Void>() {
                    @Override
                    public Void call() throws Exception {
                        processCommand(parser, command);
                        return null;
                    }
                });
            }
            else {
                processCommand(parser, command);
            }

            return 0;
        }
        catch (OozieCLIException ex) {
            System.err.println("Error: " + ex.getMessage());
            return -1;
        }
        catch (ParseException ex) {
            System.err.println("Invalid sub-command: " + ex.getMessage());
            System.err.println();
            System.err.println(parser.shortHelp());
            return -1;
        }
        catch (Exception ex) {
            ex.printStackTrace();
            System.err.println(ex.getMessage());
            return -1;
        }
    }

    private void processCommand(CLIParser parser, CLIParser.Command command) throws Exception {
        if (command.getName().equals(HELP_CMD)) {
            parser.showHelp(command.getCommandLine());
        }
        else if (command.getName().equals(JOB_CMD)) {
            jobCommand(command.getCommandLine());
        }
        else if (command.getName().equals(JOBS_CMD)) {
            jobsCommand(command.getCommandLine());
        }
        else if (command.getName().equals(ADMIN_CMD)) {
            adminCommand(command.getCommandLine());
        }
        else if (command.getName().equals(VERSION_CMD)) {
            versionCommand();
        }
        else if (command.getName().equals(VALIDATE_CMD)) {
            validateCommand(command.getCommandLine());
        }
        else if (command.getName().equals(SLA_CMD)) {
            slaCommand(command.getCommandLine());
        }
        else if (command.getName().equals(PIG_CMD)) {
            scriptLanguageCommand(command.getCommandLine(), PIG_CMD);
        }
        else if (command.getName().equals(HIVE_CMD)) {
            scriptLanguageCommand(command.getCommandLine(), HIVE_CMD);
        }
        else if (command.getName().equals(INFO_CMD)) {
            infoCommand(command.getCommandLine());
        }
        else if (command.getName().equals(MR_CMD)){
            mrCommand(command.getCommandLine());
        }
    }
    protected String getOozieUrl(CommandLine commandLine) {
        String url = commandLine.getOptionValue(OOZIE_OPTION);
        if (url == null) {
            url = System.getenv(ENV_OOZIE_URL);
            if (url == null) {
                throw new IllegalArgumentException(
                        "Oozie URL is not available neither in command option or in the environment");
            }
        }
        return url;
    }

    private String getTimeZoneId(CommandLine commandLine)
    {
        if (commandLine.hasOption(LOCAL_TIME_OPTION)) {
            return null;
        }
        if (commandLine.hasOption(TIME_ZONE_OPTION)) {
            return commandLine.getOptionValue(TIME_ZONE_OPTION);
        }
        String timeZoneId = System.getenv(ENV_OOZIE_TIME_ZONE);
        if (timeZoneId != null) {
            return timeZoneId;
        }
        return "GMT";
    }

    // Canibalized from Hadoop <code>Configuration.loadResource()</code>.
    private Properties parse(InputStream is, Properties conf) throws IOException {
        try {
            DocumentBuilderFactory docBuilderFactory = DocumentBuilderFactory.newInstance();
            // ignore all comments inside the xml file
            docBuilderFactory.setIgnoringComments(true);
            DocumentBuilder builder = docBuilderFactory.newDocumentBuilder();
            Document doc = builder.parse(is);
            return parseDocument(doc, conf);
        }
        catch (SAXException e) {
            throw new IOException(e);
        }
        catch (ParserConfigurationException e) {
            throw new IOException(e);
        }
    }

    // Canibalized from Hadoop <code>Configuration.loadResource()</code>.
    private Properties parseDocument(Document doc, Properties conf) throws IOException {
        try {
            Element root = doc.getDocumentElement();
            if (!"configuration".equals(root.getTagName())) {
                throw new RuntimeException("bad conf file: top-level element not <configuration>");
            }
            NodeList props = root.getChildNodes();
            for (int i = 0; i < props.getLength(); i++) {
                Node propNode = props.item(i);
                if (!(propNode instanceof Element)) {
                    continue;
                }
                Element prop = (Element) propNode;
                if (!"property".equals(prop.getTagName())) {
                    throw new RuntimeException("bad conf file: element not <property>");
                }
                NodeList fields = prop.getChildNodes();
                String attr = null;
                String value = null;
                for (int j = 0; j < fields.getLength(); j++) {
                    Node fieldNode = fields.item(j);
                    if (!(fieldNode instanceof Element)) {
                        continue;
                    }
                    Element field = (Element) fieldNode;
                    if ("name".equals(field.getTagName()) && field.hasChildNodes()) {
                        attr = ((Text) field.getFirstChild()).getData();
                    }
                    if ("value".equals(field.getTagName()) && field.hasChildNodes()) {
                        value = ((Text) field.getFirstChild()).getData();
                    }
                }

                if (attr != null && value != null) {
                    conf.setProperty(attr, value);
                }
            }
            return conf;
        }
        catch (DOMException e) {
            throw new IOException(e);
        }
    }

    private Properties getConfiguration(OozieClient wc, CommandLine commandLine) throws IOException {
        Properties conf = wc.createConfiguration();
        String configFile = commandLine.getOptionValue(CONFIG_OPTION);
        if (configFile == null) {
            throw new IOException("configuration file not specified");
        }
        else {
            File file = new File(configFile);
            if (!file.exists()) {
                throw new IOException("configuration file [" + configFile + "] not found");
            }
            if (configFile.endsWith(".properties")) {
                conf.load(new FileReader(file));
            }
            else if (configFile.endsWith(".xml")) {
                parse(new FileInputStream(configFile), conf);
            }
            else {
                throw new IllegalArgumentException("configuration must be a '.properties' or a '.xml' file");
            }
        }
        if (commandLine.hasOption("D")) {
            Properties commandLineProperties = commandLine.getOptionProperties("D");
            conf.putAll(commandLineProperties);
        }
        return conf;
    }

    /**
     * @param commandLine command line string.
     * @return change value specified by -value.
     * @throws OozieCLIException
     */
    private String getChangeValue(CommandLine commandLine) throws OozieCLIException {
        String changeValue = commandLine.getOptionValue(CHANGE_VALUE_OPTION);

        if (changeValue == null) {
            throw new OozieCLIException("-value option needs to be specified for -change option");
        }

        return changeValue;
    }

    protected void addHeader(OozieClient wc) {
        for (Map.Entry entry : System.getProperties().entrySet()) {
            String key = (String) entry.getKey();
            if (key.startsWith(WS_HEADER_PREFIX)) {
                String header = key.substring(WS_HEADER_PREFIX.length());
                wc.setHeader(header, (String) entry.getValue());
            }
        }
    }

    /**
     * Get auth option from command line
     *
     * @param commandLine the command line object
     * @return auth option
     */
    protected String getAuthOption(CommandLine commandLine) {
        String authOpt = commandLine.getOptionValue(AUTH_OPTION);
        return authOpt;
    }

    /**
     * Create a OozieClient.
     * <p/>
     * It injects any '-Dheader:' as header to the the {@link org.apache.oozie.client.OozieClient}.
     *
     * @param commandLine the parsed command line options.
     * @return a pre configured eXtended workflow client.
     * @throws OozieCLIException thrown if the OozieClient could not be configured.
     */
    protected OozieClient createOozieClient(CommandLine commandLine) throws OozieCLIException {
        return createXOozieClient(commandLine);
    }

    /**
     * Create a XOozieClient.
     * <p/>
     * It injects any '-Dheader:' as header to the the {@link org.apache.oozie.client.OozieClient}.
     *
     * @param commandLine the parsed command line options.
     * @return a pre configured eXtended workflow client.
     * @throws OozieCLIException thrown if the XOozieClient could not be configured.
     */
    protected XOozieClient createXOozieClient(CommandLine commandLine) throws OozieCLIException {
        XOozieClient wc = new AuthOozieClient(getOozieUrl(commandLine), getAuthOption(commandLine));
        addHeader(wc);
        setDebugMode(wc,commandLine.hasOption(DEBUG_OPTION));
        return wc;
    }

    protected void setDebugMode(OozieClient wc, boolean debugOpt) {

        String debug = System.getenv(ENV_OOZIE_DEBUG);
        if (debug != null && !debug.isEmpty()) {
            int debugVal = 0;
            try {
                debugVal = Integer.parseInt(debug.trim());
            }
            catch (Exception ex) {
                System.out.println("Unable to parse the debug settings. May be not an integer [" + debug + "]");
                ex.printStackTrace();
            }
            wc.setDebugMode(debugVal);
        }
        else if(debugOpt){  // CLI argument "-debug" used
            wc.setDebugMode(1);
        }
    }

    private static String JOB_ID_PREFIX = "job: ";

    private void jobCommand(CommandLine commandLine) throws IOException, OozieCLIException {
        XOozieClient wc = createXOozieClient(commandLine);

        List<String> options = new ArrayList<String>();
        for (Option option : commandLine.getOptions()) {
            options.add(option.getOpt());
        }

        try {
            if (options.contains(SUBMIT_OPTION)) {
                System.out.println(JOB_ID_PREFIX + wc.submit(getConfiguration(wc, commandLine)));
            }
            else if (options.contains(START_OPTION)) {
                wc.start(commandLine.getOptionValue(START_OPTION));
            }
            else if (options.contains(DRYRUN_OPTION)) {
                String dryrunStr = wc.dryrun(getConfiguration(wc, commandLine));
                if (dryrunStr.equals("OK")) {  // workflow
                    System.out.println("OK");
                } else {                        // coordinator
                    String[] dryrunStrs = dryrunStr.split("action for new instance");
                    int arraysize = dryrunStrs.length;
                    System.out.println("***coordJob after parsing: ***");
                    System.out.println(dryrunStrs[0]);
                    int aLen = dryrunStrs.length - 1;
                    if (aLen < 0) {
                        aLen = 0;
                    }
                    System.out.println("***total coord actions is " + aLen + " ***");
                    for (int i = 1; i <= arraysize - 1; i++) {
                        System.out.println(RULER);
                        System.out.println("coordAction instance: " + i + ":");
                        System.out.println(dryrunStrs[i]);
                    }
                }
            }
            else if (options.contains(SUSPEND_OPTION)) {
                wc.suspend(commandLine.getOptionValue(SUSPEND_OPTION));
            }
            else if (options.contains(RESUME_OPTION)) {
                wc.resume(commandLine.getOptionValue(RESUME_OPTION));
            }
            else if (options.contains(KILL_OPTION)) {
                wc.kill(commandLine.getOptionValue(KILL_OPTION));
            }
            else if (options.contains(CHANGE_OPTION)) {
                wc.change(commandLine.getOptionValue(CHANGE_OPTION), getChangeValue(commandLine));
            }
            else if (options.contains(RUN_OPTION)) {
                System.out.println(JOB_ID_PREFIX + wc.run(getConfiguration(wc, commandLine)));
            }
            else if (options.contains(RERUN_OPTION)) {
                if (commandLine.getOptionValue(RERUN_OPTION).contains("-W")) {
                    wc.reRun(commandLine.getOptionValue(RERUN_OPTION), getConfiguration(wc, commandLine));
                }
                else if (commandLine.getOptionValue(RERUN_OPTION).contains("-B")) {
                    String bundleJobId = commandLine.getOptionValue(RERUN_OPTION);
                    String coordScope = null;
                    String dateScope = null;
                    boolean refresh = false;
                    boolean noCleanup = false;
                    if (options.contains(ACTION_OPTION)) {
                        throw new OozieCLIException("Invalid options provided for bundle rerun. " + ACTION_OPTION
                                + " is not valid for bundle rerun");
                    }
                    if (options.contains(DATE_OPTION)) {
                        dateScope = commandLine.getOptionValue(DATE_OPTION);
                    }

                    if (options.contains(RERUN_COORD_OPTION)) {
                        coordScope = commandLine.getOptionValue(RERUN_COORD_OPTION);
                    }

                    if (options.contains(RERUN_REFRESH_OPTION)) {
                        refresh = true;
                    }
                    if (options.contains(RERUN_NOCLEANUP_OPTION)) {
                        noCleanup = true;
                    }
                    wc.reRunBundle(bundleJobId, coordScope, dateScope, refresh, noCleanup);
                    if (coordScope != null && !coordScope.isEmpty()) {
                        System.out.println("Coordinators [" + coordScope + "] of bundle " + bundleJobId
                                + " are scheduled to rerun on date ranges [" + dateScope + "].");
                    }
                    else {
                        System.out.println("All coordinators of bundle " + bundleJobId
                                + " are scheduled to rerun on the date ranges [" + dateScope + "].");
                    }
                }
                else {
                    String coordJobId = commandLine.getOptionValue(RERUN_OPTION);
                    String scope = null;
                    String rerunType = null;
                    boolean refresh = false;
                    boolean noCleanup = false;
                    if (options.contains(DATE_OPTION) && options.contains(ACTION_OPTION)) {
                        throw new OozieCLIException("Invalid options provided for rerun: either" + DATE_OPTION + " or "
                                + ACTION_OPTION + " expected. Don't use both at the same time.");
                    }
                    if (options.contains(DATE_OPTION)) {
                        rerunType = RestConstants.JOB_COORD_RERUN_DATE;
                        scope = commandLine.getOptionValue(DATE_OPTION);
                    }
                    else if (options.contains(ACTION_OPTION)) {
                        rerunType = RestConstants.JOB_COORD_RERUN_ACTION;
                        scope = commandLine.getOptionValue(ACTION_OPTION);
                    }
                    else {
                        throw new OozieCLIException("Invalid options provided for rerun: " + DATE_OPTION + " or "
                                + ACTION_OPTION + " expected.");
                    }
                    if (options.contains(RERUN_REFRESH_OPTION)) {
                        refresh = true;
                    }
                    if (options.contains(RERUN_NOCLEANUP_OPTION)) {
                        noCleanup = true;
                    }
                    printRerunCoordActions(wc.reRunCoord(coordJobId, rerunType, scope, refresh, noCleanup));
                }
            }
            else if (options.contains(INFO_OPTION)) {
                String timeZoneId = getTimeZoneId(commandLine);
                if (commandLine.getOptionValue(INFO_OPTION).endsWith("-B")) {
                    String filter = commandLine.getOptionValue(FILTER_OPTION);
                    if (filter != null) {
                        throw new OozieCLIException("Filter option is currently not supported for a Bundle job");
                    }
                    printBundleJob(wc.getBundleJobInfo(commandLine.getOptionValue(INFO_OPTION)), timeZoneId,
                            options.contains(VERBOSE_OPTION));
                }
                else if (commandLine.getOptionValue(INFO_OPTION).endsWith("-C")) {
                    String s = commandLine.getOptionValue(OFFSET_OPTION);
                    int start = Integer.parseInt((s != null) ? s : "0");
                    s = commandLine.getOptionValue(LEN_OPTION);
                    int len = Integer.parseInt((s != null) ? s : "0");
                    String filter = commandLine.getOptionValue(FILTER_OPTION);
                    printCoordJob(wc.getCoordJobInfo(commandLine.getOptionValue(INFO_OPTION), filter, start, len), timeZoneId,
                            options.contains(VERBOSE_OPTION));
                }
                else if (commandLine.getOptionValue(INFO_OPTION).contains("-C@")) {
                    String filter = commandLine.getOptionValue(FILTER_OPTION);
                    if (filter != null) {
                        throw new OozieCLIException("Filter option is not supported for a Coordinator action");
                    }
                    printCoordAction(wc.getCoordActionInfo(commandLine.getOptionValue(INFO_OPTION)), timeZoneId);
                }
                else if (commandLine.getOptionValue(INFO_OPTION).contains("-W@")) {
                    String filter = commandLine.getOptionValue(FILTER_OPTION);
                    if (filter != null) {
                        throw new OozieCLIException("Filter option is not supported for a Workflow action");
                    }
                    printWorkflowAction(wc.getWorkflowActionInfo(commandLine.getOptionValue(INFO_OPTION)), timeZoneId,
                            options.contains(VERBOSE_OPTION));
                }
                else {
                    String filter = commandLine.getOptionValue(FILTER_OPTION);
                    if (filter != null) {
                        throw new OozieCLIException("Filter option is currently not supported for a Workflow job");
                    }
                    String s = commandLine.getOptionValue(OFFSET_OPTION);
                    int start = Integer.parseInt((s != null) ? s : "0");
                    s = commandLine.getOptionValue(LEN_OPTION);
                    String jobtype = commandLine.getOptionValue(JOBTYPE_OPTION);
                    jobtype = (jobtype != null) ? jobtype : "wf";
                    int len = Integer.parseInt((s != null) ? s : "0");
                    printJob(wc.getJobInfo(commandLine.getOptionValue(INFO_OPTION), start, len), timeZoneId,
                            options.contains(VERBOSE_OPTION));
                }
            }
            else if (options.contains(LOG_OPTION)) {
                PrintStream ps = System.out;
                if (commandLine.getOptionValue(LOG_OPTION).contains("-C")) {
                    String logRetrievalScope = null;
                    String logRetrievalType = null;
                    if (options.contains(ACTION_OPTION)) {
                        logRetrievalType = RestConstants.JOB_LOG_ACTION;
                        logRetrievalScope = commandLine.getOptionValue(ACTION_OPTION);
                    }
                    if (options.contains(DATE_OPTION)) {
                        logRetrievalType = RestConstants.JOB_LOG_DATE;
                        logRetrievalScope = commandLine.getOptionValue(DATE_OPTION);
                    }
                    try {
                        wc.getJobLog(commandLine.getOptionValue(LOG_OPTION), logRetrievalType, logRetrievalScope, ps);
                    }
                    finally {
                        ps.close();
                    }
                }
                else {
                    if (!options.contains(ACTION_OPTION) && !options.contains(DATE_OPTION)) {
                        wc.getJobLog(commandLine.getOptionValue(LOG_OPTION), null, null, ps);
                    }
                    else {
                        throw new OozieCLIException("Invalid options provided for log retrieval. " + ACTION_OPTION
                                + " and " + DATE_OPTION + " are valid only for coordinator job log retrieval");
                    }
                }
            }
            else if (options.contains(DEFINITION_OPTION)) {
                System.out.println(wc.getJobDefinition(commandLine.getOptionValue(DEFINITION_OPTION)));
            }
            else if (options.contains(CONFIG_CONTENT_OPTION)) {
                if (commandLine.getOptionValue(CONFIG_CONTENT_OPTION).endsWith("-C")) {
                    System.out.println(wc.getCoordJobInfo(commandLine.getOptionValue(CONFIG_CONTENT_OPTION)).getConf());
                }
                else if (commandLine.getOptionValue(CONFIG_CONTENT_OPTION).endsWith("-W")) {
                    System.out.println(wc.getJobInfo(commandLine.getOptionValue(CONFIG_CONTENT_OPTION)).getConf());
                }
                else if (commandLine.getOptionValue(CONFIG_CONTENT_OPTION).endsWith("-B")) {
                    System.out
                            .println(wc.getBundleJobInfo(commandLine.getOptionValue(CONFIG_CONTENT_OPTION)).getConf());
                }
                else {
                    System.out.println("ERROR:  job id [" + commandLine.getOptionValue(CONFIG_CONTENT_OPTION)
                            + "] doesn't end with either C or W or B");
                }
            }
        }
        catch (OozieClientException ex) {
            throw new OozieCLIException(ex.toString(), ex);
        }
    }

    @VisibleForTesting
    void printCoordJob(CoordinatorJob coordJob, String timeZoneId, boolean verbose) {
        System.out.println("Job ID : " + coordJob.getId());

        System.out.println(RULER);

        List<CoordinatorAction> actions = coordJob.getActions();
        System.out.println("Job Name    : " + maskIfNull(coordJob.getAppName()));
        System.out.println("App Path    : " + maskIfNull(coordJob.getAppPath()));
        System.out.println("Status      : " + coordJob.getStatus());
        System.out.println("Start Time  : " + maskDate(coordJob.getStartTime(), timeZoneId, false));
        System.out.println("End Time    : " + maskDate(coordJob.getEndTime(), timeZoneId, false));
        System.out.println("Pause Time  : " + maskDate(coordJob.getPauseTime(), timeZoneId, false));
        System.out.println("Concurrency : " + coordJob.getConcurrency());
        System.out.println(RULER);

        if (verbose) {
            System.out.println("ID" + VERBOSE_DELIMITER + "Action Number" + VERBOSE_DELIMITER + "Console URL"
                    + VERBOSE_DELIMITER + "Error Code" + VERBOSE_DELIMITER + "Error Message" + VERBOSE_DELIMITER
                    + "External ID" + VERBOSE_DELIMITER + "External Status" + VERBOSE_DELIMITER + "Job ID"
                    + VERBOSE_DELIMITER + "Tracker URI" + VERBOSE_DELIMITER + "Created" + VERBOSE_DELIMITER
                    + "Nominal Time" + VERBOSE_DELIMITER + "Status" + VERBOSE_DELIMITER + "Last Modified"
                    + VERBOSE_DELIMITER + "Missing Dependencies");
            System.out.println(RULER);

            for (CoordinatorAction action : actions) {
                System.out.println(maskIfNull(action.getId()) + VERBOSE_DELIMITER + action.getActionNumber()
                        + VERBOSE_DELIMITER + maskIfNull(action.getConsoleUrl()) + VERBOSE_DELIMITER
                        + maskIfNull(action.getErrorCode()) + VERBOSE_DELIMITER + maskIfNull(action.getErrorMessage())
                        + VERBOSE_DELIMITER + maskIfNull(action.getExternalId()) + VERBOSE_DELIMITER
                        + maskIfNull(action.getExternalStatus()) + VERBOSE_DELIMITER + maskIfNull(action.getJobId())
                        + VERBOSE_DELIMITER + maskIfNull(action.getTrackerUri()) + VERBOSE_DELIMITER
                        + maskDate(action.getCreatedTime(), timeZoneId, verbose) + VERBOSE_DELIMITER
                        + maskDate(action.getNominalTime(), timeZoneId, verbose) + action.getStatus() + VERBOSE_DELIMITER
                        + maskDate(action.getLastModifiedTime(), timeZoneId, verbose) + VERBOSE_DELIMITER
                        + maskIfNull(getFirstMissingDependencies(action)));

                System.out.println(RULER);
            }
        }
        else {
            System.out.println(String.format(COORD_ACTION_FORMATTER, "ID", "Status", "Ext ID", "Err Code", "Created",
                    "Nominal Time", "Last Mod"));

            for (CoordinatorAction action : actions) {
                System.out.println(String.format(COORD_ACTION_FORMATTER, maskIfNull(action.getId()),
                        action.getStatus(), maskIfNull(action.getExternalId()), maskIfNull(action.getErrorCode()),
                        maskDate(action.getCreatedTime(), timeZoneId, verbose), maskDate(action.getNominalTime(), timeZoneId, verbose),
                        maskDate(action.getLastModifiedTime(), timeZoneId, verbose)));

                System.out.println(RULER);
            }
        }
    }

    @VisibleForTesting
    void printBundleJob(BundleJob bundleJob, String timeZoneId, boolean verbose) {
        System.out.println("Job ID : " + bundleJob.getId());

        System.out.println(RULER);

        List<CoordinatorJob> coordinators = bundleJob.getCoordinators();
        System.out.println("Job Name : " + maskIfNull(bundleJob.getAppName()));
        System.out.println("App Path : " + maskIfNull(bundleJob.getAppPath()));
        System.out.println("Status   : " + bundleJob.getStatus());
        System.out.println("Kickoff time   : " + bundleJob.getKickoffTime());
        System.out.println(RULER);

        System.out.println(String.format(BUNDLE_COORD_JOBS_FORMATTER, "Job ID", "Status", "Freq", "Unit", "Started",
                "Next Materialized"));
        System.out.println(RULER);

        for (CoordinatorJob job : coordinators) {
            System.out.println(String.format(BUNDLE_COORD_JOBS_FORMATTER, maskIfNull(job.getId()), job.getStatus(),
                    job.getFrequency(), job.getTimeUnit(), maskDate(job.getStartTime(), timeZoneId, verbose),
                    maskDate(job.getNextMaterializedTime(), timeZoneId, verbose)));

            System.out.println(RULER);
        }
    }

    @VisibleForTesting
    void printCoordAction(CoordinatorAction coordAction, String timeZoneId) {
        System.out.println("ID : " + maskIfNull(coordAction.getId()));

        System.out.println(RULER);

        System.out.println("Action Number        : " + coordAction.getActionNumber());
        System.out.println("Console URL          : " + maskIfNull(coordAction.getConsoleUrl()));
        System.out.println("Error Code           : " + maskIfNull(coordAction.getErrorCode()));
        System.out.println("Error Message        : " + maskIfNull(coordAction.getErrorMessage()));
        System.out.println("External ID          : " + maskIfNull(coordAction.getExternalId()));
        System.out.println("External Status      : " + maskIfNull(coordAction.getExternalStatus()));
        System.out.println("Job ID               : " + maskIfNull(coordAction.getJobId()));
        System.out.println("Tracker URI          : " + maskIfNull(coordAction.getTrackerUri()));
        System.out.println("Created              : " + maskDate(coordAction.getCreatedTime(), timeZoneId, false));
        System.out.println("Nominal Time         : " + maskDate(coordAction.getNominalTime(), timeZoneId, false));
        System.out.println("Status               : " + coordAction.getStatus());
        System.out.println("Last Modified        : " + maskDate(coordAction.getLastModifiedTime(), timeZoneId, false));
        System.out.println("First Missing Dependency : " + maskIfNull(getFirstMissingDependencies(coordAction)));

        System.out.println(RULER);
    }

    private void printRerunCoordActions(List<CoordinatorAction> actions) {
        if (actions != null && actions.size() > 0) {
            System.out.println("Action ID" + VERBOSE_DELIMITER + "Nominal Time");
            System.out.println(RULER);
            for (CoordinatorAction action : actions) {
                System.out.println(maskIfNull(action.getId()) + VERBOSE_DELIMITER
                        + maskDate(action.getNominalTime(), null,false));
            }
        }
        else {
            System.out.println("No Actions match your rerun criteria!");
        }
    }


    @VisibleForTesting
    void printWorkflowAction(WorkflowAction action, String timeZoneId, boolean verbose) {

        System.out.println("ID : " + maskIfNull(action.getId()));

        System.out.println(RULER);

        System.out.println("Console URL       : " + maskIfNull(action.getConsoleUrl()));
        System.out.println("Error Code        : " + maskIfNull(action.getErrorCode()));
        System.out.println("Error Message     : " + maskIfNull(action.getErrorMessage()));
        System.out.println("External ID       : " + maskIfNull(action.getExternalId()));
        System.out.println("External Status   : " + maskIfNull(action.getExternalStatus()));
        System.out.println("Name              : " + maskIfNull(action.getName()));
        System.out.println("Retries           : " + action.getRetries());
        System.out.println("Tracker URI       : " + maskIfNull(action.getTrackerUri()));
        System.out.println("Type              : " + maskIfNull(action.getType()));
        System.out.println("Started           : " + maskDate(action.getStartTime(), timeZoneId, verbose));
        System.out.println("Status            : " + action.getStatus());
        System.out.println("Ended             : " + maskDate(action.getEndTime(), timeZoneId, verbose));

        if (verbose) {
            System.out.println("External Stats    : " + action.getStats());
            System.out.println("External ChildIDs : " + action.getExternalChildIDs());
        }

        System.out.println(RULER);
    }

    private static final String WORKFLOW_JOBS_FORMATTER = "%-41s%-13s%-10s%-10s%-10s%-24s%-24s";
    private static final String COORD_JOBS_FORMATTER = "%-41s%-15s%-10s%-5s%-13s%-24s%-24s";
    private static final String BUNDLE_JOBS_FORMATTER = "%-41s%-15s%-10s%-20s%-20s%-13s%-13s";
    private static final String BUNDLE_COORD_JOBS_FORMATTER = "%-41s%-10s%-5s%-13s%-24s%-24s";

    private static final String WORKFLOW_ACTION_FORMATTER = "%-78s%-10s%-23s%-11s%-10s";
    private static final String COORD_ACTION_FORMATTER = "%-43s%-10s%-37s%-10s%-21s%-21s";
    private static final String BULK_RESPONSE_FORMATTER = "%-13s%-38s%-13s%-41s%-10s%-38s%-21s%-38s";

    @VisibleForTesting
    void printJob(WorkflowJob job, String timeZoneId, boolean verbose) throws IOException {
        System.out.println("Job ID : " + maskIfNull(job.getId()));

        System.out.println(RULER);

        System.out.println("Workflow Name : " + maskIfNull(job.getAppName()));
        System.out.println("App Path      : " + maskIfNull(job.getAppPath()));
        System.out.println("Status        : " + job.getStatus());
        System.out.println("Run           : " + job.getRun());
        System.out.println("User          : " + maskIfNull(job.getUser()));
        System.out.println("Group         : " + maskIfNull(job.getGroup()));
        System.out.println("Created       : " + maskDate(job.getCreatedTime(), timeZoneId, verbose));
        System.out.println("Started       : " + maskDate(job.getStartTime(), timeZoneId, verbose));
        System.out.println("Last Modified : " + maskDate(job.getLastModifiedTime(), timeZoneId, verbose));
        System.out.println("Ended         : " + maskDate(job.getEndTime(), timeZoneId, verbose));
        System.out.println("CoordAction ID: " + maskIfNull(job.getParentId()));

        List<WorkflowAction> actions = job.getActions();

        if (actions != null && actions.size() > 0) {
            System.out.println();
            System.out.println("Actions");
            System.out.println(RULER);

            if (verbose) {
                System.out.println("ID" + VERBOSE_DELIMITER + "Console URL" + VERBOSE_DELIMITER + "Error Code"
                        + VERBOSE_DELIMITER + "Error Message" + VERBOSE_DELIMITER + "External ID" + VERBOSE_DELIMITER
                        + "External Status" + VERBOSE_DELIMITER + "Name" + VERBOSE_DELIMITER + "Retries"
                        + VERBOSE_DELIMITER + "Tracker URI" + VERBOSE_DELIMITER + "Type" + VERBOSE_DELIMITER
                        + "Started" + VERBOSE_DELIMITER + "Status" + VERBOSE_DELIMITER + "Ended");
                System.out.println(RULER);

                for (WorkflowAction action : job.getActions()) {
                    System.out.println(maskIfNull(action.getId()) + VERBOSE_DELIMITER
                            + maskIfNull(action.getConsoleUrl()) + VERBOSE_DELIMITER
                            + maskIfNull(action.getErrorCode()) + VERBOSE_DELIMITER
                            + maskIfNull(action.getErrorMessage()) + VERBOSE_DELIMITER
                            + maskIfNull(action.getExternalId()) + VERBOSE_DELIMITER
                            + maskIfNull(action.getExternalStatus()) + VERBOSE_DELIMITER + maskIfNull(action.getName())
                            + VERBOSE_DELIMITER + action.getRetries() + VERBOSE_DELIMITER
                            + maskIfNull(action.getTrackerUri()) + VERBOSE_DELIMITER + maskIfNull(action.getType())
                            + VERBOSE_DELIMITER + maskDate(action.getStartTime(), timeZoneId, verbose)
                            + VERBOSE_DELIMITER + action.getStatus() + VERBOSE_DELIMITER
                            + maskDate(action.getEndTime(), timeZoneId, verbose));

                    System.out.println(RULER);
                }
            }
            else {
                System.out.println(String.format(WORKFLOW_ACTION_FORMATTER, "ID", "Status", "Ext ID", "Ext Status",
                        "Err Code"));

                System.out.println(RULER);

                for (WorkflowAction action : job.getActions()) {
                    System.out.println(String.format(WORKFLOW_ACTION_FORMATTER, maskIfNull(action.getId()), action
                            .getStatus(), maskIfNull(action.getExternalId()), maskIfNull(action.getExternalStatus()),
                            maskIfNull(action.getErrorCode())));

                    System.out.println(RULER);
                }
            }
        }
        else {
            System.out.println(RULER);
        }

        System.out.println();
    }

    private void jobsCommand(CommandLine commandLine) throws IOException, OozieCLIException {
        XOozieClient wc = createXOozieClient(commandLine);

        String filter = commandLine.getOptionValue(FILTER_OPTION);
        String s = commandLine.getOptionValue(OFFSET_OPTION);
        int start = Integer.parseInt((s != null) ? s : "0");
        s = commandLine.getOptionValue(LEN_OPTION);
        String jobtype = commandLine.getOptionValue(JOBTYPE_OPTION);
        String timeZoneId = getTimeZoneId(commandLine);
        jobtype = (jobtype != null) ? jobtype : "wf";
        int len = Integer.parseInt((s != null) ? s : "0");
        String bulkFilterString = commandLine.getOptionValue(BULK_OPTION);

        try {
            if (bulkFilterString != null) {
                printBulkJobs(wc.getBulkInfo(bulkFilterString, start, len), timeZoneId, commandLine.hasOption(VERBOSE_OPTION));
            }
            else if (jobtype.toLowerCase().contains("wf")) {
                printJobs(wc.getJobsInfo(filter, start, len), timeZoneId, commandLine.hasOption(VERBOSE_OPTION));
            }
            else if (jobtype.toLowerCase().startsWith("coord")) {
                printCoordJobs(wc.getCoordJobsInfo(filter, start, len), timeZoneId, commandLine.hasOption(VERBOSE_OPTION));
            }
            else if (jobtype.toLowerCase().startsWith("bundle")) {
                printBundleJobs(wc.getBundleJobsInfo(filter, start, len), timeZoneId, commandLine.hasOption(VERBOSE_OPTION));
            }

        }
        catch (OozieClientException ex) {
            throw new OozieCLIException(ex.toString(), ex);
        }
    }

    @VisibleForTesting
    void printCoordJobs(List<CoordinatorJob> jobs, String timeZoneId, boolean verbose) throws IOException {
        if (jobs != null && jobs.size() > 0) {
            if (verbose) {
                System.out.println("Job ID" + VERBOSE_DELIMITER + "App Name" + VERBOSE_DELIMITER + "App Path"
                        + VERBOSE_DELIMITER + "Console URL" + VERBOSE_DELIMITER + "User" + VERBOSE_DELIMITER + "Group"
                        + VERBOSE_DELIMITER + "Concurrency" + VERBOSE_DELIMITER + "Frequency" + VERBOSE_DELIMITER
                        + "Time Unit" + VERBOSE_DELIMITER + "Time Zone" + VERBOSE_DELIMITER + "Time Out"
                        + VERBOSE_DELIMITER + "Started" + VERBOSE_DELIMITER + "Next Materialize" + VERBOSE_DELIMITER
                        + "Status" + VERBOSE_DELIMITER + "Last Action" + VERBOSE_DELIMITER + "Ended");
                System.out.println(RULER);

                for (CoordinatorJob job : jobs) {
                    System.out.println(maskIfNull(job.getId()) + VERBOSE_DELIMITER + maskIfNull(job.getAppName())
                            + VERBOSE_DELIMITER + maskIfNull(job.getAppPath()) + VERBOSE_DELIMITER
                            + maskIfNull(job.getConsoleUrl()) + VERBOSE_DELIMITER + maskIfNull(job.getUser())
                            + VERBOSE_DELIMITER + maskIfNull(job.getGroup()) + VERBOSE_DELIMITER + job.getConcurrency()
                            + VERBOSE_DELIMITER + job.getFrequency() + VERBOSE_DELIMITER + job.getTimeUnit()
                            + VERBOSE_DELIMITER + maskIfNull(job.getTimeZone()) + VERBOSE_DELIMITER + job.getTimeout()
                            + VERBOSE_DELIMITER + maskDate(job.getStartTime(), timeZoneId, verbose) + VERBOSE_DELIMITER
                            + maskDate(job.getNextMaterializedTime(), timeZoneId, verbose) + VERBOSE_DELIMITER
                            + job.getStatus() + VERBOSE_DELIMITER
                            + maskDate(job.getLastActionTime(), timeZoneId, verbose) + VERBOSE_DELIMITER
                            + maskDate(job.getEndTime(), timeZoneId, verbose));

                    System.out.println(RULER);
                }
            }
            else {
                System.out.println(String.format(COORD_JOBS_FORMATTER, "Job ID", "App Name", "Status", "Freq", "Unit",
                        "Started", "Next Materialized"));
                System.out.println(RULER);

                for (CoordinatorJob job : jobs) {
                    System.out.println(String.format(COORD_JOBS_FORMATTER, maskIfNull(job.getId()), maskIfNull(job
                            .getAppName()), job.getStatus(), job.getFrequency(), job.getTimeUnit(), maskDate(job
                            .getStartTime(), timeZoneId, verbose), maskDate(job.getNextMaterializedTime(), timeZoneId, verbose)));

                    System.out.println(RULER);
                }
            }
        }
        else {
            System.out.println("No Jobs match your criteria!");
        }
    }

<<<<<<< HEAD
    private void printBulkJobs(List<BulkResponse> jobs, String timeZoneId, boolean verbose) throws IOException {
=======
    @VisibleForTesting
    void printBulkJobs(List<BulkResponse> jobs, String timeZoneId, boolean verbose) throws IOException {
>>>>>>> c052d22d
        if (jobs != null && jobs.size() > 0) {
            for (BulkResponse response : jobs) {
                BundleJob bundle = response.getBundle();
                CoordinatorJob coord = response.getCoordinator();
                CoordinatorAction action = response.getAction();
                if (verbose) {
                    System.out.println();
                    System.out.println("Bundle Name : " + maskIfNull(bundle.getAppName()));

                    System.out.println(RULER);

                    System.out.println("Bundle ID        : " + maskIfNull(bundle.getId()));
                    System.out.println("Coordinator Name : " + maskIfNull(coord.getAppName()));
                    System.out.println("Coord Action ID  : " + maskIfNull(action.getId()));
                    System.out.println("Action Status    : " + action.getStatus());
                    System.out.println("External ID      : " + maskIfNull(action.getExternalId()));
                    System.out.println("Created Time     : " + maskDate(action.getCreatedTime(), timeZoneId, false));
                    System.out.println("User             : " + maskIfNull(bundle.getUser()));
                    System.out.println("Error Message    : " + maskIfNull(action.getErrorMessage()));
                    System.out.println(RULER);
                }
                else {
                    System.out.println(String.format(BULK_RESPONSE_FORMATTER, "Bundle Name", "Bundle ID", "Coord Name",
                            "Coord Action ID", "Status", "External ID", "Created Time", "Error Message"));
                    System.out.println(RULER);
                    System.out
                            .println(String.format(BULK_RESPONSE_FORMATTER, maskIfNull(bundle.getAppName()),
                                    maskIfNull(bundle.getId()), maskIfNull(coord.getAppName()),
                                    maskIfNull(action.getId()), action.getStatus(), maskIfNull(action.getExternalId()),
                                    maskDate(action.getCreatedTime(), timeZoneId, false),
                                    maskIfNull(action.getErrorMessage())));
                    System.out.println(RULER);
                }
            }
        }
        else {
            System.out.println("Bulk request criteria did not match any coordinator actions");
        }
    }

    @VisibleForTesting
    void printBundleJobs(List<BundleJob> jobs, String timeZoneId, boolean verbose) throws IOException {
        if (jobs != null && jobs.size() > 0) {
            if (verbose) {
                System.out.println("Job ID" + VERBOSE_DELIMITER + "Bundle Name" + VERBOSE_DELIMITER + "Bundle Path"
                        + VERBOSE_DELIMITER + "User" + VERBOSE_DELIMITER + "Group" + VERBOSE_DELIMITER + "Status"
                        + VERBOSE_DELIMITER + "Kickoff" + VERBOSE_DELIMITER + "Pause" + VERBOSE_DELIMITER + "Created"
                        + VERBOSE_DELIMITER + "Console URL");
                System.out.println(RULER);

                for (BundleJob job : jobs) {
                    System.out.println(maskIfNull(job.getId()) + VERBOSE_DELIMITER + maskIfNull(job.getAppName())
                            + VERBOSE_DELIMITER + maskIfNull(job.getAppPath()) + VERBOSE_DELIMITER
                            + maskIfNull(job.getUser()) + VERBOSE_DELIMITER + maskIfNull(job.getGroup())
                            + VERBOSE_DELIMITER + job.getStatus() + VERBOSE_DELIMITER
                            + maskDate(job.getKickoffTime(), timeZoneId, verbose) + VERBOSE_DELIMITER
                            + maskDate(job.getPauseTime(), timeZoneId, verbose) + VERBOSE_DELIMITER
                            + maskDate(job.getCreatedTime(), timeZoneId, verbose) + VERBOSE_DELIMITER
                            + maskIfNull(job.getConsoleUrl()));

                    System.out.println(RULER);
                }
            }
            else {
                System.out.println(String.format(BUNDLE_JOBS_FORMATTER, "Job ID", "Bundle Name", "Status", "Kickoff",
                        "Created", "User", "Group"));
                System.out.println(RULER);

                for (BundleJob job : jobs) {
                    System.out.println(String.format(BUNDLE_JOBS_FORMATTER, maskIfNull(job.getId()),
                            maskIfNull(job.getAppName()), job.getStatus(),
                            maskDate(job.getKickoffTime(), timeZoneId, verbose),
                            maskDate(job.getCreatedTime(), timeZoneId, verbose), maskIfNull(job.getUser()),
                            maskIfNull(job.getGroup())));
                    System.out.println(RULER);
                }
            }
        }
        else {
            System.out.println("No Jobs match your criteria!");
        }
    }

    private void slaCommand(CommandLine commandLine) throws IOException, OozieCLIException {
        XOozieClient wc = createXOozieClient(commandLine);
        List<String> options = new ArrayList<String>();
        for (Option option : commandLine.getOptions()) {
            options.add(option.getOpt());
        }

        String s = commandLine.getOptionValue(OFFSET_OPTION);
        int start = Integer.parseInt((s != null) ? s : "0");
        s = commandLine.getOptionValue(LEN_OPTION);
        int len = Integer.parseInt((s != null) ? s : "100");
        String filter = commandLine.getOptionValue(FILTER_OPTION);

        try {
            wc.getSlaInfo(start, len, filter);
        }
        catch (OozieClientException ex) {
            throw new OozieCLIException(ex.toString(), ex);
        }
    }

    private void adminCommand(CommandLine commandLine) throws OozieCLIException {
        XOozieClient wc = createXOozieClient(commandLine);

        List<String> options = new ArrayList<String>();
        for (Option option : commandLine.getOptions()) {
            options.add(option.getOpt());
        }

        try {
            SYSTEM_MODE status = SYSTEM_MODE.NORMAL;
            if (options.contains(VERSION_OPTION)) {
                System.out.println("Oozie server build version: " + wc.getServerBuildVersion());
            }
            else if (options.contains(SYSTEM_MODE_OPTION)) {
                String systemModeOption = commandLine.getOptionValue(SYSTEM_MODE_OPTION).toUpperCase();
                try {
                    status = SYSTEM_MODE.valueOf(systemModeOption);
                }
                catch (Exception e) {
                    throw new OozieCLIException("Invalid input provided for option: " + SYSTEM_MODE_OPTION
                            + " value given :" + systemModeOption
                            + " Expected values are: NORMAL/NOWEBSERVICE/SAFEMODE ");
                }
                wc.setSystemMode(status);
                System.out.println("System mode: " + status);
            }
            else if (options.contains(STATUS_OPTION)) {
                status = wc.getSystemMode();
                System.out.println("System mode: " + status);
            }
            else if (options.contains(QUEUE_DUMP_OPTION)) {

                List<String> list = wc.getQueueDump();
                if (list != null && list.size() != 0) {
                    for (String str : list) {
                        System.out.println(str);
                    }
                }
                else {
                    System.out.println("QueueDump is null!");
                }
            }
        }
        catch (OozieClientException ex) {
            throw new OozieCLIException(ex.toString(), ex);
        }
    }

    private void versionCommand() throws OozieCLIException {
        System.out.println("Oozie client build version: "
                + BuildInfo.getBuildInfo().getProperty(BuildInfo.BUILD_VERSION));
    }

    @VisibleForTesting
    void printJobs(List<WorkflowJob> jobs, String timeZoneId, boolean verbose) throws IOException {
        if (jobs != null && jobs.size() > 0) {
            if (verbose) {
                System.out.println("Job ID" + VERBOSE_DELIMITER + "App Name" + VERBOSE_DELIMITER + "App Path"
                        + VERBOSE_DELIMITER + "Console URL" + VERBOSE_DELIMITER + "User" + VERBOSE_DELIMITER + "Group"
                        + VERBOSE_DELIMITER + "Run" + VERBOSE_DELIMITER + "Created" + VERBOSE_DELIMITER + "Started"
                        + VERBOSE_DELIMITER + "Status" + VERBOSE_DELIMITER + "Last Modified" + VERBOSE_DELIMITER
                        + "Ended");
                System.out.println(RULER);

                for (WorkflowJob job : jobs) {
                    System.out.println(maskIfNull(job.getId()) + VERBOSE_DELIMITER + maskIfNull(job.getAppName())
                            + VERBOSE_DELIMITER + maskIfNull(job.getAppPath()) + VERBOSE_DELIMITER
                            + maskIfNull(job.getConsoleUrl()) + VERBOSE_DELIMITER + maskIfNull(job.getUser())
                            + VERBOSE_DELIMITER + maskIfNull(job.getGroup()) + VERBOSE_DELIMITER + job.getRun()
                            + VERBOSE_DELIMITER + maskDate(job.getCreatedTime(), timeZoneId, verbose)
                            + VERBOSE_DELIMITER + maskDate(job.getStartTime(), timeZoneId, verbose) + VERBOSE_DELIMITER
                            + job.getStatus() + VERBOSE_DELIMITER
                            + maskDate(job.getLastModifiedTime(), timeZoneId, verbose) + VERBOSE_DELIMITER
                            + maskDate(job.getEndTime(), timeZoneId, verbose));

                    System.out.println(RULER);
                }
            }
            else {
                System.out.println(String.format(WORKFLOW_JOBS_FORMATTER, "Job ID", "App Name", "Status", "User",
                        "Group", "Started", "Ended"));
                System.out.println(RULER);

                for (WorkflowJob job : jobs) {
                    System.out.println(String.format(WORKFLOW_JOBS_FORMATTER, maskIfNull(job.getId()),
                            maskIfNull(job.getAppName()), job.getStatus(), maskIfNull(job.getUser()),
                            maskIfNull(job.getGroup()), maskDate(job.getStartTime(), timeZoneId, verbose),
                            maskDate(job.getEndTime(), timeZoneId, verbose)));

                    System.out.println(RULER);
                }
            }
        }
        else {
            System.out.println("No Jobs match your criteria!");
        }
    }

    private String maskIfNull(String value) {
        if (value != null && value.length() > 0) {
            return value;
        }
        return "-";
    }

    private String maskDate(Date date, String timeZoneId, boolean verbose) {
        if (date == null) {
            return "-";
        }

        SimpleDateFormat dateFormater = null;
        if (verbose) {
            dateFormater = new SimpleDateFormat("yyyy-MM-dd HH:mm:ss zzz", Locale.US);
        }
        else {
            dateFormater = new SimpleDateFormat("yyyy-MM-dd HH:mm zzz", Locale.US);
        }

        if (timeZoneId != null) {
            dateFormater.setTimeZone(TimeZone.getTimeZone(timeZoneId));
        }
        String dateString = dateFormater.format(date);
        // Most TimeZones are 3 or 4 characters; GMT offsets (e.g. GMT-07:00) are 9, so lets remove the "GMT" part to make it 6
        // to fit better
        Matcher m = GMT_OFFSET_SHORTEN_PATTERN.matcher(dateString);
        if (m.matches() && m.groupCount() == 2) {
            dateString = m.group(1) + m.group(2);
        }
        return dateString;
    }

    private void validateCommand(CommandLine commandLine) throws OozieCLIException {
        String[] args = commandLine.getArgs();
        if (args.length != 1) {
            throw new OozieCLIException("One file must be specified");
        }
        File file = new File(args[0]);
        if (file.exists()) {
            try {
                List<StreamSource> sources = new ArrayList<StreamSource>();
                sources.add(new StreamSource(Thread.currentThread().getContextClassLoader().getResourceAsStream(
                        "oozie-workflow-0.1.xsd")));
                sources.add(new StreamSource(Thread.currentThread().getContextClassLoader().getResourceAsStream(
                        "shell-action-0.1.xsd")));
                sources.add(new StreamSource(Thread.currentThread().getContextClassLoader().getResourceAsStream(
                        "shell-action-0.2.xsd")));
                sources.add(new StreamSource(Thread.currentThread().getContextClassLoader().getResourceAsStream(
                        "shell-action-0.3.xsd")));
                sources.add(new StreamSource(Thread.currentThread().getContextClassLoader().getResourceAsStream(
                        "email-action-0.1.xsd")));
                sources.add(new StreamSource(Thread.currentThread().getContextClassLoader().getResourceAsStream(
                        "distcp-action-0.1.xsd")));
                sources.add(new StreamSource(Thread.currentThread().getContextClassLoader().getResourceAsStream(
                        "distcp-action-0.2.xsd")));
                sources.add(new StreamSource(Thread.currentThread().getContextClassLoader().getResourceAsStream(
                        "oozie-workflow-0.2.xsd")));
                sources.add(new StreamSource(Thread.currentThread().getContextClassLoader().getResourceAsStream(
                        "oozie-workflow-0.2.5.xsd")));
                sources.add(new StreamSource(Thread.currentThread().getContextClassLoader().getResourceAsStream(
                        "oozie-workflow-0.3.xsd")));
                sources.add(new StreamSource(Thread.currentThread().getContextClassLoader().getResourceAsStream(
                        "oozie-workflow-0.4.xsd")));
                sources.add(new StreamSource(Thread.currentThread().getContextClassLoader().getResourceAsStream(
                        "oozie-workflow-0.5.xsd")));
                sources.add(new StreamSource(Thread.currentThread().getContextClassLoader().getResourceAsStream(
                        "oozie-coordinator-0.1.xsd")));
                sources.add(new StreamSource(Thread.currentThread().getContextClassLoader().getResourceAsStream(
                        "oozie-coordinator-0.2.xsd")));
                sources.add(new StreamSource(Thread.currentThread().getContextClassLoader().getResourceAsStream(
                        "oozie-coordinator-0.3.xsd")));
                sources.add(new StreamSource(Thread.currentThread().getContextClassLoader().getResourceAsStream(
                        "oozie-coordinator-0.4.xsd")));
                sources.add(new StreamSource(Thread.currentThread().getContextClassLoader().getResourceAsStream(
                        "oozie-bundle-0.1.xsd")));
                sources.add(new StreamSource(Thread.currentThread().getContextClassLoader().getResourceAsStream(
                        "oozie-bundle-0.2.xsd")));
                sources.add(new StreamSource(Thread.currentThread().getContextClassLoader().getResourceAsStream(
                        "oozie-sla-0.1.xsd")));
                sources.add(new StreamSource(Thread.currentThread().getContextClassLoader().getResourceAsStream(
                        "oozie-sla-0.2.xsd")));
                sources.add(new StreamSource(Thread.currentThread().getContextClassLoader().getResourceAsStream(
                        "hive-action-0.2.xsd")));
                sources.add(new StreamSource(Thread.currentThread().getContextClassLoader().getResourceAsStream(
                        "hive-action-0.3.xsd")));
                sources.add(new StreamSource(Thread.currentThread().getContextClassLoader().getResourceAsStream(
                        "hive-action-0.4.xsd")));
                sources.add(new StreamSource(Thread.currentThread().getContextClassLoader().getResourceAsStream(
                        "hive-action-0.5.xsd")));
                sources.add(new StreamSource(Thread.currentThread().getContextClassLoader().getResourceAsStream(
                        "sqoop-action-0.2.xsd")));
                sources.add(new StreamSource(Thread.currentThread().getContextClassLoader().getResourceAsStream(
                        "sqoop-action-0.3.xsd")));
                sources.add(new StreamSource(Thread.currentThread().getContextClassLoader().getResourceAsStream(
                        "sqoop-action-0.4.xsd")));
                sources.add(new StreamSource(Thread.currentThread().getContextClassLoader().getResourceAsStream(
                        "ssh-action-0.1.xsd")));
                sources.add(new StreamSource(Thread.currentThread().getContextClassLoader().getResourceAsStream(
                        "ssh-action-0.2.xsd")));
                SchemaFactory factory = SchemaFactory.newInstance(XMLConstants.W3C_XML_SCHEMA_NS_URI);
                Schema schema = factory.newSchema(sources.toArray(new StreamSource[sources.size()]));
                Validator validator = schema.newValidator();
                validator.validate(new StreamSource(new FileReader(file)));
                System.out.println("Valid workflow-app");
            }
            catch (Exception ex) {
                throw new OozieCLIException("Invalid app definition, " + ex.toString(), ex);
            }
        }
        else {
            throw new OozieCLIException("File does not exists");
        }
    }

    private void scriptLanguageCommand(CommandLine commandLine, String jobType) throws IOException, OozieCLIException {
        List<String> args = commandLine.getArgList();
        if (args.size() > 0) {
            // checking if args starts with -X (because CLIParser cannot check this)
            if (!args.get(0).equals("-X")) {
                throw new OozieCLIException("Unrecognized option: " + args.get(0) + " Expecting -X");
            }
            args.remove(0);
        }

        if (!commandLine.hasOption(SCRIPTFILE_OPTION)) {
            throw new OozieCLIException("Need to specify -file <scriptfile>");
        }

        if (!commandLine.hasOption(CONFIG_OPTION)) {
            throw new OozieCLIException("Need to specify -config <configfile>");
        }

        try {
            XOozieClient wc = createXOozieClient(commandLine);
            Properties conf = getConfiguration(wc, commandLine);
            String script = commandLine.getOptionValue(SCRIPTFILE_OPTION);
            List<String> paramsList = new ArrayList<String>();
            if (commandLine.hasOption("P")) {
                Properties params = commandLine.getOptionProperties("P");
                for (String key : params.stringPropertyNames()) {
                    paramsList.add(key + "=" + params.getProperty(key));
                }
            }
            System.out.println(JOB_ID_PREFIX + wc.submitScriptLanguage(conf, script, args.toArray(new String[args.size()]),
                    paramsList.toArray(new String[paramsList.size()]), jobType));
        }
        catch (OozieClientException ex) {
            throw new OozieCLIException(ex.toString(), ex);
        }
    }

    private void infoCommand(CommandLine commandLine) throws OozieCLIException {
        for (Option option : commandLine.getOptions()) {
            String opt = option.getOpt();
            if (opt.equals(INFO_TIME_ZONES_OPTION)) {
                printAvailableTimeZones();
            }
        }
    }

    private void printAvailableTimeZones() {
        System.out.println("The format is \"SHORT_NAME (ID)\"\nGive the ID to the -timezone argument");
        System.out.println("GMT offsets can also be used (e.g. GMT-07:00, GMT-0700, GMT+05:30, GMT+0530)");
        System.out.println("Available Time Zones:");
        for (String tzId : TimeZone.getAvailableIDs()) {
            // skip id's that are like "Etc/GMT+01:00" because their display names are like "GMT-01:00", which is confusing
            if (!tzId.startsWith("Etc/GMT")) {
                TimeZone tZone = TimeZone.getTimeZone(tzId);
                System.out.println("      " + tZone.getDisplayName(false, TimeZone.SHORT) + " (" + tzId + ")");
            }
        }
    }


    private void mrCommand(CommandLine commandLine) throws IOException, OozieCLIException {
        try {
            XOozieClient wc = createXOozieClient(commandLine);
            Properties conf = getConfiguration(wc, commandLine);

            String mapper = conf.getProperty(MAPRED_MAPPER, conf.getProperty(MAPRED_MAPPER_2));
            if (mapper == null) {
                throw new OozieCLIException("mapper (" + MAPRED_MAPPER + " or " + MAPRED_MAPPER_2 + ") must be specified in conf");
            }

            String reducer = conf.getProperty(MAPRED_REDUCER, conf.getProperty(MAPRED_REDUCER_2));
            if (reducer == null) {
                throw new OozieCLIException("reducer (" + MAPRED_REDUCER + " or " + MAPRED_REDUCER_2
                        + ") must be specified in conf");
            }

            String inputDir = conf.getProperty(MAPRED_INPUT);
            if (inputDir == null) {
                throw new OozieCLIException("input dir (" + MAPRED_INPUT +") must be specified in conf");
            }

            String outputDir = conf.getProperty(MAPRED_OUTPUT);
            if (outputDir == null) {
                throw new OozieCLIException("output dir (" + MAPRED_OUTPUT +") must be specified in conf");
            }

            System.out.println(JOB_ID_PREFIX + wc.submitMapReduce(conf));
        }
        catch (OozieClientException ex) {
            throw new OozieCLIException(ex.toString(), ex);
        }
    }

    private String getFirstMissingDependencies(CoordinatorAction action) {
        StringBuilder allDeps = new StringBuilder();
        String missingDep = action.getMissingDependencies();
        boolean depExists = false;
        if (missingDep != null && !missingDep.isEmpty()) {
            allDeps.append(missingDep.split(INSTANCE_SEPARATOR)[0]);
            depExists = true;
        }
        String pushDeps = action.getPushMissingDependencies();
        if (pushDeps != null && !pushDeps.isEmpty()) {
            if(depExists) {
                allDeps.append(INSTANCE_SEPARATOR);
            }
            allDeps.append(pushDeps.split(INSTANCE_SEPARATOR)[0]);
        }
        return allDeps.toString();
    }

}<|MERGE_RESOLUTION|>--- conflicted
+++ resolved
@@ -1276,12 +1276,8 @@
         }
     }
 
-<<<<<<< HEAD
-    private void printBulkJobs(List<BulkResponse> jobs, String timeZoneId, boolean verbose) throws IOException {
-=======
     @VisibleForTesting
     void printBulkJobs(List<BulkResponse> jobs, String timeZoneId, boolean verbose) throws IOException {
->>>>>>> c052d22d
         if (jobs != null && jobs.size() > 0) {
             for (BulkResponse response : jobs) {
                 BundleJob bundle = response.getBundle();
