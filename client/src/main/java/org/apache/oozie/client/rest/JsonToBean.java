/**
 * Licensed to the Apache Software Foundation (ASF) under one
 * or more contributor license agreements.  See the NOTICE file
 * distributed with this work for additional information
 * regarding copyright ownership.  The ASF licenses this file
 * to you under the Apache License, Version 2.0 (the
 * "License"); you may not use this file except in compliance
 * with the License.  You may obtain a copy of the License at
 *
 *      http://www.apache.org/licenses/LICENSE-2.0
 *
 * Unless required by applicable law or agreed to in writing, software
 * distributed under the License is distributed on an "AS IS" BASIS,
 * WITHOUT WARRANTIES OR CONDITIONS OF ANY KIND, either express or implied.
 * See the License for the specific language governing permissions and
 * limitations under the License.
 */
package org.apache.oozie.client.rest;

import org.apache.oozie.client.BulkResponse;
import org.apache.oozie.client.BundleJob;
import org.apache.oozie.client.CoordinatorAction;
import org.apache.oozie.client.CoordinatorJob;
import org.apache.oozie.client.JMSConnectionInfo;
import org.apache.oozie.client.JMSConnectionInfoWrapper;
import org.apache.oozie.client.WorkflowAction;
import org.apache.oozie.client.WorkflowJob;
import org.apache.oozie.AppType;
import org.json.simple.JSONArray;
import org.json.simple.JSONObject;
import org.json.simple.JSONValue;

import java.lang.reflect.InvocationHandler;
import java.lang.reflect.Method;
import java.lang.reflect.Proxy;
import java.util.ArrayList;
import java.util.Date;
import java.util.HashMap;
import java.util.List;
import java.util.Map;
import java.util.Properties;
import java.util.Set;

/**
 * JSON to bean converter for {@link WorkflowAction}, {@link WorkflowJob}, {@link CoordinatorAction}
 * and {@link CoordinatorJob}.
 * <p/>
 * It uses JDK dynamic proxy to create bean instances.
 */
@SuppressWarnings("rawtypes")
public class JsonToBean {

    private static class Property {
        String label;
        Class type;
        boolean isList;

        public Property(String label, Class type) {
            this(label, type, false);
        }

        public Property(String label, Class type, boolean isList) {
            this.label = label;
            this.type = type;
            this.isList = isList;
        }
    }

    private static final Map<String, Property> WF_JOB = new HashMap<String, Property>();
    private static final Map<String, Property> WF_ACTION = new HashMap<String, Property>();
    private static final Map<String, Property> COORD_JOB = new HashMap<String, Property>();
    private static final Map<String, Property> COORD_ACTION = new HashMap<String, Property>();
    private static final Map<String, Property> BUNDLE_JOB = new HashMap<String, Property>();
    private static final Map<String, Property> BULK_RESPONSE = new HashMap<String, Property>();
    private static final Map<String, Property> JMS_CONNECTION_INFO = new HashMap<String, Property>();

    static {
        WF_ACTION.put("getId", new Property(JsonTags.WORKFLOW_ACTION_ID, String.class));
        WF_ACTION.put("getName", new Property(JsonTags.WORKFLOW_ACTION_NAME, String.class));
        WF_ACTION.put("getType", new Property(JsonTags.WORKFLOW_ACTION_TYPE, String.class));
        WF_ACTION.put("getConf", new Property(JsonTags.WORKFLOW_ACTION_CONF, String.class));
        WF_ACTION.put("getStatus", new Property(JsonTags.WORKFLOW_ACTION_STATUS, WorkflowAction.Status.class));
        WF_ACTION.put("getRetries", new Property(JsonTags.WORKFLOW_ACTION_RETRIES, Integer.TYPE));
        WF_ACTION.put("getStartTime", new Property(JsonTags.WORKFLOW_ACTION_START_TIME, Date.class));
        WF_ACTION.put("getEndTime", new Property(JsonTags.WORKFLOW_ACTION_END_TIME, Date.class));
        WF_ACTION.put("getTransition", new Property(JsonTags.WORKFLOW_ACTION_TRANSITION, String.class));
        WF_ACTION.put("getData", new Property(JsonTags.WORKFLOW_ACTION_DATA, String.class));
        WF_ACTION.put("getStats", new Property(JsonTags.WORKFLOW_ACTION_STATS, String.class));
        WF_ACTION.put("getExternalChildIDs", new Property(JsonTags.WORKFLOW_ACTION_EXTERNAL_CHILD_IDS, String.class));
        WF_ACTION.put("getExternalId", new Property(JsonTags.WORKFLOW_ACTION_EXTERNAL_ID, String.class));
        WF_ACTION.put("getExternalStatus", new Property(JsonTags.WORKFLOW_ACTION_EXTERNAL_STATUS, String.class));
        WF_ACTION.put("getTrackerUri", new Property(JsonTags.WORKFLOW_ACTION_TRACKER_URI, String.class));
        WF_ACTION.put("getConsoleUrl", new Property(JsonTags.WORKFLOW_ACTION_CONSOLE_URL, String.class));
        WF_ACTION.put("getErrorCode", new Property(JsonTags.WORKFLOW_ACTION_ERROR_CODE, String.class));
        WF_ACTION.put("getErrorMessage", new Property(JsonTags.WORKFLOW_ACTION_ERROR_MESSAGE, String.class));
        WF_ACTION.put("toString", new Property(JsonTags.TO_STRING, String.class));

        WF_JOB.put("getExternalId", new Property(JsonTags.WORKFLOW_EXTERNAL_ID, String.class));
        WF_JOB.put("getAppPath", new Property(JsonTags.WORKFLOW_APP_PATH, String.class));
        WF_JOB.put("getAppName", new Property(JsonTags.WORKFLOW_APP_NAME, String.class));
        WF_JOB.put("getId", new Property(JsonTags.WORKFLOW_ID, String.class));
        WF_JOB.put("getConf", new Property(JsonTags.WORKFLOW_CONF, String.class));
        WF_JOB.put("getStatus", new Property(JsonTags.WORKFLOW_STATUS, WorkflowJob.Status.class));
        WF_JOB.put("getLastModifiedTime", new Property(JsonTags.WORKFLOW_LAST_MOD_TIME, Date.class));
        WF_JOB.put("getCreatedTime", new Property(JsonTags.WORKFLOW_CREATED_TIME, Date.class));
        WF_JOB.put("getStartTime", new Property(JsonTags.WORKFLOW_START_TIME, Date.class));
        WF_JOB.put("getEndTime", new Property(JsonTags.WORKFLOW_END_TIME, Date.class));
        WF_JOB.put("getUser", new Property(JsonTags.WORKFLOW_USER, String.class));
        WF_JOB.put("getGroup", new Property(JsonTags.WORKFLOW_GROUP, String.class));
        WF_JOB.put("getAcl", new Property(JsonTags.WORKFLOW_ACL, String.class));
        WF_JOB.put("getRun", new Property(JsonTags.WORKFLOW_RUN, Integer.TYPE));
        WF_JOB.put("getConsoleUrl", new Property(JsonTags.WORKFLOW_CONSOLE_URL, String.class));
        WF_JOB.put("getActions", new Property(JsonTags.WORKFLOW_ACTIONS, WorkflowAction.class, true));
        WF_JOB.put("getParentId", new Property(JsonTags.WORKFLOW_PARENT_ID, String.class));
        WF_JOB.put("toString", new Property(JsonTags.TO_STRING, String.class));

        COORD_ACTION.put("getId", new Property(JsonTags.COORDINATOR_ACTION_ID, String.class));
        COORD_ACTION.put("getJobId", new Property(JsonTags.COORDINATOR_JOB_ID, String.class));
        COORD_ACTION.put("getActionNumber", new Property(JsonTags.COORDINATOR_ACTION_NUMBER, Integer.TYPE));
        COORD_ACTION.put("getCreatedConf", new Property(JsonTags.COORDINATOR_ACTION_CREATED_CONF, String.class));
        COORD_ACTION.put("getCreatedTime", new Property(JsonTags.COORDINATOR_ACTION_CREATED_TIME, Date.class));
        COORD_ACTION.put("getNominalTime", new Property(JsonTags.COORDINATOR_ACTION_NOMINAL_TIME, Date.class));
        COORD_ACTION.put("getExternalId", new Property(JsonTags.COORDINATOR_ACTION_EXTERNALID, String.class));
        COORD_ACTION.put("getStatus", new Property(JsonTags.COORDINATOR_ACTION_STATUS, CoordinatorAction.Status.class));
        COORD_ACTION.put("getRunConf", new Property(JsonTags.COORDINATOR_ACTION_RUNTIME_CONF, String.class));
        COORD_ACTION
                .put("getLastModifiedTime", new Property(JsonTags.COORDINATOR_ACTION_LAST_MODIFIED_TIME, Date.class));
        COORD_ACTION
                .put("getMissingDependencies", new Property(JsonTags.COORDINATOR_ACTION_MISSING_DEPS, String.class));
        COORD_ACTION.put("getPushMissingDependencies", new Property(JsonTags.COORDINATOR_ACTION_PUSH_MISSING_DEPS,
                String.class));
        COORD_ACTION.put("getExternalStatus", new Property(JsonTags.COORDINATOR_ACTION_EXTERNAL_STATUS, String.class));
        COORD_ACTION.put("getTrackerUri", new Property(JsonTags.COORDINATOR_ACTION_TRACKER_URI, String.class));
        COORD_ACTION.put("getConsoleUrl", new Property(JsonTags.COORDINATOR_ACTION_CONSOLE_URL, String.class));
        COORD_ACTION.put("getErrorCode", new Property(JsonTags.COORDINATOR_ACTION_ERROR_CODE, String.class));
        COORD_ACTION.put("getErrorMessage", new Property(JsonTags.COORDINATOR_ACTION_ERROR_MESSAGE, String.class));
        COORD_ACTION.put("toString", new Property(JsonTags.TO_STRING, String.class));

        COORD_JOB.put("getAppPath", new Property(JsonTags.COORDINATOR_JOB_PATH, String.class));
        COORD_JOB.put("getAppName", new Property(JsonTags.COORDINATOR_JOB_NAME, String.class));
        COORD_JOB.put("getId", new Property(JsonTags.COORDINATOR_JOB_ID, String.class));
        COORD_JOB.put("getConf", new Property(JsonTags.COORDINATOR_JOB_CONF, String.class));
        COORD_JOB.put("getStatus", new Property(JsonTags.COORDINATOR_JOB_STATUS, CoordinatorJob.Status.class));
        COORD_JOB.put("getExecutionOrder",
                      new Property(JsonTags.COORDINATOR_JOB_EXECUTIONPOLICY, CoordinatorJob.Execution.class));
        COORD_JOB.put("getFrequency", new Property(JsonTags.COORDINATOR_JOB_FREQUENCY, String.class));
        COORD_JOB.put("getTimeUnit", new Property(JsonTags.COORDINATOR_JOB_TIMEUNIT, CoordinatorJob.Timeunit.class));
        COORD_JOB.put("getTimeZone", new Property(JsonTags.COORDINATOR_JOB_TIMEZONE, String.class));
        COORD_JOB.put("getConcurrency", new Property(JsonTags.COORDINATOR_JOB_CONCURRENCY, Integer.TYPE));
        COORD_JOB.put("getTimeout", new Property(JsonTags.COORDINATOR_JOB_TIMEOUT, Integer.TYPE));
        COORD_JOB.put("getLastActionTime", new Property(JsonTags.COORDINATOR_JOB_LAST_ACTION_TIME, Date.class));
        COORD_JOB.put("getNextMaterializedTime",
                      new Property(JsonTags.COORDINATOR_JOB_NEXT_MATERIALIZED_TIME, Date.class));
        COORD_JOB.put("getStartTime", new Property(JsonTags.COORDINATOR_JOB_START_TIME, Date.class));
        COORD_JOB.put("getEndTime", new Property(JsonTags.COORDINATOR_JOB_END_TIME, Date.class));
        COORD_JOB.put("getPauseTime", new Property(JsonTags.COORDINATOR_JOB_PAUSE_TIME, Date.class));
        COORD_JOB.put("getUser", new Property(JsonTags.COORDINATOR_JOB_USER, String.class));
        COORD_JOB.put("getGroup", new Property(JsonTags.COORDINATOR_JOB_GROUP, String.class));
        COORD_JOB.put("getAcl", new Property(JsonTags.COORDINATOR_JOB_ACL, String.class));
        COORD_JOB.put("getConsoleUrl", new Property(JsonTags.COORDINATOR_JOB_CONSOLE_URL, String.class));
        COORD_JOB.put("getActions", new Property(JsonTags.COORDINATOR_ACTIONS, CoordinatorAction.class, true));
        COORD_JOB.put("toString", new Property(JsonTags.TO_STRING, String.class));

        BUNDLE_JOB.put("getActions", new Property(JsonTags.COORDINATOR_ACTIONS, CoordinatorAction.class, true));

        BUNDLE_JOB.put("getAppPath",new Property(JsonTags.BUNDLE_JOB_PATH, String.class));
        BUNDLE_JOB.put("getAppName",new Property(JsonTags.BUNDLE_JOB_NAME, String.class));
        BUNDLE_JOB.put("getId",new Property(JsonTags.BUNDLE_JOB_ID, String.class));
        BUNDLE_JOB.put("getExternalId",new Property(JsonTags.BUNDLE_JOB_EXTERNAL_ID, String.class));
        BUNDLE_JOB.put("getConf",new Property(JsonTags.BUNDLE_JOB_CONF, String.class));
        BUNDLE_JOB.put("getStatus",new Property(JsonTags.BUNDLE_JOB_STATUS, BundleJob.Status.class));
        BUNDLE_JOB.put("getTimeUnit",new Property(JsonTags.BUNDLE_JOB_TIMEUNIT, BundleJob.Timeunit.class));
        BUNDLE_JOB.put("getTimeout",new Property(JsonTags.BUNDLE_JOB_TIMEOUT, Integer.TYPE));
        BUNDLE_JOB.put("getKickoffTime",new Property(JsonTags.BUNDLE_JOB_KICKOFF_TIME, Date.class));
        BUNDLE_JOB.put("getStartTime",new Property(JsonTags.BUNDLE_JOB_START_TIME, Date.class));
        BUNDLE_JOB.put("getEndTime",new Property(JsonTags.BUNDLE_JOB_END_TIME, Date.class));
        BUNDLE_JOB.put("getPauseTime",new Property(JsonTags.BUNDLE_JOB_PAUSE_TIME, Date.class));
        BUNDLE_JOB.put("getCreatedTime",new Property(JsonTags.BUNDLE_JOB_CREATED_TIME, Date.class));
        BUNDLE_JOB.put("getUser",new Property(JsonTags.BUNDLE_JOB_USER, String.class));
        BUNDLE_JOB.put("getGroup",new Property(JsonTags.BUNDLE_JOB_GROUP, String.class));
        BUNDLE_JOB.put("getConsoleUrl",new Property(JsonTags.BUNDLE_JOB_CONSOLE_URL, String.class));
        BUNDLE_JOB.put("getCoordinators",new Property(JsonTags.BUNDLE_COORDINATOR_JOBS, CoordinatorJob.class, true));
        BUNDLE_JOB.put("toString", new Property(JsonTags.TO_STRING, String.class));

        BULK_RESPONSE.put("getBundle", new Property(JsonTags.BULK_RESPONSE_BUNDLE, BundleJob.class, false));
        BULK_RESPONSE.put("getCoordinator", new Property(JsonTags.BULK_RESPONSE_COORDINATOR, CoordinatorJob.class, false));
        BULK_RESPONSE.put("getAction", new Property(JsonTags.BULK_RESPONSE_ACTION, CoordinatorAction.class, false));

        JMS_CONNECTION_INFO.put("getTopicPatternProperties", new Property(JsonTags.JMS_TOPIC_PATTERN, Properties.class));
        JMS_CONNECTION_INFO.put("getJNDIProperties", new Property(JsonTags.JMS_JNDI_PROPERTIES, Properties.class));
        JMS_CONNECTION_INFO.put("getTopicPrefix", new Property(JsonTags.JMS_TOPIC_PREFIX, String.class));
    }

    /**
     * The dynamic proxy invocation handler used to convert JSON values to bean properties using a mapping.
     */
    private static class JsonInvocationHandler implements InvocationHandler {
        private final Map<String, Property> mapping;
        private final JSONObject json;

        /**
         * Invocation handler constructor.
         *
         * @param mapping property to JSON/type-info mapping.
         * @param json the json object to back the property values.
         */
        public JsonInvocationHandler(Map<String, Property> mapping, JSONObject json) {
            this.mapping = mapping;
            this.json = json;
        }

        @Override
        public Object invoke(Object o, Method method, Object[] objects) throws Throwable {
            Property prop = mapping.get(method.getName());
            if (prop == null) {
                throw new RuntimeException("Undefined method mapping: " + method.getName());
            }
            if (prop.isList) {
                if (prop.type == WorkflowAction.class) {
                    return createWorkflowActionList((JSONArray) json.get(prop.label));
                }
                else if (prop.type == CoordinatorAction.class) {
                    return createCoordinatorActionList((JSONArray) json.get(prop.label));
                }
                else if (prop.type == CoordinatorJob.class) {
                    return createCoordinatorJobList((JSONArray) json.get(prop.label));
                }
                else {
                    throw new RuntimeException("Unsupported list type : " + prop.type.getSimpleName());
                }
            }
            else {
                return parseType(prop.type, json.get(prop.label));
            }
        }

        @SuppressWarnings("unchecked")
        private Object parseType(Class type, Object obj) {
            if (type == String.class) {
                return obj;
            }
            else if (type == Integer.TYPE) {
                return (obj != null) ? new Integer(((Long) obj).intValue()) : new Integer(0);
            }
            else if (type == Long.TYPE) {
                return (obj != null) ? obj : new Long(0);
            }
            else if (type == Date.class) {
                return JsonUtils.parseDateRfc822((String) obj);
            }
            else if (type.isEnum()) {
                return Enum.valueOf(type, (String) obj);
            }
            else if (type == WorkflowAction.class) {
                return createWorkflowAction((JSONObject) obj);
            }
<<<<<<< HEAD
=======
            else if (type == Properties.class){
                JSONObject jsonMap = (JSONObject)JSONValue.parse((String)obj);
                Properties props = new Properties();
                Set<Map.Entry> entrySet = jsonMap.entrySet();
                for (Map.Entry jsonEntry: entrySet){
                    props.put(jsonEntry.getKey(), jsonEntry.getValue());
                }
                return props;
            }
>>>>>>> c052d22d
            else if (type == CoordinatorJob.class) {
                return createCoordinatorJob((JSONObject) obj);
            }
            else if (type == CoordinatorAction.class) {
                return createCoordinatorAction((JSONObject) obj);
            }
            else if (type == BundleJob.class) {
                return createBundleJob((JSONObject) obj);
            }
            else {
                throw new RuntimeException("Unsupported type : " + type.getSimpleName());
            }
        }
    }

    /**
     * Creates a workflow action bean from a JSON object.
     *
     * @param json json object.
     * @return a workflow action bean populated with the JSON object values.
     */
    public static WorkflowAction createWorkflowAction(JSONObject json) {
        return (WorkflowAction) Proxy.newProxyInstance(JsonToBean.class.getClassLoader(),
                                                       new Class[]{WorkflowAction.class},
                                                       new JsonInvocationHandler(WF_ACTION, json));
    }

    /**
     * Creates a list of workflow action beans from a JSON array.
     *
     * @param json json array.
     * @return a list of workflow action beans from a JSON array.
     */
    public static List<WorkflowAction> createWorkflowActionList(JSONArray json) {
        List<WorkflowAction> list = new ArrayList<WorkflowAction>();
        for (Object obj : json) {
            list.add(createWorkflowAction((JSONObject) obj));
        }
        return list;
    }

    /**
     * Creates a workflow job bean from a JSON object.
     *
     * @param json json object.
     * @return a workflow job bean populated with the JSON object values.
     */
    public static WorkflowJob createWorkflowJob(JSONObject json) {
        return (WorkflowJob) Proxy.newProxyInstance(JsonToBean.class.getClassLoader(),
                                                    new Class[]{WorkflowJob.class},
                                                    new JsonInvocationHandler(WF_JOB, json));
    }

    /**
     * Creates a list of workflow job beans from a JSON array.
     *
     * @param json json array.
     * @return a list of workflow job beans from a JSON array.
     */
    public static List<WorkflowJob> createWorkflowJobList(JSONArray json) {
        List<WorkflowJob> list = new ArrayList<WorkflowJob>();
        for (Object obj : json) {
            list.add(createWorkflowJob((JSONObject) obj));
        }
        return list;
    }

    /**
     * Creates a coordinator action bean from a JSON object.
     *
     * @param json json object.
     * @return a coordinator action bean populated with the JSON object values.
     */
    public static CoordinatorAction createCoordinatorAction(JSONObject json) {
        return (CoordinatorAction) Proxy.newProxyInstance(JsonToBean.class.getClassLoader(),
                                                          new Class[]{CoordinatorAction.class},
                                                          new JsonInvocationHandler(COORD_ACTION, json));
    }

    /**
     * Creates a list of coordinator action beans from a JSON array.
     *
     * @param json json array.
     * @return a list of coordinator action beans from a JSON array.
     */
    public static List<CoordinatorAction> createCoordinatorActionList(JSONArray json) {
        List<CoordinatorAction> list = new ArrayList<CoordinatorAction>();
        for (Object obj : json) {
            list.add(createCoordinatorAction((JSONObject) obj));
        }
        return list;
    }

    /**
     * Creates a coordinator job bean from a JSON object.
     *
     * @param json json object.
     * @return a coordinator job bean populated with the JSON object values.
     */
    public static CoordinatorJob createCoordinatorJob(JSONObject json) {
        return (CoordinatorJob) Proxy.newProxyInstance(JsonToBean.class.getClassLoader(),
                                                       new Class[]{CoordinatorJob.class},
                                                       new JsonInvocationHandler(COORD_JOB, json));
    }


    /**
     * Creates a JMSInfo bean from a JSON object.
     *
     * @param json json object.
     * @return a coordinator job bean populated with the JSON object values.
     */
    public static JMSConnectionInfo createJMSConnectionInfo(JSONObject json) {
        final JMSConnectionInfoWrapper jmsInfo = (JMSConnectionInfoWrapper) Proxy.newProxyInstance(
                JsonToBean.class.getClassLoader(), new Class[] { JMSConnectionInfoWrapper.class },
                new JsonInvocationHandler(JMS_CONNECTION_INFO, json));

        return new JMSConnectionInfo() {
            @Override
            public String getTopicPrefix() {
                return jmsInfo.getTopicPrefix();
            }

            @Override
            public String getTopicPattern(AppType appType) {
                return (String)jmsInfo.getTopicPatternProperties().get(appType.name());
            }

            @Override
            public Properties getJNDIProperties() {
                return jmsInfo.getJNDIProperties();
            }
        };
    }

    /**
     * Creates a list of coordinator job beans from a JSON array.
     *
     * @param json json array.
     * @return a list of coordinator job beans from a JSON array.
     */
    public static List<CoordinatorJob> createCoordinatorJobList(JSONArray json) {
        List<CoordinatorJob> list = new ArrayList<CoordinatorJob>();
        for (Object obj : json) {
            list.add(createCoordinatorJob((JSONObject) obj));
        }
        return list;
    }

    /**
     * Creates a bundle job bean from a JSON object.
     *
     * @param json json object.
     * @return a bundle job bean populated with the JSON object values.
     */
    public static BundleJob createBundleJob(JSONObject json) {
        return (BundleJob) Proxy.newProxyInstance(JsonToBean.class.getClassLoader(),
                                                       new Class[]{BundleJob.class},
                                                       new JsonInvocationHandler(BUNDLE_JOB, json));
    }

    /**
     * Creates a list of bundle job beans from a JSON array.
     *
     * @param json json array.
     * @return a list of bundle job beans from a JSON array.
     */
    public static List<BundleJob> createBundleJobList(JSONArray json) {
        List<BundleJob> list = new ArrayList<BundleJob>();
        for (Object obj : json) {
            list.add(createBundleJob((JSONObject) obj));
        }
        return list;
    }

    /**
     * Creates a Bulk response object from a JSON object.
     *
     * @param json json object.
     * @return a Bulk response object populated with the JSON object values.
     */
    public static BulkResponse createBulkResponse(JSONObject json) {
        return (BulkResponse) Proxy.newProxyInstance(JsonToBean.class.getClassLoader(),
                                                    new Class[]{BulkResponse.class},
                                                    new JsonInvocationHandler(BULK_RESPONSE, json));
    }

    /**
     * Creates a list of bulk response beans from a JSON array.
     *
     * @param json json array.
     * @return a list of bulk response beans from a JSON array.
     */
    public static List<BulkResponse> createBulkResponseList(JSONArray json) {
        List<BulkResponse> list = new ArrayList<BulkResponse>();
        for (Object obj : json) {
            list.add(createBulkResponse((JSONObject) obj));
        }
        return list;
    }

}<|MERGE_RESOLUTION|>--- conflicted
+++ resolved
@@ -254,8 +254,6 @@
             else if (type == WorkflowAction.class) {
                 return createWorkflowAction((JSONObject) obj);
             }
-<<<<<<< HEAD
-=======
             else if (type == Properties.class){
                 JSONObject jsonMap = (JSONObject)JSONValue.parse((String)obj);
                 Properties props = new Properties();
@@ -265,7 +263,6 @@
                 }
                 return props;
             }
->>>>>>> c052d22d
             else if (type == CoordinatorJob.class) {
                 return createCoordinatorJob((JSONObject) obj);
             }
