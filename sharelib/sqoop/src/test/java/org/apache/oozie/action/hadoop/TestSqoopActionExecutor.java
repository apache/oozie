/**
 * Licensed to the Apache Software Foundation (ASF) under one
 * or more contributor license agreements.  See the NOTICE file
 * distributed with this work for additional information
 * regarding copyright ownership.  The ASF licenses this file
 * to you under the Apache License, Version 2.0 (the
 * "License"); you may not use this file except in compliance
 * with the License.  You may obtain a copy of the License at
 *
 *      http://www.apache.org/licenses/LICENSE-2.0
 *
 * Unless required by applicable law or agreed to in writing, software
 * distributed under the License is distributed on an "AS IS" BASIS,
 * WITHOUT WARRANTIES OR CONDITIONS OF ANY KIND, either express or implied.
 * See the License for the specific language governing permissions and
 * limitations under the License.
 */

package org.apache.oozie.action.hadoop;

import org.apache.hadoop.fs.FileStatus;
import org.apache.hadoop.fs.FileSystem;
import org.apache.hadoop.fs.Path;
import org.apache.hadoop.fs.PathFilter;
import org.apache.oozie.WorkflowActionBean;
import org.apache.oozie.WorkflowJobBean;
import org.apache.oozie.client.WorkflowAction;
import org.apache.oozie.service.WorkflowAppService;
import org.apache.oozie.util.IOUtils;
import org.apache.oozie.util.XConfiguration;

import java.io.BufferedReader;
import java.io.File;
import java.io.FileInputStream;
import java.io.InputStream;
import java.io.InputStreamReader;
import java.io.OutputStream;
import java.sql.Connection;
import java.sql.DriverManager;
import java.sql.Statement;
import java.text.MessageFormat;
import java.util.ArrayList;
import java.util.List;
import java.util.Map;

public class TestSqoopActionExecutor extends ActionExecutorTestCase {

    private static final String SQOOP_IMPORT_COMMAND =
            "import --connect {0} --table TT --target-dir {1} -m 1";

    private static final String SQOOP_ACTION_COMMAND_XML =
            "<sqoop xmlns=\"uri:oozie:sqoop-action:0.1\">" +
            "<job-tracker>{0}</job-tracker>" +
            "<name-node>{1}</name-node>" +
            "<configuration>" +
            "<property>" +
            "<name>{2}</name>" +
            "<value>{3}</value>" +
            "</property>" +
            "</configuration>" +
            "<command>{4}</command>" +
            "</sqoop>";

    private static final String SQOOP_ACTION_ARGS_XML =
            "<sqoop xmlns=\"uri:oozie:sqoop-action:0.1\">" +
            "<job-tracker>{0}</job-tracker>" +
            "<name-node>{1}</name-node>" +
            "<configuration>" +
            "<property>" +
            "<name>oozie.sqoop.log.level</name>" +
            "<value>INFO</value>" +
            "</property>" +
            "</configuration>" +
            "{2}" +
            "<arg>--connect</arg>" +
            "<arg>{3}</arg>" +
            "<arg>--username</arg>" +
            "<arg>sa</arg>" +
            "<arg>--password</arg>" +
            "<arg></arg>" +
            "<arg>--verbose</arg>" +
            "<arg>--query</arg>" +
            "<arg>{4}</arg>" +
            "<arg>--target-dir</arg>" +
            "<arg>{5}</arg>" +
            "<arg>--split-by</arg>" +
            "<arg>I</arg>" +
            "</sqoop>";

    private static final String SQOOP_ACTION_EVAL_XML =
            "<sqoop xmlns=\"uri:oozie:sqoop-action:0.1\">" +
            "<job-tracker>{0}</job-tracker>" +
            "<name-node>{1}</name-node>" +
            "<configuration>" +
            "<property>" +
            "<name>oozie.sqoop.log.level</name>" +
            "<value>INFO</value>" +
            "</property>" +
            "</configuration>" +
            "<arg>eval</arg>" +
            "<arg>--connect</arg>" +
            "<arg>{2}</arg>" +
            "<arg>--username</arg>" +
            "<arg>sa</arg>" +
            "<arg>--password</arg>" +
            "<arg></arg>" +
            "<arg>--verbose</arg>" +
            "<arg>--query</arg>" +
            "<arg>{3}</arg>" +
            "</sqoop>";

    public void testSetupMethods() throws Exception {
        SqoopActionExecutor ae = new SqoopActionExecutor();
        assertEquals(SqoopMain.class, ae.getLauncherClasses().get(0));
        assertEquals("sqoop", ae.getType());
    }

    private String getDbFile() {
        return "db.hsqldb";
    }

    private String getDbPath() {
        return new File(getTestCaseDir(), getDbFile()).getAbsolutePath();
    }

    private String getLocalJdbcUri() {
        return "jdbc:hsqldb:file:" + getDbPath() + ";shutdown=true";
    }

    private String getActionJdbcUri() {
        return "jdbc:hsqldb:file:" + getDbFile();
    }

    private String getSqoopOutputDir() {
        return new Path(getFsTestCaseDir(), "output").toString();
    }

    private String getActionXml() {
        String command = MessageFormat.format(SQOOP_IMPORT_COMMAND, getActionJdbcUri(), getSqoopOutputDir());
        return MessageFormat.format(SQOOP_ACTION_COMMAND_XML, getJobTrackerUri(), getNameNodeUri(),
                                    "dummy", "dummyValue", command);
    }

    private String getRedundantCommandActionXml() {
        String command = "sqoop " +
                MessageFormat.format(SQOOP_IMPORT_COMMAND, getActionJdbcUri(), getSqoopOutputDir());
        return MessageFormat.format(SQOOP_ACTION_COMMAND_XML, getJobTrackerUri(), getNameNodeUri(),
                "dummy", "dummyValue", command);
    }

    private String getBadCommandActionXml() {
        String command = MessageFormat.format(SQOOP_IMPORT_COMMAND,
                getActionJdbcUri(), getSqoopOutputDir()).replace("import", "sqoop");
        return MessageFormat.format(SQOOP_ACTION_COMMAND_XML, getJobTrackerUri(), getNameNodeUri(),
                "dummy", "dummyValue", command);
    }

    private String getActionXmlEval() {
      String query = "select TT.I, TT.S from TT";
      return MessageFormat.format(SQOOP_ACTION_EVAL_XML, getJobTrackerUri(), getNameNodeUri(),
        getActionJdbcUri(), query);
    }

    private String getArgsActionXmlFreeFromQuery(boolean redundant) {
        String query = "select TT.I, TT.S from TT where $CONDITIONS";
        return MessageFormat.format(SQOOP_ACTION_ARGS_XML, getJobTrackerUri(), getNameNodeUri(),
                                    (redundant ? "<arg>sqoop</arg>" : "") + "<arg>import</arg>",
                                    getActionJdbcUri(), query, getSqoopOutputDir());
    }

    private String getBadArgsActionXml() {
        String query = "select TT.I, TT.S from TT where $CONDITIONS";
        return MessageFormat.format(SQOOP_ACTION_ARGS_XML, getJobTrackerUri(), getNameNodeUri(),
                "<arg>sqoop</arg>",
                getActionJdbcUri(), query, getSqoopOutputDir());
    }

    private void createDB() throws Exception {
        Class.forName("org.hsqldb.jdbcDriver");
        Connection conn = DriverManager.getConnection(getLocalJdbcUri(), "sa", "");
        Statement st = conn.createStatement();
        st.executeUpdate("CREATE TABLE TT (I INTEGER PRIMARY KEY, S VARCHAR(256))");
        st.executeUpdate("INSERT INTO TT (I, S) VALUES (1, 'a')");
        st.executeUpdate("INSERT INTO TT (I, S) VALUES (2, 'a')");
        st.executeUpdate("INSERT INTO TT (I, S) VALUES (3, 'a')");
        st.close();
        conn.close();
    }

    /**
     * Tests a bad command of 'sqoop --username ...' style.
     * Test asserts that the job will fail.
     */
    public void testSqoopActionWithBadCommand() throws Exception {
        runSqoopActionWithBadCommand(getBadCommandActionXml());
    }

    private void runSqoopActionWithBadCommand(String actionXml) throws Exception {
        createDB();

        Context context = createContext(actionXml);
        final RunningJob launcherJob = submitAction(context);
        String launcherId = context.getAction().getExternalId();
        waitFor(120 * 1000, new Predicate() {
            public boolean evaluate() throws Exception {
                return launcherJob.isComplete();
            }
        });
        assertTrue(launcherJob.isSuccessful());
        Map<String, String> actionData = LauncherMapperHelper.getActionData(getFileSystem(), context.getActionDir(),
                context.getProtoActionConf());
        assertFalse(LauncherMapperHelper.hasIdSwap(actionData));

        SqoopActionExecutor ae = new SqoopActionExecutor();
        ae.check(context, context.getAction());
        assertTrue(launcherId.equals(context.getAction().getExternalId()));
        assertEquals("FAILED/KILLED", context.getAction().getExternalStatus());
        ae.end(context, context.getAction());
        assertEquals(WorkflowAction.Status.ERROR, context.getAction().getStatus());
    }

    /**
     * Tests a normal command of 'import --username ...'.
     */
    public void testSqoopAction() throws Exception {
        runSqoopAction(getActionXml());
    }

    /**
     * Tests a redundant command of 'sqoop import --username ...'.
     * The test guarantees a success, since the redundant 'sqoop' must get removed.
     */
    public void testSqoopActionWithRedundantPrefix() throws Exception {
        runSqoopAction(getRedundantCommandActionXml());
    }

    private void runSqoopAction(String actionXml) throws Exception {
        createDB();

<<<<<<< HEAD
        Context context = createContext(getActionXml());
        final String launcherId = submitAction(context);
        waitUntilYarnAppDoneAndAssertSuccess(launcherId);
        Map<String, String> actionData = LauncherHelper.getActionData(getFileSystem(), context.getActionDir(),
=======
        Context context = createContext(actionXml);
        final RunningJob launcherJob = submitAction(context);
        String launcherId = context.getAction().getExternalId();
        waitFor(120 * 1000, new Predicate() {
            public boolean evaluate() throws Exception {
                return launcherJob.isComplete();
            }
        });
        assertTrue(launcherJob.isSuccessful());
        Map<String, String> actionData = LauncherMapperHelper.getActionData(getFileSystem(), context.getActionDir(),
>>>>>>> f669852b
                context.getProtoActionConf());
        assertFalse(LauncherHelper.hasIdSwap(actionData));

        SqoopActionExecutor ae = new SqoopActionExecutor();
        ae.check(context, context.getAction());
        assertTrue(launcherId.equals(context.getAction().getExternalId()));
        assertEquals("SUCCEEDED", context.getAction().getExternalStatus());
        assertNotNull(context.getAction().getExternalChildIDs());
        ae.end(context, context.getAction());
        assertEquals(WorkflowAction.Status.OK, context.getAction().getStatus());

        String hadoopCounters = context.getVar(MapReduceActionExecutor.HADOOP_COUNTERS);
        assertNotNull(hadoopCounters);
        assertFalse(hadoopCounters.isEmpty());

        FileSystem fs = getFileSystem();
        BufferedReader br = new BufferedReader(new InputStreamReader(fs.open(new Path(getSqoopOutputDir(), "part-m-00000"))));
        int count = 0;
        String line = br.readLine();
        while (line != null) {
            assertTrue(line.contains("a"));
            count++;
            line = br.readLine();
        }
        br.close();
        assertEquals(3, count);
    }

    public void testSqoopEval() throws Exception {
        createDB();

        Context context = createContext(getActionXmlEval());
        final String launcherId = submitAction(context);
        waitUntilYarnAppDoneAndAssertSuccess(launcherId);
        Map<String, String> actionData = LauncherHelper.getActionData(getFileSystem(), context.getActionDir(),
                context.getProtoActionConf());
        assertFalse(LauncherHelper.hasIdSwap(actionData));

        SqoopActionExecutor ae = new SqoopActionExecutor();
        ae.check(context, context.getAction());
        assertTrue(launcherId.equals(context.getAction().getExternalId()));
        assertEquals("SUCCEEDED", context.getAction().getExternalStatus());
        assertNull(context.getAction().getExternalChildIDs());
        ae.end(context, context.getAction());
        assertEquals(WorkflowAction.Status.OK, context.getAction().getStatus());

        String hadoopCounters = context.getVar(MapReduceActionExecutor.HADOOP_COUNTERS);
        assertNotNull(hadoopCounters);
        assertTrue(hadoopCounters.isEmpty());
    }

    /**
     * Runs a job with arg-style command of 'sqoop --username ...' form that's invalid.
     * The test ensures it fails.
     */
    public void testSqoopActionWithBadRedundantArgsAndFreeFormQuery() throws Exception {
        runSqoopActionWithBadCommand(getBadArgsActionXml());
    }

    /**
     * Runs a job with the arg-style command of 'sqoop import --username ...'.
     * The test guarantees that the redundant 'sqoop' is auto-removed (job passes).
     */
    public void testSqoopActionWithRedundantArgsAndFreeFormQuery() throws Exception {
        runSqoopActionFreeFormQuery(getArgsActionXmlFreeFromQuery(true));
    }

    /**
     * Runs a job with the normal arg-style command of 'import --username ...'.
     */
    public void testSqoopActionWithArgsAndFreeFormQuery() throws Exception {
        runSqoopActionFreeFormQuery(getArgsActionXmlFreeFromQuery(false));
    }

    private void runSqoopActionFreeFormQuery(String actionXml) throws Exception {
        createDB();

<<<<<<< HEAD
        Context context = createContext(getActionXmlFreeFromQuery());
        final String launcherId = submitAction(context);
        waitUntilYarnAppDoneAndAssertSuccess(launcherId);
        Map<String, String> actionData = LauncherHelper.getActionData(getFileSystem(), context.getActionDir(),
=======
        Context context = createContext(actionXml);
        final RunningJob launcherJob = submitAction(context);
        String launcherId = context.getAction().getExternalId();
        waitFor(120 * 1000, new Predicate() {
            public boolean evaluate() throws Exception {
                return launcherJob.isComplete();
            }
        });
        assertTrue(launcherJob.isSuccessful());
        Map<String, String> actionData = LauncherMapperHelper.getActionData(getFileSystem(), context.getActionDir(),
>>>>>>> f669852b
                context.getProtoActionConf());
        assertFalse(LauncherHelper.hasIdSwap(actionData));

        SqoopActionExecutor ae = new SqoopActionExecutor();
        ae.check(context, context.getAction());
        assertTrue(launcherId.equals(context.getAction().getExternalId()));
        assertEquals("SUCCEEDED", context.getAction().getExternalStatus());
        assertNotNull(context.getAction().getExternalChildIDs());
        ae.end(context, context.getAction());
        assertEquals(WorkflowAction.Status.OK, context.getAction().getStatus());

        String hadoopCounters = context.getVar(MapReduceActionExecutor.HADOOP_COUNTERS);
        assertNotNull(hadoopCounters);
        assertFalse(hadoopCounters.isEmpty());

        FileSystem fs = getFileSystem();
        FileStatus[] parts = fs.listStatus(new Path(getSqoopOutputDir()), new PathFilter() {
            @Override
            public boolean accept(Path path) {
                return path.getName().startsWith("part-");
            }
        });
        int count = 0;
        for (FileStatus part : parts) {
            BufferedReader br = new BufferedReader(new InputStreamReader(fs.open(part.getPath())));
            String line = br.readLine();
            while (line != null) {
                assertTrue(line.contains("a"));
                count++;
                line = br.readLine();
            }
            br.close();
        }
        assertEquals(3, count);
    }


    private String submitAction(Context context) throws Exception {
        SqoopActionExecutor ae = new SqoopActionExecutor();

        WorkflowAction action = context.getAction();

        ae.prepareActionDir(getFileSystem(), context);
        ae.submitLauncher(getFileSystem(), context, action);

        String jobId = action.getExternalId();
        String jobTracker = action.getTrackerUri();
        String consoleUrl = action.getConsoleUrl();
        assertNotNull(jobId);
        assertNotNull(jobTracker);
        assertNotNull(consoleUrl);
        return jobId;
    }

    private Context createContext(String actionXml) throws Exception {
        SqoopActionExecutor ae = new SqoopActionExecutor();

        XConfiguration protoConf = new XConfiguration();
        protoConf.set(WorkflowAppService.HADOOP_USER, getTestUser());


        FileSystem fs = getFileSystem();
        SharelibUtils.addToDistributedCache("sqoop", fs, getFsTestCaseDir(), protoConf);

        protoConf.setStrings(WorkflowAppService.APP_LIB_PATH_LIST, copyDbToHdfs());

        WorkflowJobBean wf = createBaseWorkflow(protoConf, "sqoop-action");
        WorkflowActionBean action = (WorkflowActionBean) wf.getActions().get(0);
        action.setType(ae.getType());
        action.setConf(actionXml);

        return new Context(wf, action);
    }

    private String[] copyDbToHdfs() throws Exception {
        List<String> files = new ArrayList<String>();
        String[] exts = {".script", ".properties"};
        for (String ext : exts) {
            String file = getDbPath() + ext;
            String name = getDbFile() + ext;
            Path targetPath = new Path(getAppPath(), name);
            FileSystem fs = getFileSystem();
            InputStream is = new FileInputStream(file);
            OutputStream os = fs.create(new Path(getAppPath(), targetPath));
            IOUtils.copyStream(is, os);
            files.add(targetPath.toString() + "#" + name);
        }
        return files.toArray(new String[files.size()]);
    }
}<|MERGE_RESOLUTION|>--- conflicted
+++ resolved
@@ -198,18 +198,13 @@
     private void runSqoopActionWithBadCommand(String actionXml) throws Exception {
         createDB();
 
-        Context context = createContext(actionXml);
-        final RunningJob launcherJob = submitAction(context);
-        String launcherId = context.getAction().getExternalId();
-        waitFor(120 * 1000, new Predicate() {
-            public boolean evaluate() throws Exception {
-                return launcherJob.isComplete();
-            }
-        });
-        assertTrue(launcherJob.isSuccessful());
-        Map<String, String> actionData = LauncherMapperHelper.getActionData(getFileSystem(), context.getActionDir(),
+        Context context = createContext(getActionXml());
+        final String launcherId = submitAction(context);
+        waitUntilYarnAppDoneAndAssertSuccess(launcherId);
+
+        Map<String, String> actionData = LauncherHelper.getActionData(getFileSystem(), context.getActionDir(),
                 context.getProtoActionConf());
-        assertFalse(LauncherMapperHelper.hasIdSwap(actionData));
+        assertFalse(LauncherHelper.hasIdSwap(actionData));
 
         SqoopActionExecutor ae = new SqoopActionExecutor();
         ae.check(context, context.getAction());
@@ -237,23 +232,10 @@
     private void runSqoopAction(String actionXml) throws Exception {
         createDB();
 
-<<<<<<< HEAD
         Context context = createContext(getActionXml());
         final String launcherId = submitAction(context);
         waitUntilYarnAppDoneAndAssertSuccess(launcherId);
         Map<String, String> actionData = LauncherHelper.getActionData(getFileSystem(), context.getActionDir(),
-=======
-        Context context = createContext(actionXml);
-        final RunningJob launcherJob = submitAction(context);
-        String launcherId = context.getAction().getExternalId();
-        waitFor(120 * 1000, new Predicate() {
-            public boolean evaluate() throws Exception {
-                return launcherJob.isComplete();
-            }
-        });
-        assertTrue(launcherJob.isSuccessful());
-        Map<String, String> actionData = LauncherMapperHelper.getActionData(getFileSystem(), context.getActionDir(),
->>>>>>> f669852b
                 context.getProtoActionConf());
         assertFalse(LauncherHelper.hasIdSwap(actionData));
 
@@ -331,23 +313,10 @@
     private void runSqoopActionFreeFormQuery(String actionXml) throws Exception {
         createDB();
 
-<<<<<<< HEAD
-        Context context = createContext(getActionXmlFreeFromQuery());
+        Context context = createContext(actionXml);
         final String launcherId = submitAction(context);
         waitUntilYarnAppDoneAndAssertSuccess(launcherId);
         Map<String, String> actionData = LauncherHelper.getActionData(getFileSystem(), context.getActionDir(),
-=======
-        Context context = createContext(actionXml);
-        final RunningJob launcherJob = submitAction(context);
-        String launcherId = context.getAction().getExternalId();
-        waitFor(120 * 1000, new Predicate() {
-            public boolean evaluate() throws Exception {
-                return launcherJob.isComplete();
-            }
-        });
-        assertTrue(launcherJob.isSuccessful());
-        Map<String, String> actionData = LauncherMapperHelper.getActionData(getFileSystem(), context.getActionDir(),
->>>>>>> f669852b
                 context.getProtoActionConf());
         assertFalse(LauncherHelper.hasIdSwap(actionData));
 
