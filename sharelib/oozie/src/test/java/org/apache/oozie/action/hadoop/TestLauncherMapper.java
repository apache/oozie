--- conflicted
+++ resolved
@@ -42,11 +42,7 @@
     private Configuration conf;  // we have to use mock, because conf.set(null) throws exception
 
     @Test
-<<<<<<< HEAD
-    public void testArgsHandlingWithoutNulls() {
-=======
     public void testArgsHandlingWithoutNullsAndNullsNotAllowed() {
->>>>>>> 53b1d1e4
        setupConf(Lists.newArrayList("a", "b", "c"));
        setEnableNullArgsAllowed(false);
 
@@ -56,11 +52,7 @@
     }
 
     @Test
-<<<<<<< HEAD
-    public void testArgsHandlingWhenArgsContainNulls() {
-=======
     public void testHandlingWhenArgsContainNullsAndNullsNotAllowed() {
->>>>>>> 53b1d1e4
         setupConf(Lists.newArrayList("a", null, "b", null, "c"));
         setEnableNullArgsAllowed(false);
 
@@ -70,11 +62,7 @@
     }
 
     @Test
-<<<<<<< HEAD
-    public void testArgsHandlingWhenArgsContainsNullsOnly() {
-=======
     public void testArgsHandlingWhenArgsContainsNullsOnlyAndNullsNotAllowed() {
->>>>>>> 53b1d1e4
         setupConf(Lists.<String>newArrayList(null, null, null));
         setEnableNullArgsAllowed(false);
 
@@ -84,11 +72,7 @@
     }
 
     @Test
-<<<<<<< HEAD
-    public void testArgsHandlingWhenArgsContainsOneNull() {
-=======
     public void testArgsHandlingWhenArgsContainsOneNullAndNullsNotAllowed() {
->>>>>>> 53b1d1e4
         setupConf(Lists.<String>newArrayList((String) null));
         setEnableNullArgsAllowed(false);
 
