--- conflicted
+++ resolved
@@ -263,33 +263,6 @@
     }
 
     /**
-<<<<<<< HEAD
-=======
-     * Will run the user specified OozieActionConfigurator subclass (if one is provided) to update the action configuration.
-     *
-     * @param actionConf The action configuration to update
-     * @throws OozieActionConfiguratorException
-     */
-    protected static void runConfigClass(JobConf actionConf) throws OozieActionConfiguratorException {
-        String configClass = System.getProperty(LauncherMapper.OOZIE_ACTION_CONFIG_CLASS);
-        if (configClass != null) {
-            try {
-                Class<?> klass = Class.forName(configClass);
-                Class<? extends OozieActionConfigurator> actionConfiguratorKlass = klass.asSubclass(OozieActionConfigurator.class);
-                OozieActionConfigurator actionConfigurator = actionConfiguratorKlass.newInstance();
-                actionConfigurator.configure(actionConf);
-            } catch (ClassNotFoundException e) {
-                throw new OozieActionConfiguratorException("An Exception occurred while instantiating the action config class", e);
-            } catch (InstantiationException e) {
-                throw new OozieActionConfiguratorException("An Exception occurred while instantiating the action config class", e);
-            } catch (IllegalAccessException e) {
-                throw new OozieActionConfiguratorException("An Exception occurred while instantiating the action config class", e);
-            }
-        }
-    }
-
-    /**
->>>>>>> d6383866
      * Read action configuration passes through action xml file.
      *
      * @return action  Configuration
