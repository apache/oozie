--- conflicted
+++ resolved
@@ -47,16 +47,11 @@
         LauncherMain.killChildYarnJobs(actionConf);
 
         Class<?> klass = actionConf.getClass(JAVA_MAIN_CLASS, Object.class);
-<<<<<<< HEAD
         System.out.println("Java action main class        : " + klass.getName());
         System.out.println("Java action arguments         :");
         for (String arg : args) {
             System.out.println("                    " + arg);
         }
-=======
-        System.out.println("Main class        : " + klass.getName());
-        LauncherMapper.printArgs("Arguments         :", args);
->>>>>>> 3eca3c2b
         System.out.println();
         Method mainMethod = klass.getMethod("main", String[].class);
         try {
