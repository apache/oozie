--- conflicted
+++ resolved
@@ -61,17 +61,13 @@
             <scope>test</scope>
         </dependency>
 
-        <dependency>
-            <groupId>org.mockito</groupId>
-<<<<<<< HEAD
-            <artifactId>mockito-core</artifactId>
-            <scope>test</scope>
-        </dependency>
-
        <dependency>
            <groupId>org.hamcrest</groupId>
            <artifactId>hamcrest-all</artifactId>
-=======
+        </dependency>
+
+        <dependency>
+            <groupId>org.mockito</groupId>
             <artifactId>mockito-all</artifactId>
             <scope>test</scope>
         </dependency>
@@ -80,7 +76,6 @@
             <groupId>org.apache.oozie</groupId>
             <artifactId>oozie-hadoop-utils</artifactId>
             <scope>compile</scope>
->>>>>>> c58f5456
         </dependency>
     </dependencies>
 
