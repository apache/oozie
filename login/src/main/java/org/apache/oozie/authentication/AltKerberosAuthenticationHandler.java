--- conflicted
+++ resolved
@@ -1,142 +1,3 @@
-<<<<<<< HEAD
-/**
- * Licensed to the Apache Software Foundation (ASF) under one
- * or more contributor license agreements.  See the NOTICE file
- * distributed with this work for additional information
- * regarding copyright ownership.  The ASF licenses this file
- * to you under the Apache License, Version 2.0 (the
- * "License"); you may not use this file except in compliance
- * with the License.  You may obtain a copy of the License at
- *
- *      http://www.apache.org/licenses/LICENSE-2.0
- *
- * Unless required by applicable law or agreed to in writing, software
- * distributed under the License is distributed on an "AS IS" BASIS,
- * WITHOUT WARRANTIES OR CONDITIONS OF ANY KIND, either express or implied.
- * See the License for the specific language governing permissions and
- * limitations under the License.
- */
-package org.apache.oozie.authentication;
-
-import java.io.IOException;
-import java.util.Properties;
-import javax.servlet.ServletException;
-import javax.servlet.http.HttpServletRequest;
-import javax.servlet.http.HttpServletResponse;
-import org.apache.hadoop.security.authentication.client.AuthenticationException;
-import org.apache.hadoop.security.authentication.server.AuthenticationToken;
-import org.apache.hadoop.security.authentication.server.KerberosAuthenticationHandler;
-
-// TODO: Delete this class when hadoop's AltKerberosAuthenticationHandler becomes available in a hadoop release
-/**
- * The {@link AltKerberosAuthenticationHandler} behaves exactly the same way as the KerberosAuthenticationHandler, except that it
- * allows for an alternative form of authentication for browsers while still using Kerberos for Java access. This is an abstract
- * class that should be subclassed to allow a developer to implement their own custom authentication for browser access. The
- * alternateAuthenticate method will be called whenever a request comes from a browser.
- * <p/>
- */
-public abstract class AltKerberosAuthenticationHandler extends KerberosAuthenticationHandler {
-
-    /**
-     * Constant that identifies the authentication mechanism.
-     */
-    public static final String TYPE = "alt-kerberos";
-
-    /**
-     * Constant for the configuration property that indicates which user agents are not considered browsers (comma separated)
-     */
-    public static final String NON_BROWSER_USER_AGENTS = TYPE + ".non-browser.user-agents";
-    private static final String NON_BROWSER_USER_AGENTS_DEFAULT = "java,curl,wget,perl";
-
-    private String[] nonBrowserUserAgents;
-
-    /**
-     * Returns the authentication type of the authentication handler, 'alt-kerberos'.
-     * <p/>
-     *
-     * @return the authentication type of the authentication handler, 'alt-kerberos'.
-     */
-    @Override
-    public String getType() {
-        return TYPE;
-    }
-
-    @Override
-    public void init(Properties config) throws ServletException {
-        super.init(config);
-
-        nonBrowserUserAgents = config.getProperty(NON_BROWSER_USER_AGENTS, NON_BROWSER_USER_AGENTS_DEFAULT).split("\\W*,\\W*");
-        for (int i = 0; i < nonBrowserUserAgents.length; i++) {
-            nonBrowserUserAgents[i] = nonBrowserUserAgents[i].toLowerCase();
-        }
-    }
-
-  /**
-     * It enforces the the Kerberos SPNEGO authentication sequence returning an {@link AuthenticationToken} only after the Kerberos
-     * SPNEGO sequence has completed successfully (in the case of Java access) and only after the custom authentication implemented
-     * by the subclass in alternateAuthenticate has completed successfully (in the case of browser access).
-     * <p/>
-     *
-     * @param request the HTTP client request.
-     * @param response the HTTP client response.
-     *
-     * @return an authentication token if the request is authorized or null
-     *
-     * @throws IOException thrown if an IO error occurred
-     * @throws AuthenticationException thrown if an authentication error occurred
-     */
-    @Override
-    public AuthenticationToken authenticate(HttpServletRequest request, HttpServletResponse response)
-            throws IOException, AuthenticationException {
-        AuthenticationToken token;
-        if (isBrowser(request.getHeader("User-Agent"))) {
-            token = alternateAuthenticate(request, response);
-        }
-        else {
-            token = super.authenticate(request, response);
-        }
-        return token;
-    }
-
-    /**
-     * This method parses the User-Agent String and returns whether or not it refers to a browser. If its not a browser, then
-     * Kerberos authentication will be used; if it is a browser, alternateAuthenticate from the subclass will be used.
-     * <p/>
-     * A User-Agent String is considered to be a browser if it does not contain any of the values from
-     * alt-kerberos.non-browser.user-agents; the default behavior is to consider everything a browser unless it contains one of:
-     * "java", "curl", "wget", or "perl". Subclasses can optionally override this method to use different behavior.
-     *
-     * @param userAgent The User-Agent String, or null if there isn't one
-     * @return true if the User-Agent String refers to a browser, false if not
-     */
-    protected boolean isBrowser(String userAgent) {
-        if (userAgent == null) {
-            return false;
-        }
-        userAgent = userAgent.toLowerCase();
-        boolean isBrowser = true;
-        for (String nonBrowserUserAgent : nonBrowserUserAgents) {
-            if (userAgent.contains(nonBrowserUserAgent)) {
-                isBrowser = false;
-                break;
-            }
-        }
-        return isBrowser;
-    }
-
-    /**
-     * Subclasses should implement this method to provide the custom authentication to be used for browsers.
-     *
-     * @param request the HTTP client request.
-     * @param response the HTTP client response.
-     * @return an authentication token if the request is authorized, or null
-     * @throws IOException thrown if an IO error occurs
-     * @throws AuthenticationException thrown if an authentication error occurs
-     */
-    public abstract AuthenticationToken alternateAuthenticate(HttpServletRequest request, HttpServletResponse response)
-            throws IOException, AuthenticationException;
-}
-=======
 /**
  * Licensed to the Apache Software Foundation (ASF) under one
  * or more contributor license agreements.  See the NOTICE file
@@ -274,5 +135,4 @@
      */
     public abstract AuthenticationToken alternateAuthenticate(HttpServletRequest request, HttpServletResponse response)
             throws IOException, AuthenticationException;
-}
->>>>>>> abb50878
+}