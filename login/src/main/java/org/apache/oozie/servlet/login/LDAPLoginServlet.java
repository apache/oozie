--- conflicted
+++ resolved
@@ -1,112 +1,3 @@
-<<<<<<< HEAD
-/**
- * Licensed to the Apache Software Foundation (ASF) under one
- * or more contributor license agreements.  See the NOTICE file
- * distributed with this work for additional information
- * regarding copyright ownership.  The ASF licenses this file
- * to you under the Apache License, Version 2.0 (the
- * "License"); you may not use this file except in compliance
- * with the License.  You may obtain a copy of the License at
- *
- *      http://www.apache.org/licenses/LICENSE-2.0
- *
- * Unless required by applicable law or agreed to in writing, software
- * distributed under the License is distributed on an "AS IS" BASIS,
- * WITHOUT WARRANTIES OR CONDITIONS OF ANY KIND, either express or implied.
- * See the License for the specific language governing permissions and
- * limitations under the License.
- */
-package org.apache.oozie.servlet.login;
-
-import java.util.Hashtable;
-import javax.naming.Context;
-import javax.naming.directory.DirContext;
-import javax.naming.directory.InitialDirContext;
-import javax.servlet.ServletException;
-
-/**
- * This class provides an LDAP example Login Servlet to be used with the ExampleAltAuthenticationHandler.  It provides a login page
- * to the user and checks that the username and password are are able to login to the configured LDAP server and writes the username
- * to a cookie named "oozie.web.login.auth".  Once authenticated, it will send the user to the "backurl".  More information can be
- * found in the README.txt for the Login Server Example.  Note that this implementation is NOT SECURE and should not be used in
- * production.
- */
-public class LDAPLoginServlet extends LoginServlet {
-
-    /**
-     * Constant for the configuration property that indicates LDAP provider url to use.  Note that this is configured in the web.xml
-     * file.
-     */
-    public static final String LDAP_PROVIDER_URL_KEY = "ldap.provider.url";
-    private static final String LDAP_PROVIDER_URL_DEFAULT = "ldap://localhost:389";
-    private String ldapProviderUrl;
-
-    /**
-     * Constant for the configuration property that indicates LDAP context factory to use.  Note that this is configured in the
-     * web.xml file.
-     */
-    public static final String LDAP_CONTEXT_FACTORY_KEY = "ldap.context.factory";
-    private static final String LDAP_CONTEXT_FACTORY_DEFAULT = "com.sun.jndi.ldap.LdapCtxFactory";
-    private String ldapContextFactory;
-
-    /**
-     * Constant for the configuration property that indicates LDAP security authentication type to use.  Note that this is
-     * configured in the web.xml file.
-     */
-    public static final String LDAP_SECURITY_AUTHENTICATION_KEY = "ldap.security.authentication";
-    private static final String LDAP_SECURITY_AUTHENTICATION_DEFAULT = "simple";
-    private String ldapSecurityAuthentication;
-
-    @Override
-    public void init() throws ServletException {
-        super.init();
-
-        ldapProviderUrl = getInitParameter(LDAP_PROVIDER_URL_KEY);
-        if (ldapProviderUrl == null) {
-            ldapProviderUrl = LDAP_PROVIDER_URL_DEFAULT;
-        }
-
-        ldapContextFactory = getInitParameter(LDAP_CONTEXT_FACTORY_KEY);
-        if (ldapContextFactory == null) {
-            ldapContextFactory = LDAP_CONTEXT_FACTORY_DEFAULT;
-        }
-
-        ldapSecurityAuthentication = getInitParameter(LDAP_SECURITY_AUTHENTICATION_KEY);
-        if (ldapSecurityAuthentication == null) {
-            ldapSecurityAuthentication = LDAP_SECURITY_AUTHENTICATION_DEFAULT;
-        }
-    }
-
-    /**
-     * This method is overridden from LoginServlet to verify the password by attempting to use the username and password to login to
-     * the configured LDAP server.
-     *
-     * @param username The username
-     * @param password The password
-     * @return true if verified, false if not
-     */
-    @Override
-    protected boolean verifyPassword(String username, String password) {
-        boolean result = false;
-        try {
-            Hashtable<String, String> env = new Hashtable<String, String>();
-            env.put(Context.INITIAL_CONTEXT_FACTORY, ldapContextFactory);
-            env.put(Context.PROVIDER_URL, ldapProviderUrl);
-            env.put(Context.SECURITY_AUTHENTICATION, ldapSecurityAuthentication);
-            env.put(Context.SECURITY_PRINCIPAL, username);
-            env.put(Context.SECURITY_CREDENTIALS, password);
-            DirContext ctx = new InitialDirContext(env);
-            if (ctx != null) {
-                ctx.close();
-                result = true;
-            }
-        } catch (Exception e) {
-            result = false;
-        }
-        return result;
-    }
-}
-=======
 /**
  * Licensed to the Apache Software Foundation (ASF) under one
  * or more contributor license agreements.  See the NOTICE file
@@ -214,5 +105,4 @@
         }
         return result;
     }
-}
->>>>>>> abb50878
+}