--- conflicted
+++ resolved
@@ -1,145 +1,3 @@
-<<<<<<< HEAD
-/**
- * Licensed to the Apache Software Foundation (ASF) under one
- * or more contributor license agreements.  See the NOTICE file
- * distributed with this work for additional information
- * regarding copyright ownership.  The ASF licenses this file
- * to you under the Apache License, Version 2.0 (the
- * "License"); you may not use this file except in compliance
- * with the License.  You may obtain a copy of the License at
- *
- *      http://www.apache.org/licenses/LICENSE-2.0
- *
- * Unless required by applicable law or agreed to in writing, software
- * distributed under the License is distributed on an "AS IS" BASIS,
- * WITHOUT WARRANTIES OR CONDITIONS OF ANY KIND, either express or implied.
- * See the License for the specific language governing permissions and
- * limitations under the License.
- */
-package org.apache.oozie.authentication;
-
-import java.net.URLEncoder;
-import java.text.MessageFormat;
-import java.util.Properties;
-import javax.servlet.http.Cookie;
-import javax.servlet.http.HttpServletRequest;
-import javax.servlet.http.HttpServletResponse;
-import org.apache.hadoop.security.authentication.client.AuthenticationException;
-import org.apache.hadoop.security.authentication.server.AuthenticationToken;
-import org.apache.oozie.service.Services;
-import org.apache.oozie.test.XTestCase;
-import org.mockito.Mockito;
-
-public class TestExampleAltAuthenticationHandler extends XTestCase {
-
-    private ExampleAltAuthenticationHandler handler;
-    private final String redirectUrl = "http://foo:11000/oozie-login/?backurl={0}";
-
-    @Override
-    protected void setUp() throws Exception {
-        super.setUp();
-
-        new Services().init();
-        Services.get().getConf().set("oozie.authentication.ExampleAltAuthenticationHandler.redirect.url", redirectUrl);
-        handler = new ExampleAltAuthenticationHandler();
-        Properties props = new Properties();
-        props.setProperty(ExampleAltAuthenticationHandler.PRINCIPAL, getOoziePrincipal());
-        props.setProperty(ExampleAltAuthenticationHandler.KEYTAB, getKeytabFile());
-        try {
-          handler.init(props);
-        } catch (Exception ex) {
-          handler = null;
-          throw ex;
-        }
-    }
-
-    @Override
-    protected void tearDown() throws Exception {
-        if (handler != null) {
-            handler.destroy();
-            handler = null;
-        }
-        Services.get().destroy();
-        super.tearDown();
-    }
-
-    public void testRedirect() throws Exception {
-        String oozieBaseUrl = Services.get().getConf().get("oozie.base.url");
-        String resolvedRedirectUrl = MessageFormat.format(redirectUrl, URLEncoder.encode(oozieBaseUrl, "ISO-8859-1"));
-
-        HttpServletRequest request = Mockito.mock(HttpServletRequest.class);
-        HttpServletResponse response = Mockito.mock(HttpServletResponse.class);
-
-        // A User-Agent without "java", "curl", "wget", or "perl" (default) in it is considered to be a browser
-        Mockito.when(request.getHeader("User-Agent")).thenReturn("Some Browser");
-        // Pretend the request URL is from oozie.base.url
-        Mockito.when(request.getRequestURL()).thenReturn(new StringBuffer(oozieBaseUrl));
-
-        // The HttpServletResponse needs to return the encoded redirect url
-        Mockito.when(response.encodeRedirectURL(resolvedRedirectUrl)).thenReturn(resolvedRedirectUrl);
-
-        handler.authenticate(request, response);
-        Mockito.verify(response).sendRedirect(resolvedRedirectUrl);
-    }
-
-    public void testAuthenticateCookie() throws Exception {
-        HttpServletRequest request = Mockito.mock(HttpServletRequest.class);
-        HttpServletResponse response = Mockito.mock(HttpServletResponse.class);
-
-        // A User-Agent without "java" in it is considered to be a browser
-        Mockito.when(request.getHeader("User-Agent")).thenReturn("Some Browser");
-
-        // We need the request to return the auth cookie
-        Cookie[] cookies = {new Cookie("some.other.cookie", "someValue"),
-                            new Cookie("oozie.web.login.auth", "someUser")};
-        Mockito.when(request.getCookies()).thenReturn(cookies);
-
-        AuthenticationToken token = handler.authenticate(request, response);
-        assertEquals("someUser", token.getUserName());
-        assertEquals("someUser", token.getName());
-        assertEquals("alt-kerberos", token.getType());
-    }
-
-    // Some browsers or server implementations will quote cookie values, so test that behavior by repeating testAuthenticateCookie()
-    // but with "\"someUser\"" instead of "someUser"
-    public void testAuthenticateCookieQuoted() throws Exception {
-        HttpServletRequest request = Mockito.mock(HttpServletRequest.class);
-        HttpServletResponse response = Mockito.mock(HttpServletResponse.class);
-
-        // A User-Agent without "java" in it is considered to be a browser
-        Mockito.when(request.getHeader("User-Agent")).thenReturn("Some Browser");
-
-        // We need the request to return the auth cookie
-        Cookie[] cookies = {new Cookie("some.other.cookie", "someValue"),
-                            new Cookie("oozie.web.login.auth", "\"someUser\"")};
-        Mockito.when(request.getCookies()).thenReturn(cookies);
-
-        AuthenticationToken token = handler.authenticate(request, response);
-        assertEquals("someUser", token.getUserName());
-        assertEquals("someUser", token.getName());
-        assertEquals("alt-kerberos", token.getType());
-    }
-
-    public void testAuthenticateCookieQuotedInvalid() throws Exception {
-        HttpServletRequest request = Mockito.mock(HttpServletRequest.class);
-        HttpServletResponse response = Mockito.mock(HttpServletResponse.class);
-
-        // A User-Agent without "java" in it is considered to be a browser
-        Mockito.when(request.getHeader("User-Agent")).thenReturn("Some Browser");
-
-        // We need the request to return the auth cookie
-        Cookie[] cookies = {new Cookie("some.other.cookie", "someValue"),
-                            new Cookie("oozie.web.login.auth", "\"\"")};
-        Mockito.when(request.getCookies()).thenReturn(cookies);
-
-        try {
-            handler.authenticate(request, response);
-        } catch(AuthenticationException ae) {
-            assertEquals("Unable to parse authentication cookie", ae.getMessage());
-        }
-    }
-}
-=======
 /**
  * Licensed to the Apache Software Foundation (ASF) under one
  * or more contributor license agreements.  See the NOTICE file
@@ -280,5 +138,4 @@
             assertEquals("Unable to parse authentication cookie", ae.getMessage());
         }
     }
-}
->>>>>>> abb50878
+}