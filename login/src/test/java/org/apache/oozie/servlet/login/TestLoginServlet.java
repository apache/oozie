<<<<<<< HEAD
/**
 * Licensed to the Apache Software Foundation (ASF) under one
 * or more contributor license agreements.  See the NOTICE file
 * distributed with this work for additional information
 * regarding copyright ownership.  The ASF licenses this file
 * to you under the Apache License, Version 2.0 (the
 * "License"); you may not use this file except in compliance
 * with the License.  You may obtain a copy of the License at
 *
 *      http://www.apache.org/licenses/LICENSE-2.0
 *
 * Unless required by applicable law or agreed to in writing, software
 * distributed under the License is distributed on an "AS IS" BASIS,
 * WITHOUT WARRANTIES OR CONDITIONS OF ANY KIND, either express or implied.
 * See the License for the specific language governing permissions and
 * limitations under the License.
 */
package org.apache.oozie.servlet.login;

import java.io.BufferedReader;
import java.io.File;
import java.io.FileInputStream;
import java.io.IOException;
import java.io.InputStream;
import java.io.InputStreamReader;
import java.io.UnsupportedEncodingException;
import java.net.HttpURLConnection;
import java.net.URL;
import java.net.URLDecoder;
import java.text.MessageFormat;
import java.util.List;
import java.util.Map;
import javax.servlet.http.HttpServletResponse;
import junit.framework.TestCase;
import org.apache.oozie.test.EmbeddedServletContainer;

public class TestLoginServlet extends TestCase {

    protected EmbeddedServletContainer container;
    protected static String loginPageTemplate;

    static {
        try {
            StringBuilder sb = new StringBuilder();
            InputStream is = new FileInputStream(new File("src/main/resources/login-page-template.html"));
            BufferedReader br = new BufferedReader(new InputStreamReader(is));
            String line = br.readLine();
            while (line != null) {
                sb.append(line).append("\n");
                line = br.readLine();
            }
            br.close();
            loginPageTemplate = sb.toString();
        } catch (IOException ex) {
            ex.printStackTrace();
            fail("Unable to read login-page-template.html");
        }
    }

    protected Class getServletClass() {
        return LoginServlet.class;
    }

    protected Map<String, String> getInitParameters() {
        return null;
    }

    @Override
    protected void setUp() throws Exception {
        super.setUp();
        container = new EmbeddedServletContainer("oozie-login");
        container.addServletEndpoint("/", getServletClass(), getInitParameters());
        container.start();
    }

    @Override
    protected void tearDown() throws Exception {
        if (container != null) {
            container.stop();
        }
        super.tearDown();
    }

    public void testGetMissingBackurl() throws Exception {
        URL url = new URL(container.getServletURL("/"));
        HttpURLConnection conn = (HttpURLConnection) url.openConnection();
        conn.setRequestMethod("GET");
        assertEquals(HttpServletResponse.SC_BAD_REQUEST, conn.getResponseCode());
        assertEquals("missing or invalid 'backurl' parameter", conn.getResponseMessage());
    }

    public void testGetSuccess() throws Exception {
        URL url = new URL(container.getServletURL("/") + "?backurl=http://foo:11000/oozie");
        HttpURLConnection conn = (HttpURLConnection) url.openConnection();
        conn.setRequestMethod("GET");
        assertEquals(HttpServletResponse.SC_OK, conn.getResponseCode());
        String html = getHTML(conn);
        assertEquals(MessageFormat.format(loginPageTemplate, "", "", "http://foo:11000/oozie"), html);

        // With optional username parameter
        url = new URL(container.getServletURL("/") + "?backurl=http://foo:11000/oozie&username=foo");
        conn = (HttpURLConnection) url.openConnection();
        conn.setRequestMethod("GET");
        assertEquals(HttpServletResponse.SC_OK, conn.getResponseCode());
        html = getHTML(conn);
        assertEquals(MessageFormat.format(loginPageTemplate, "", "foo", "http://foo:11000/oozie"), html);
    }

    public void testPostMissingBackurl() throws Exception {
        // Missing all
        URL url = new URL(container.getServletURL("/"));
        HttpURLConnection conn = (HttpURLConnection) url.openConnection();
        conn.setRequestMethod("POST");
        assertEquals(HttpServletResponse.SC_BAD_REQUEST, conn.getResponseCode());
        assertEquals("missing or invalid 'backurl' parameter", conn.getResponseMessage());

        // Missing only backurl
        url = new URL(container.getServletURL("/") + "?username=foo&password=bar");
        conn = (HttpURLConnection) url.openConnection();
        conn.setRequestMethod("POST");
        assertEquals(HttpServletResponse.SC_BAD_REQUEST, conn.getResponseCode());
        assertEquals("missing or invalid 'backurl' parameter", conn.getResponseMessage());
    }

    public void testPostMissingUsernamePassword() throws Exception {
        // Missing password
        URL url = new URL(container.getServletURL("/") + "?backurl=http://foo:11000/oozie&username=foo");
        HttpURLConnection conn = (HttpURLConnection) url.openConnection();
        conn.setRequestMethod("POST");
        assertEquals(HttpServletResponse.SC_OK, conn.getResponseCode());
        String html = getHTML(conn);
        assertEquals(MessageFormat.format(loginPageTemplate,
                "<font color=\"red\">Error: Invalid Username or Password</font><br>", "foo", "http://foo:11000/oozie"), html);

        // Missing username
        url = new URL(container.getServletURL("/") + "?backurl=http://foo:11000/oozie&password=bar");
        conn = (HttpURLConnection) url.openConnection();
        conn.setRequestMethod("POST");
        assertEquals(HttpServletResponse.SC_OK, conn.getResponseCode());
        html = getHTML(conn);
        assertEquals(MessageFormat.format(loginPageTemplate,
                "<font color=\"red\">Error: Invalid Username or Password</font><br>", "", "http://foo:11000/oozie"), html);

        // Missing both
        url = new URL(container.getServletURL("/") + "?backurl=http://foo:11000/oozie");
        conn = (HttpURLConnection) url.openConnection();
        conn.setRequestMethod("POST");
        assertEquals(HttpServletResponse.SC_OK, conn.getResponseCode());
        html = getHTML(conn);
        assertEquals(MessageFormat.format(loginPageTemplate,
                "<font color=\"red\">Error: Invalid Username or Password</font><br>", "", "http://foo:11000/oozie"), html);
    }

    public void testPostInvalidUsernamePassword() throws Exception {
        URL url = new URL(container.getServletURL("/") + "?backurl=http://foo:11000/oozie&username=foo&password=bar");
        HttpURLConnection conn = (HttpURLConnection) url.openConnection();
        conn.setRequestMethod("POST");
        assertEquals(HttpServletResponse.SC_OK, conn.getResponseCode());
        String html = getHTML(conn);
        assertEquals(MessageFormat.format(loginPageTemplate,
                "<font color=\"red\">Error: Invalid Username or Password</font><br>", "foo", "http://foo:11000/oozie"), html);
    }

    public void testPostSuccess() throws Exception {
        // Now that its actually going to work successfully, the backurl needs to go somewhere real; about:blank provides a
        // convinient location that doesn't require internet access or another servlet running locally
        URL url = new URL(container.getServletURL("/") + "?backurl=about:blank&username=foo&password=foo");
        HttpURLConnection conn = (HttpURLConnection) url.openConnection();
        conn.setRequestMethod("POST");
        assertEquals(HttpServletResponse.SC_FOUND, conn.getResponseCode());
        String cookies = getCookies(conn);
        String username = getUsernameFromCookies(cookies);
        assertEquals("foo", username);
    }

    protected String getHTML(HttpURLConnection conn) throws Exception {
        BufferedReader br = new BufferedReader(new InputStreamReader(conn.getInputStream()));
        String line;
        StringBuilder htmlBuilder = new StringBuilder();
        while ((line = br.readLine()) != null) {
            htmlBuilder.append(line);
            htmlBuilder.append("\n");
        }
        br.close();
        return htmlBuilder.toString();
    }

    protected String getCookies(HttpURLConnection conn) throws Exception {
        Map<String, List<String>> headers = conn.getHeaderFields();
        for (String key : headers.keySet()) {
            if (key != null && key.equals("Set-Cookie")) {
                List<String> cookies = headers.get(key);
                return cookies.get(0);
            }
        }
        return null;
    }

    protected String getUsernameFromCookies(String cookies) throws UnsupportedEncodingException {
        String[] cookiesSplit = cookies.split(";");
        for (String split : cookiesSplit) {
            if (split.startsWith("oozie.web.login.auth=")) {
                String value = split.substring("oozie.web.login.auth=".length());
                if (value.startsWith("\"") && value.endsWith("\"")) {
                    value = value.substring(1, value.length() - 1);
                }
                return URLDecoder.decode(value, "UTF-8");
            }
        }
        return null;
    }
}
=======
/**
 * Licensed to the Apache Software Foundation (ASF) under one
 * or more contributor license agreements.  See the NOTICE file
 * distributed with this work for additional information
 * regarding copyright ownership.  The ASF licenses this file
 * to you under the Apache License, Version 2.0 (the
 * "License"); you may not use this file except in compliance
 * with the License.  You may obtain a copy of the License at
 *
 *      http://www.apache.org/licenses/LICENSE-2.0
 *
 * Unless required by applicable law or agreed to in writing, software
 * distributed under the License is distributed on an "AS IS" BASIS,
 * WITHOUT WARRANTIES OR CONDITIONS OF ANY KIND, either express or implied.
 * See the License for the specific language governing permissions and
 * limitations under the License.
 */

package org.apache.oozie.servlet.login;

import java.io.BufferedReader;
import java.io.File;
import java.io.FileInputStream;
import java.io.IOException;
import java.io.InputStream;
import java.io.InputStreamReader;
import java.io.UnsupportedEncodingException;
import java.net.HttpURLConnection;
import java.net.URL;
import java.net.URLDecoder;
import java.text.MessageFormat;
import java.util.List;
import java.util.Map;
import javax.servlet.http.HttpServletResponse;
import junit.framework.TestCase;
import org.apache.oozie.test.EmbeddedServletContainer;

public class TestLoginServlet extends TestCase {

    protected EmbeddedServletContainer container;
    protected static String loginPageTemplate;

    static {
        try {
            StringBuilder sb = new StringBuilder();
            InputStream is = new FileInputStream(new File("src/main/resources/login-page-template.html"));
            BufferedReader br = new BufferedReader(new InputStreamReader(is));
            String line = br.readLine();
            while (line != null) {
                sb.append(line).append("\n");
                line = br.readLine();
            }
            br.close();
            loginPageTemplate = sb.toString();
        } catch (IOException ex) {
            ex.printStackTrace();
            fail("Unable to read login-page-template.html");
        }
    }

    protected Class getServletClass() {
        return LoginServlet.class;
    }

    protected Map<String, String> getInitParameters() {
        return null;
    }

    @Override
    protected void setUp() throws Exception {
        super.setUp();
        container = new EmbeddedServletContainer("oozie-login");
        container.addServletEndpoint("/", getServletClass(), getInitParameters());
        container.start();
    }

    @Override
    protected void tearDown() throws Exception {
        if (container != null) {
            container.stop();
        }
        super.tearDown();
    }

    public void testGetMissingBackurl() throws Exception {
        URL url = new URL(container.getServletURL("/"));
        HttpURLConnection conn = (HttpURLConnection) url.openConnection();
        conn.setRequestMethod("GET");
        assertEquals(HttpServletResponse.SC_BAD_REQUEST, conn.getResponseCode());
        assertEquals("missing or invalid 'backurl' parameter", conn.getResponseMessage());
    }

    public void testGetSuccess() throws Exception {
        URL url = new URL(container.getServletURL("/") + "?backurl=http://foo:11000/oozie");
        HttpURLConnection conn = (HttpURLConnection) url.openConnection();
        conn.setRequestMethod("GET");
        assertEquals(HttpServletResponse.SC_OK, conn.getResponseCode());
        String html = getHTML(conn);
        assertEquals(MessageFormat.format(loginPageTemplate, "", "", "http://foo:11000/oozie"), html);

        // With optional username parameter
        url = new URL(container.getServletURL("/") + "?backurl=http://foo:11000/oozie&username=foo");
        conn = (HttpURLConnection) url.openConnection();
        conn.setRequestMethod("GET");
        assertEquals(HttpServletResponse.SC_OK, conn.getResponseCode());
        html = getHTML(conn);
        assertEquals(MessageFormat.format(loginPageTemplate, "", "foo", "http://foo:11000/oozie"), html);
    }

    public void testPostMissingBackurl() throws Exception {
        // Missing all
        URL url = new URL(container.getServletURL("/"));
        HttpURLConnection conn = (HttpURLConnection) url.openConnection();
        conn.setRequestMethod("POST");
        assertEquals(HttpServletResponse.SC_BAD_REQUEST, conn.getResponseCode());
        assertEquals("missing or invalid 'backurl' parameter", conn.getResponseMessage());

        // Missing only backurl
        url = new URL(container.getServletURL("/") + "?username=foo&password=bar");
        conn = (HttpURLConnection) url.openConnection();
        conn.setRequestMethod("POST");
        assertEquals(HttpServletResponse.SC_BAD_REQUEST, conn.getResponseCode());
        assertEquals("missing or invalid 'backurl' parameter", conn.getResponseMessage());
    }

    public void testPostMissingUsernamePassword() throws Exception {
        // Missing password
        URL url = new URL(container.getServletURL("/") + "?backurl=http://foo:11000/oozie&username=foo");
        HttpURLConnection conn = (HttpURLConnection) url.openConnection();
        conn.setRequestMethod("POST");
        assertEquals(HttpServletResponse.SC_OK, conn.getResponseCode());
        String html = getHTML(conn);
        assertEquals(MessageFormat.format(loginPageTemplate,
                "<font color=\"red\">Error: Invalid Username or Password</font><br>", "foo", "http://foo:11000/oozie"), html);

        // Missing username
        url = new URL(container.getServletURL("/") + "?backurl=http://foo:11000/oozie&password=bar");
        conn = (HttpURLConnection) url.openConnection();
        conn.setRequestMethod("POST");
        assertEquals(HttpServletResponse.SC_OK, conn.getResponseCode());
        html = getHTML(conn);
        assertEquals(MessageFormat.format(loginPageTemplate,
                "<font color=\"red\">Error: Invalid Username or Password</font><br>", "", "http://foo:11000/oozie"), html);

        // Missing both
        url = new URL(container.getServletURL("/") + "?backurl=http://foo:11000/oozie");
        conn = (HttpURLConnection) url.openConnection();
        conn.setRequestMethod("POST");
        assertEquals(HttpServletResponse.SC_OK, conn.getResponseCode());
        html = getHTML(conn);
        assertEquals(MessageFormat.format(loginPageTemplate,
                "<font color=\"red\">Error: Invalid Username or Password</font><br>", "", "http://foo:11000/oozie"), html);
    }

    public void testPostInvalidUsernamePassword() throws Exception {
        URL url = new URL(container.getServletURL("/") + "?backurl=http://foo:11000/oozie&username=foo&password=bar");
        HttpURLConnection conn = (HttpURLConnection) url.openConnection();
        conn.setRequestMethod("POST");
        assertEquals(HttpServletResponse.SC_OK, conn.getResponseCode());
        String html = getHTML(conn);
        assertEquals(MessageFormat.format(loginPageTemplate,
                "<font color=\"red\">Error: Invalid Username or Password</font><br>", "foo", "http://foo:11000/oozie"), html);
    }

    public void testPostSuccess() throws Exception {
        // Now that its actually going to work successfully, the backurl needs to go somewhere real; about:blank provides a
        // convinient location that doesn't require internet access or another servlet running locally
        URL url = new URL(container.getServletURL("/") + "?backurl=about:blank&username=foo&password=foo");
        HttpURLConnection conn = (HttpURLConnection) url.openConnection();
        conn.setRequestMethod("POST");
        assertEquals(HttpServletResponse.SC_FOUND, conn.getResponseCode());
        String cookies = getCookies(conn);
        String username = getUsernameFromCookies(cookies);
        assertEquals("foo", username);
    }

    protected String getHTML(HttpURLConnection conn) throws Exception {
        BufferedReader br = new BufferedReader(new InputStreamReader(conn.getInputStream()));
        String line;
        StringBuilder htmlBuilder = new StringBuilder();
        while ((line = br.readLine()) != null) {
            htmlBuilder.append(line);
            htmlBuilder.append("\n");
        }
        br.close();
        return htmlBuilder.toString();
    }

    protected String getCookies(HttpURLConnection conn) throws Exception {
        Map<String, List<String>> headers = conn.getHeaderFields();
        for (String key : headers.keySet()) {
            if (key != null && key.equals("Set-Cookie")) {
                List<String> cookies = headers.get(key);
                return cookies.get(0);
            }
        }
        return null;
    }

    protected String getUsernameFromCookies(String cookies) throws UnsupportedEncodingException {
        String[] cookiesSplit = cookies.split(";");
        for (String split : cookiesSplit) {
            if (split.startsWith("oozie.web.login.auth=")) {
                String value = split.substring("oozie.web.login.auth=".length());
                if (value.startsWith("\"") && value.endsWith("\"")) {
                    value = value.substring(1, value.length() - 1);
                }
                return URLDecoder.decode(value, "UTF-8");
            }
        }
        return null;
    }
}
>>>>>>> abb50878
<|MERGE_RESOLUTION|>--- conflicted
+++ resolved
@@ -1,4 +1,3 @@
-<<<<<<< HEAD
 /**
  * Licensed to the Apache Software Foundation (ASF) under one
  * or more contributor license agreements.  See the NOTICE file
@@ -16,6 +15,7 @@
  * See the License for the specific language governing permissions and
  * limitations under the License.
  */
+
 package org.apache.oozie.servlet.login;
 
 import java.io.BufferedReader;
@@ -210,219 +210,4 @@
         }
         return null;
     }
-}
-=======
-/**
- * Licensed to the Apache Software Foundation (ASF) under one
- * or more contributor license agreements.  See the NOTICE file
- * distributed with this work for additional information
- * regarding copyright ownership.  The ASF licenses this file
- * to you under the Apache License, Version 2.0 (the
- * "License"); you may not use this file except in compliance
- * with the License.  You may obtain a copy of the License at
- *
- *      http://www.apache.org/licenses/LICENSE-2.0
- *
- * Unless required by applicable law or agreed to in writing, software
- * distributed under the License is distributed on an "AS IS" BASIS,
- * WITHOUT WARRANTIES OR CONDITIONS OF ANY KIND, either express or implied.
- * See the License for the specific language governing permissions and
- * limitations under the License.
- */
-
-package org.apache.oozie.servlet.login;
-
-import java.io.BufferedReader;
-import java.io.File;
-import java.io.FileInputStream;
-import java.io.IOException;
-import java.io.InputStream;
-import java.io.InputStreamReader;
-import java.io.UnsupportedEncodingException;
-import java.net.HttpURLConnection;
-import java.net.URL;
-import java.net.URLDecoder;
-import java.text.MessageFormat;
-import java.util.List;
-import java.util.Map;
-import javax.servlet.http.HttpServletResponse;
-import junit.framework.TestCase;
-import org.apache.oozie.test.EmbeddedServletContainer;
-
-public class TestLoginServlet extends TestCase {
-
-    protected EmbeddedServletContainer container;
-    protected static String loginPageTemplate;
-
-    static {
-        try {
-            StringBuilder sb = new StringBuilder();
-            InputStream is = new FileInputStream(new File("src/main/resources/login-page-template.html"));
-            BufferedReader br = new BufferedReader(new InputStreamReader(is));
-            String line = br.readLine();
-            while (line != null) {
-                sb.append(line).append("\n");
-                line = br.readLine();
-            }
-            br.close();
-            loginPageTemplate = sb.toString();
-        } catch (IOException ex) {
-            ex.printStackTrace();
-            fail("Unable to read login-page-template.html");
-        }
-    }
-
-    protected Class getServletClass() {
-        return LoginServlet.class;
-    }
-
-    protected Map<String, String> getInitParameters() {
-        return null;
-    }
-
-    @Override
-    protected void setUp() throws Exception {
-        super.setUp();
-        container = new EmbeddedServletContainer("oozie-login");
-        container.addServletEndpoint("/", getServletClass(), getInitParameters());
-        container.start();
-    }
-
-    @Override
-    protected void tearDown() throws Exception {
-        if (container != null) {
-            container.stop();
-        }
-        super.tearDown();
-    }
-
-    public void testGetMissingBackurl() throws Exception {
-        URL url = new URL(container.getServletURL("/"));
-        HttpURLConnection conn = (HttpURLConnection) url.openConnection();
-        conn.setRequestMethod("GET");
-        assertEquals(HttpServletResponse.SC_BAD_REQUEST, conn.getResponseCode());
-        assertEquals("missing or invalid 'backurl' parameter", conn.getResponseMessage());
-    }
-
-    public void testGetSuccess() throws Exception {
-        URL url = new URL(container.getServletURL("/") + "?backurl=http://foo:11000/oozie");
-        HttpURLConnection conn = (HttpURLConnection) url.openConnection();
-        conn.setRequestMethod("GET");
-        assertEquals(HttpServletResponse.SC_OK, conn.getResponseCode());
-        String html = getHTML(conn);
-        assertEquals(MessageFormat.format(loginPageTemplate, "", "", "http://foo:11000/oozie"), html);
-
-        // With optional username parameter
-        url = new URL(container.getServletURL("/") + "?backurl=http://foo:11000/oozie&username=foo");
-        conn = (HttpURLConnection) url.openConnection();
-        conn.setRequestMethod("GET");
-        assertEquals(HttpServletResponse.SC_OK, conn.getResponseCode());
-        html = getHTML(conn);
-        assertEquals(MessageFormat.format(loginPageTemplate, "", "foo", "http://foo:11000/oozie"), html);
-    }
-
-    public void testPostMissingBackurl() throws Exception {
-        // Missing all
-        URL url = new URL(container.getServletURL("/"));
-        HttpURLConnection conn = (HttpURLConnection) url.openConnection();
-        conn.setRequestMethod("POST");
-        assertEquals(HttpServletResponse.SC_BAD_REQUEST, conn.getResponseCode());
-        assertEquals("missing or invalid 'backurl' parameter", conn.getResponseMessage());
-
-        // Missing only backurl
-        url = new URL(container.getServletURL("/") + "?username=foo&password=bar");
-        conn = (HttpURLConnection) url.openConnection();
-        conn.setRequestMethod("POST");
-        assertEquals(HttpServletResponse.SC_BAD_REQUEST, conn.getResponseCode());
-        assertEquals("missing or invalid 'backurl' parameter", conn.getResponseMessage());
-    }
-
-    public void testPostMissingUsernamePassword() throws Exception {
-        // Missing password
-        URL url = new URL(container.getServletURL("/") + "?backurl=http://foo:11000/oozie&username=foo");
-        HttpURLConnection conn = (HttpURLConnection) url.openConnection();
-        conn.setRequestMethod("POST");
-        assertEquals(HttpServletResponse.SC_OK, conn.getResponseCode());
-        String html = getHTML(conn);
-        assertEquals(MessageFormat.format(loginPageTemplate,
-                "<font color=\"red\">Error: Invalid Username or Password</font><br>", "foo", "http://foo:11000/oozie"), html);
-
-        // Missing username
-        url = new URL(container.getServletURL("/") + "?backurl=http://foo:11000/oozie&password=bar");
-        conn = (HttpURLConnection) url.openConnection();
-        conn.setRequestMethod("POST");
-        assertEquals(HttpServletResponse.SC_OK, conn.getResponseCode());
-        html = getHTML(conn);
-        assertEquals(MessageFormat.format(loginPageTemplate,
-                "<font color=\"red\">Error: Invalid Username or Password</font><br>", "", "http://foo:11000/oozie"), html);
-
-        // Missing both
-        url = new URL(container.getServletURL("/") + "?backurl=http://foo:11000/oozie");
-        conn = (HttpURLConnection) url.openConnection();
-        conn.setRequestMethod("POST");
-        assertEquals(HttpServletResponse.SC_OK, conn.getResponseCode());
-        html = getHTML(conn);
-        assertEquals(MessageFormat.format(loginPageTemplate,
-                "<font color=\"red\">Error: Invalid Username or Password</font><br>", "", "http://foo:11000/oozie"), html);
-    }
-
-    public void testPostInvalidUsernamePassword() throws Exception {
-        URL url = new URL(container.getServletURL("/") + "?backurl=http://foo:11000/oozie&username=foo&password=bar");
-        HttpURLConnection conn = (HttpURLConnection) url.openConnection();
-        conn.setRequestMethod("POST");
-        assertEquals(HttpServletResponse.SC_OK, conn.getResponseCode());
-        String html = getHTML(conn);
-        assertEquals(MessageFormat.format(loginPageTemplate,
-                "<font color=\"red\">Error: Invalid Username or Password</font><br>", "foo", "http://foo:11000/oozie"), html);
-    }
-
-    public void testPostSuccess() throws Exception {
-        // Now that its actually going to work successfully, the backurl needs to go somewhere real; about:blank provides a
-        // convinient location that doesn't require internet access or another servlet running locally
-        URL url = new URL(container.getServletURL("/") + "?backurl=about:blank&username=foo&password=foo");
-        HttpURLConnection conn = (HttpURLConnection) url.openConnection();
-        conn.setRequestMethod("POST");
-        assertEquals(HttpServletResponse.SC_FOUND, conn.getResponseCode());
-        String cookies = getCookies(conn);
-        String username = getUsernameFromCookies(cookies);
-        assertEquals("foo", username);
-    }
-
-    protected String getHTML(HttpURLConnection conn) throws Exception {
-        BufferedReader br = new BufferedReader(new InputStreamReader(conn.getInputStream()));
-        String line;
-        StringBuilder htmlBuilder = new StringBuilder();
-        while ((line = br.readLine()) != null) {
-            htmlBuilder.append(line);
-            htmlBuilder.append("\n");
-        }
-        br.close();
-        return htmlBuilder.toString();
-    }
-
-    protected String getCookies(HttpURLConnection conn) throws Exception {
-        Map<String, List<String>> headers = conn.getHeaderFields();
-        for (String key : headers.keySet()) {
-            if (key != null && key.equals("Set-Cookie")) {
-                List<String> cookies = headers.get(key);
-                return cookies.get(0);
-            }
-        }
-        return null;
-    }
-
-    protected String getUsernameFromCookies(String cookies) throws UnsupportedEncodingException {
-        String[] cookiesSplit = cookies.split(";");
-        for (String split : cookiesSplit) {
-            if (split.startsWith("oozie.web.login.auth=")) {
-                String value = split.substring("oozie.web.login.auth=".length());
-                if (value.startsWith("\"") && value.endsWith("\"")) {
-                    value = value.substring(1, value.length() - 1);
-                }
-                return URLDecoder.decode(value, "UTF-8");
-            }
-        }
-        return null;
-    }
-}
->>>>>>> abb50878
+}