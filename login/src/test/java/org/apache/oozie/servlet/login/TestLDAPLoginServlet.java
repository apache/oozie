--- conflicted
+++ resolved
@@ -1,171 +1,3 @@
-<<<<<<< HEAD
-/**
- * Licensed to the Apache Software Foundation (ASF) under one
- * or more contributor license agreements.  See the NOTICE file
- * distributed with this work for additional information
- * regarding copyright ownership.  The ASF licenses this file
- * to you under the Apache License, Version 2.0 (the
- * "License"); you may not use this file except in compliance
- * with the License.  You may obtain a copy of the License at
- *
- *      http://www.apache.org/licenses/LICENSE-2.0
- *
- * Unless required by applicable law or agreed to in writing, software
- * distributed under the License is distributed on an "AS IS" BASIS,
- * WITHOUT WARRANTIES OR CONDITIONS OF ANY KIND, either express or implied.
- * See the License for the specific language governing permissions and
- * limitations under the License.
- */
-package org.apache.oozie.servlet.login;
-
-import java.io.File;
-import java.net.HttpURLConnection;
-import java.net.URL;
-import java.text.MessageFormat;
-import java.util.HashMap;
-import java.util.HashSet;
-import java.util.Map;
-import java.util.Set;
-import javax.naming.directory.Attribute;
-import javax.naming.directory.Attributes;
-import javax.naming.directory.BasicAttribute;
-import javax.naming.directory.BasicAttributes;
-import javax.servlet.http.HttpServletResponse;
-import org.apache.directory.server.core.configuration.MutablePartitionConfiguration;
-import org.apache.directory.server.unit.AbstractServerTest;
-
-// LDAP stuff based on https://cwiki.apache.org/DIRxSRVx10/using-apacheds-for-unit-tests.html
-// The default admin user for Apache DS is "uid=admin,ou=system" and password is "secret"
-public class TestLDAPLoginServlet extends AbstractServerTest {
-
-    // We need to subclass the AbstractServerTest to get the LDAP stuff, so we'll have to do a wrapper to inherit the
-    // TestLoginServlet tests instead of subclassing it
-    TestLoginServlet tls = new TestLoginServlet() {
-        @Override
-        protected Class getServletClass() {
-            // Make the TestLoginServlet use LDAPLoginServlet instead of LoginServlet
-            return LDAPLoginServlet.class;
-        }
-
-        @Override
-        protected Map<String, String> getInitParameters() {
-            // Configure for LDAP tests
-            HashMap<String, String> initParams = new HashMap<String, String>();
-            initParams.put("ldap.provider.url", "o=test");
-            initParams.put("ldap.context.factory", "org.apache.directory.server.jndi.ServerContextFactory");
-            return initParams;
-        }
-    };
-
-    @Override
-    public void setUp() throws Exception {
-        // Add partition 'test'
-        MutablePartitionConfiguration pcfg = new MutablePartitionConfiguration();
-        pcfg.setName("test");
-        pcfg.setSuffix("o=test");
-
-        // Create some indices
-        Set<String> indexedAttrs = new HashSet<String>();
-        indexedAttrs.add("objectClass");
-        indexedAttrs.add("o");
-        pcfg.setIndexedAttributes(indexedAttrs);
-
-        // Create a first entry associated to the partition
-        Attributes attrs = new BasicAttributes(true);
-
-        // First, the objectClass attribute
-        Attribute attr = new BasicAttribute("objectClass");
-        attr.add("top");
-        attr.add("organization");
-        attrs.put(attr);
-
-        // The the 'Organization' attribute
-        attr = new BasicAttribute("o");
-        attr.add("test");
-        attrs.put(attr);
-
-        // Associate this entry to the partition
-        pcfg.setContextEntry(attrs);
-
-        // As we can create more than one partition, we must store
-        // each created partition in a Set before initialization
-        Set<MutablePartitionConfiguration> pcfgs = new HashSet<MutablePartitionConfiguration>();
-        pcfgs.add(pcfg);
-
-        configuration.setContextPartitionConfigurations(pcfgs);
-
-        // Create a working directory
-        File workingDirectory = new File("server-work");
-        configuration.setWorkingDirectory(workingDirectory);
-
-        // Now, let's call the super class which is responsible for the
-        // partitions creation
-        super.setUp();
-
-        // setUp the TestLoginServlet
-        tls.setUp();
-    }
-
-    public void testGetMissingBackurl() throws Exception {
-        tls.testGetMissingBackurl();
-    }
-
-    public void testGetSuccess() throws Exception {
-        tls.testGetSuccess();
-    }
-
-    public void testPostMissingBackurl() throws Exception {
-        tls.testPostMissingBackurl();
-    }
-
-    public void testPostMissingUsernamePassword() throws Exception {
-        tls.testPostMissingUsernamePassword();
-    }
-
-    public void testPostInvalidUsernamePassword() throws Exception {
-        // Valid username, invalid password
-        URL url = new URL(tls.container.getServletURL("/")
-                + "?backurl=http://foo:11000/oozie&username=uid=admin,ou=system&password=bar");
-        HttpURLConnection conn = (HttpURLConnection) url.openConnection();
-        conn.setRequestMethod("POST");
-        assertEquals(HttpServletResponse.SC_OK, conn.getResponseCode());
-        String html = tls.getHTML(conn);
-        assertEquals(MessageFormat.format(TestLoginServlet.loginPageTemplate,
-                "<font color=\"red\">Error: Invalid Username or Password</font><br>",
-                "uid=admin,ou=system", "http://foo:11000/oozie"), html);
-
-        // InValid username, valid password
-        url = new URL(tls.container.getServletURL("/")
-                + "?backurl=http://foo:11000/oozie&username=foo&password=secret");
-        conn = (HttpURLConnection) url.openConnection();
-        conn.setRequestMethod("POST");
-        assertEquals(HttpServletResponse.SC_OK, conn.getResponseCode());
-        html = tls.getHTML(conn);
-        assertEquals(MessageFormat.format(TestLoginServlet.loginPageTemplate,
-                "<font color=\"red\">Error: Invalid Username or Password</font><br>", "foo", "http://foo:11000/oozie"), html);
-    }
-
-    public void testPostSuccess() throws Exception {
-        // Now that its actually going to work successfully, the backurl needs to go somewhere real; about:blank provides a
-        // convinient location that doesn't require internet access or another servlet running locally
-        URL url = new URL(tls.container.getServletURL("/") + "?backurl=about:blank&username=uid=admin,ou=system&password=secret");
-        HttpURLConnection conn = (HttpURLConnection) url.openConnection();
-        conn.setRequestMethod("POST");
-        assertEquals(HttpServletResponse.SC_FOUND, conn.getResponseCode());
-        String cookies = tls.getCookies(conn);
-        String username = tls.getUsernameFromCookies(cookies);
-        assertEquals("uid=admin,ou=system", username);
-    }
-
-    @Override
-    public void tearDown() throws Exception {
-        // tear down the TestLoginServlet
-        tls.tearDown();
-
-        super.tearDown();
-    }
-}
-=======
 /**
  * Licensed to the Apache Software Foundation (ASF) under one
  * or more contributor license agreements.  See the NOTICE file
@@ -332,5 +164,4 @@
 
         super.tearDown();
     }
-}
->>>>>>> abb50878
+}