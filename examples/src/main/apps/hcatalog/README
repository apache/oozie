--- conflicted
+++ resolved
@@ -1,27 +1,3 @@
-<<<<<<< HEAD
-Running the coordinator example with HCatalog (End-to-end test)
-
-1. Setup services - Hive with JMS (e.g. ActiveMQ Server), HCatalog, database e.g. MySQL, and of course Hadoop
-2. This example points to hive.metastore.uris=thrift://localhost:11002. Change it in job.properties if required
-3. Create 2 tables 'invites' (input) and 'oozie' (output) with this structure: "create table invites (foo INT, bar INT) partitioned by (ds STRING, region STRING)"
-4. Oozie distro should be built this way $> bin/mkdistro.sh -Dhcatalog.version=0.4.1 -DskipTests
-5. The 'libext' dir used by oozie-setup should contain the following list JARS
-   hcatalog-core.jar
-   webhcat-java-client.jar
-   jackson-mapper-asl-1.8.8.jar
-   jackson-core-asl-1.8.8.jar
-   hive-common.jar
-   hive-metastore.jar
-   hive-exec.jar
-   hive-serde.jar
-   hive-shims.jar
-   libfb303.jar
-   (Note) hcatalog JARs will be automatically injected
-6. Upload this application directory to HDFS
-7. Run Oozie job using the job.properties. Coordinator actions will be in WAITING
-8. Make input dependencies available throught HCat client by "alter table invites add partition (ds='2010-01-01', region='usa')". This event will start the workflows with pig action
-9. First workflow will SUCCEED as expected, however second one will fail due to 'partition already exists' error. Disregard this. The example demonstrates working as expected.
-=======
 Running the coordinator example with HCatalog (End-to-end test)
 
 1. Setup services - Hive with JMS (e.g. ActiveMQ Server), HCatalog, database e.g. MySQL, and of course Hadoop
@@ -53,5 +29,4 @@
        <property>
          <name>oozie.credentials.credentialclasses</name>
          <value>hcat=org.apache.oozie.action.hadoop.HCatCredentials</value>
-       </property>
->>>>>>> abb50878
+       </property>