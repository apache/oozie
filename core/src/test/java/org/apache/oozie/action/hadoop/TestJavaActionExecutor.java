/**
 * Licensed to the Apache Software Foundation (ASF) under one
 * or more contributor license agreements.  See the NOTICE file
 * distributed with this work for additional information
 * regarding copyright ownership.  The ASF licenses this file
 * to you under the Apache License, Version 2.0 (the
 * "License"); you may not use this file except in compliance
 * with the License.  You may obtain a copy of the License at
 *
 *      http://www.apache.org/licenses/LICENSE-2.0
 *
 * Unless required by applicable law or agreed to in writing, software
 * distributed under the License is distributed on an "AS IS" BASIS,
 * WITHOUT WARRANTIES OR CONDITIONS OF ANY KIND, either express or implied.
 * See the License for the specific language governing permissions and
 * limitations under the License.
 */

package org.apache.oozie.action.hadoop;

import java.io.File;
import java.io.FileInputStream;
import java.io.FileOutputStream;
import java.io.InputStream;
import java.io.OutputStream;
import java.io.OutputStreamWriter;
import java.io.StringReader;
import java.io.Writer;
import java.net.URI;
import java.text.SimpleDateFormat;
import java.util.Arrays;
import java.util.Collections;
import java.util.Date;
import java.util.EnumSet;
import java.util.HashMap;
import java.util.Map;
import java.util.Properties;
import java.util.Set;

import org.apache.hadoop.conf.Configuration;
import org.apache.hadoop.examples.SleepJob;
import org.apache.hadoop.filecache.DistributedCache;
import org.apache.hadoop.fs.FSDataOutputStream;
import org.apache.hadoop.fs.FileSystem;
import org.apache.hadoop.fs.Path;
import org.apache.hadoop.io.Text;
import org.apache.hadoop.mapred.JobConf;
import org.apache.hadoop.security.Credentials;
import org.apache.hadoop.security.UserGroupInformation;
import org.apache.hadoop.security.token.Token;
import org.apache.hadoop.security.token.TokenIdentifier;
import org.apache.hadoop.yarn.api.records.YarnApplicationState;
import org.apache.oozie.WorkflowActionBean;
import org.apache.oozie.WorkflowJobBean;
import org.apache.oozie.action.ActionExecutor;
import org.apache.oozie.action.ActionExecutorException;
import org.apache.oozie.client.OozieClient;
import org.apache.oozie.client.WorkflowAction;
import org.apache.oozie.client.WorkflowJob;
import org.apache.oozie.service.ConfigurationService;
import org.apache.oozie.service.HadoopAccessorService;
import org.apache.oozie.service.LiteWorkflowStoreService;
import org.apache.oozie.service.Services;
import org.apache.oozie.service.ShareLibService;
import org.apache.oozie.service.UUIDService;
import org.apache.oozie.service.UserGroupInformationService;
import org.apache.oozie.service.WorkflowAppService;
import org.apache.oozie.service.WorkflowStoreService;
import org.apache.oozie.util.IOUtils;
import org.apache.oozie.util.XConfiguration;
import org.apache.oozie.util.XmlUtils;
import org.apache.oozie.workflow.WorkflowApp;
import org.apache.oozie.workflow.WorkflowInstance;
import org.apache.oozie.workflow.WorkflowLib;
import org.apache.oozie.workflow.lite.EndNodeDef;
import org.apache.oozie.workflow.lite.LiteWorkflowApp;
import org.apache.oozie.workflow.lite.StartNodeDef;
import org.jdom.Element;
import org.junit.Assert;
import org.junit.Test;

public class TestJavaActionExecutor extends ActionExecutorTestCase {

    public static final String YARN_RESOURCEMANAGER_ADDRESS = "yarn.resourcemanager.address";

    @Override
    protected void beforeSetUp() throws Exception {
        super.beforeSetUp();
        setSystemProperty("oozie.test.hadoop.minicluster2", "true");
    }

    @Override
    protected void setSystemProps() throws Exception {
        super.setSystemProps();

        setSystemProperty("oozie.service.ActionService.executor.classes", JavaActionExecutor.class.getName());
        setSystemProperty("oozie.service.HadoopAccessorService.action.configurations",
                          "*=hadoop-conf," + getJobTrackerUri() + "=action-conf");
        setSystemProperty(WorkflowAppService.SYSTEM_LIB_PATH, getFsTestCaseDir().toUri().getPath() + "/systemlib");
        new File(getTestCaseConfDir(), "action-conf").mkdir();
        InputStream is = Thread.currentThread().getContextClassLoader().getResourceAsStream("test-action-config.xml");
        OutputStream os = new FileOutputStream(new File(getTestCaseConfDir() + "/action-conf", "java.xml"));
        IOUtils.copyStream(is, os);

    }

    public void testSetupMethods() throws Exception {
        JavaActionExecutor ae = new JavaActionExecutor();
        assertEquals(Arrays.asList(JavaMain.class), ae.getLauncherClasses());
        Configuration conf = new XConfiguration();
        conf.set("user.name", "a");
        try {
            JavaActionExecutor.checkForDisallowedProps(conf, "x");
            fail();
        }
        catch (ActionExecutorException ex) {
        }

        conf = new XConfiguration();
        conf.set(YARN_RESOURCEMANAGER_ADDRESS, "a");
        try {
            JavaActionExecutor.checkForDisallowedProps(conf, "x");
            fail();
        }
        catch (ActionExecutorException ex) {
        }

        conf = new XConfiguration();
        conf.set("fs.default.name", "a");
        try {
            JavaActionExecutor.checkForDisallowedProps(conf, "x");
            fail();
        }
        catch (ActionExecutorException ex) {
        }

        conf = new XConfiguration();
        conf.set("a", "a");
        try {
            JavaActionExecutor.checkForDisallowedProps(conf, "x");
        }
        catch (ActionExecutorException ex) {
            fail();
        }

        Element actionXml = XmlUtils.parseXml("<java>" + "<job-tracker>" + getJobTrackerUri() + "</job-tracker>" +
                "<name-node>" + getNameNodeUri() + "</name-node>" +
                "<job-xml>job.xml</job-xml>" + "<job-xml>job2.xml</job-xml>" + "<configuration>" +
                "<property><name>oozie.launcher.a</name><value>LA</value></property>" +
                "<property><name>a</name><value>AA</value></property>" +
                "<property><name>b</name><value>BB</value></property>" +
                "</configuration>" + "<main-class>MAIN-CLASS</main-class>" +
                "<java-opts>JAVA-OPTS</java-opts>" + "<arg>A1</arg>" + "<arg>A2</arg>" +
                "<file>f.jar</file>" + "<archive>a.tar</archive>" + "</java>");

        Path appPath = new Path(getFsTestCaseDir(), "wf");

        Path appJarPath = new Path("lib/a.jar");
        getFileSystem().create(new Path(appPath, appJarPath)).close();

        Path appSoPath = new Path("lib/a.so");
        getFileSystem().create(new Path(appPath, appSoPath)).close();

        Path appSo1Path = new Path("lib/a.so.1");
        String expectedSo1Path = "lib/a.so.1#a.so.1";
        getFileSystem().create(new Path(appPath, appSo1Path)).close();

        Path filePath = new Path("f.jar");
        getFileSystem().create(new Path(appPath, filePath)).close();

        Path archivePath = new Path("a.tar");
        getFileSystem().create(new Path(appPath, archivePath)).close();

        XConfiguration protoConf = new XConfiguration();
        protoConf.set(WorkflowAppService.HADOOP_USER, getTestUser());
        protoConf.setStrings(WorkflowAppService.APP_LIB_PATH_LIST, appJarPath.toString(), appSoPath.toString());


        WorkflowJobBean wf = createBaseWorkflow(protoConf, "action");
        WorkflowActionBean action = (WorkflowActionBean) wf.getActions().get(0);
        action.setType(ae.getType());

        Context context = new Context(wf, action);

        conf = new XConfiguration();
        conf.set("c", "C");
        conf.set("oozie.launcher.d", "D");
        OutputStream os = getFileSystem().create(new Path(getFsTestCaseDir(), "job.xml"));
        conf.writeXml(os);
        os.close();
        os = getFileSystem().create(new Path(getFsTestCaseDir(), new Path("app", "job.xml")));
        conf.writeXml(os);
        os.close();

        conf = new XConfiguration();
        conf.set("e", "E");
        conf.set("oozie.launcher.f", "F");
        os = getFileSystem().create(new Path(getFsTestCaseDir(), "job2.xml"));
        conf.writeXml(os);
        os.close();
        os = getFileSystem().create(new Path(getFsTestCaseDir(), new Path("app", "job2.xml")));
        conf.writeXml(os);
        os.close();

        conf = ae.createBaseHadoopConf(context, actionXml);
        assertEquals(protoConf.get(WorkflowAppService.HADOOP_USER), conf.get(WorkflowAppService.HADOOP_USER));
        assertEquals(getJobTrackerUri(), conf.get(YARN_RESOURCEMANAGER_ADDRESS));
        assertEquals(getNameNodeUri(), conf.get("fs.default.name"));

        conf = ae.createBaseHadoopConf(context, actionXml);
        ae.setupLauncherConf(conf, actionXml, getFsTestCaseDir(), context);
        assertEquals("LA", conf.get("oozie.launcher.a"));
        assertEquals("LA", conf.get("a"));
        assertNull(conf.get("b"));
        assertEquals("D", conf.get("oozie.launcher.d"));
        assertEquals("D", conf.get("d"));
        assertEquals("F", conf.get("oozie.launcher.f"));
        assertEquals("F", conf.get("f"));
        assertNull(conf.get("action.foo"));
        assertEquals("action.barbar", conf.get("action.foofoo"));

        conf = ae.createBaseHadoopConf(context, actionXml);
        ae.setupActionConf(conf, context, actionXml, getFsTestCaseDir());
        assertEquals("LA", conf.get("oozie.launcher.a"));
        assertEquals("AA", conf.get("a"));
        assertEquals("BB", conf.get("b"));
        assertEquals("C", conf.get("c"));
        assertEquals("D", conf.get("oozie.launcher.d"));
        assertNull(conf.get("d"));
        assertEquals("E", conf.get("e"));
        assertEquals("F", conf.get("oozie.launcher.f"));
        assertNull(conf.get("f"));
        assertEquals("action.bar", conf.get("action.foo"));

        conf = ae.createBaseHadoopConf(context, actionXml);
        ae.setupLauncherConf(conf, actionXml, getFsTestCaseDir(), context);
        ae.addToCache(conf, appPath, appJarPath.toString(), false);
        assertTrue(conf.get("mapred.job.classpath.files").contains(appJarPath.toUri().getPath()));
        ae.addToCache(conf, appPath, appSoPath.toString(), false);
        assertTrue(conf.get("mapred.cache.files").contains(appSoPath.toUri().getPath()));
        ae.addToCache(conf, appPath, appSo1Path.toString(), false);
        assertTrue(conf.get("mapred.cache.files").contains(expectedSo1Path));
        assertFalse(getFileSystem().exists(context.getActionDir()));
        ae.prepareActionDir(getFileSystem(), context);
        assertTrue(getFileSystem().exists(context.getActionDir()));

        ae.cleanUpActionDir(getFileSystem(), context);
        assertFalse(getFileSystem().exists(context.getActionDir()));

        conf = ae.createBaseHadoopConf(context, actionXml);
        ae.setupLauncherConf(conf, actionXml, getFsTestCaseDir(), context);
        ae.setLibFilesArchives(context, actionXml, appPath, conf);

        assertTrue(conf.get("mapred.cache.files").contains(filePath.toUri().getPath()));
        assertTrue(conf.get("mapred.cache.archives").contains(archivePath.toUri().getPath()));

        conf = ae.createBaseHadoopConf(context, actionXml);
        ae.setupActionConf(conf, context, actionXml, getFsTestCaseDir());
        ae.setLibFilesArchives(context, actionXml, appPath, conf);

        assertTrue(conf.get("mapred.cache.files").contains(filePath.toUri().getPath()));
        assertTrue(conf.get("mapred.cache.archives").contains(archivePath.toUri().getPath()));

        Configuration actionConf = ae.createBaseHadoopConf(context, actionXml);
        ae.setupActionConf(actionConf, context, actionXml, getFsTestCaseDir());

        conf = ae.createLauncherConf(getFileSystem(), context, action, actionXml, actionConf);
        ae.setupLauncherConf(conf, actionXml, getFsTestCaseDir(), context);
        assertEquals("MAIN-CLASS", actionConf.get("oozie.action.java.main", "null"));
        assertEquals("org.apache.oozie.action.hadoop.JavaMain", ae.getLauncherMain(conf, actionXml));
        assertTrue(conf.get("mapred.child.java.opts").contains("JAVA-OPTS"));
        assertTrue(conf.get("mapreduce.map.java.opts").contains("JAVA-OPTS"));
        assertEquals(Arrays.asList("A1", "A2"), Arrays.asList(LauncherMapper.getMainArguments(conf)));

        actionXml = XmlUtils.parseXml("<java>" + "<job-tracker>" + getJobTrackerUri() + "</job-tracker>" +
                "<name-node>" + getNameNodeUri() + "</name-node> <configuration>" +
                "<property><name>mapred.job.queue.name</name><value>AQ</value></property>" +
                "<property><name>oozie.action.sharelib.for.java</name><value>sharelib-java</value></property>" +
                "</configuration>" + "<main-class>MAIN-CLASS</main-class>" +
                "</java>");
        actionConf = ae.createBaseHadoopConf(context, actionXml);
        ae.setupActionConf(actionConf, context, actionXml, appPath);
        conf = ae.createLauncherConf(getFileSystem(), context, action, actionXml, actionConf);
        assertEquals("AQ", conf.get("mapred.job.queue.name"));
        assertEquals("AQ", actionConf.get("mapred.job.queue.name"));
        assertEquals("sharelib-java", actionConf.get("oozie.action.sharelib.for.java"));

        actionXml = XmlUtils.parseXml("<java>" + "<job-tracker>" + getJobTrackerUri() + "</job-tracker>" +
                "<name-node>" + getNameNodeUri() + "</name-node> <configuration>" +
                "<property><name>oozie.launcher.mapred.job.queue.name</name><value>LQ</value></property>" +
                "</configuration>" + "<main-class>MAIN-CLASS</main-class>" +
                "</java>");
        actionConf = ae.createBaseHadoopConf(context, actionXml);
        ae.setupActionConf(actionConf, context, actionXml, appPath);
        conf = ae.createLauncherConf(getFileSystem(), context, action, actionXml, actionConf);
        assertEquals("LQ", conf.get("mapred.job.queue.name"));

        actionXml = XmlUtils.parseXml("<java>" + "<job-tracker>" + getJobTrackerUri() + "</job-tracker>" +
                "<name-node>" + getNameNodeUri() + "</name-node> <configuration>" +
                "<property><name>oozie.launcher.mapred.job.queue.name</name><value>LQ</value></property>" +
                "<property><name>mapred.job.queue.name</name><value>AQ</value></property>" +
                "</configuration>" + "<main-class>MAIN-CLASS</main-class>" +
                "</java>");
        actionConf = ae.createBaseHadoopConf(context, actionXml);
        ae.setupActionConf(actionConf, context, actionXml, appPath);
        conf = ae.createLauncherConf(getFileSystem(), context, action, actionXml, actionConf);
        assertEquals("LQ", conf.get("mapred.job.queue.name"));
        assertEquals("AQ", actionConf.get("mapred.job.queue.name"));
        assertEquals(true, conf.getBoolean("mapreduce.job.complete.cancel.delegation.tokens", false));
        assertEquals(false, actionConf.getBoolean("mapreduce.job.complete.cancel.delegation.tokens", true));
    }

    protected Context createContext(String actionXml, String group) throws Exception {
        JavaActionExecutor ae = new JavaActionExecutor();

        Path appJarPath = new Path("lib/test.jar");
        File jarFile = IOUtils.createJar(new File(getTestCaseDir()), "test.jar", LauncherMainTester.class);
        InputStream is = new FileInputStream(jarFile);
        OutputStream os = getFileSystem().create(new Path(getAppPath(), "lib/test.jar"));
        IOUtils.copyStream(is, os);

        Path appSoPath = new Path("lib/test.so");
        getFileSystem().create(new Path(getAppPath(), appSoPath)).close();

        XConfiguration protoConf = new XConfiguration();
        protoConf.set(WorkflowAppService.HADOOP_USER, getTestUser());
        protoConf.setStrings(WorkflowAppService.APP_LIB_PATH_LIST, appJarPath.toString(), appSoPath.toString());

        WorkflowJobBean wf = createBaseWorkflow(protoConf, "action");
        if(group != null) {
            wf.setGroup(group);
        }
        WorkflowActionBean action = (WorkflowActionBean) wf.getActions().get(0);
        action.setType(ae.getType());
        action.setConf(actionXml);

        return new Context(wf, action);
    }

    protected String submitAction(Context context, JavaActionExecutor javaActionExecutor) throws ActionExecutorException {

        WorkflowAction action = context.getAction();
        javaActionExecutor.prepareActionDir(getFileSystem(), context);
        javaActionExecutor.submitLauncher(getFileSystem(), context, action);

        String jobId = action.getExternalId();
        String jobTracker = action.getTrackerUri();
        String consoleUrl = action.getConsoleUrl();
        assertNotNull(jobId);
        assertNotNull(jobTracker);
        assertNotNull(consoleUrl);
        return jobId;
    }

    protected String submitAction(Context context) throws ActionExecutorException {
        return submitAction(context, new JavaActionExecutor());
    }

    public void testSimpestSleSubmitOK() throws Exception {
        String actionXml = "<java>" +
                "<job-tracker>" + getJobTrackerUri() + "</job-tracker>" +
                "<name-node>" + getNameNodeUri() + "</name-node>" +
                "<main-class>" + LauncherMainTester.class.getName() + "</main-class>" +
                "</java>";
        Context context = createContext(actionXml, null);
        submitAction(context);
        waitUntilYarnAppDoneAndAssertSuccess(context.getAction().getExternalId());
        ActionExecutor ae = new JavaActionExecutor();
        ae.check(context, context.getAction());
        assertEquals("SUCCEEDED", context.getAction().getExternalStatus());
        assertNull(context.getAction().getData());

        ae.end(context, context.getAction());
        assertEquals(WorkflowAction.Status.OK, context.getAction().getStatus());
    }

    public void testOutputSubmitOK() throws Exception {
        String actionXml = "<java>" +
                "<job-tracker>" + getJobTrackerUri() + "</job-tracker>" +
                "<name-node>" + getNameNodeUri() + "</name-node>" +
                "<main-class>" + LauncherMainTester.class.getName() + "</main-class>" +
                "<arg>out</arg>" +
                "<capture-output/>" +
                "</java>";
        Context context = createContext(actionXml, null);
        final String runningJob = submitAction(context);
        waitUntilYarnAppDoneAndAssertSuccess(runningJob);
        ActionExecutor ae = new JavaActionExecutor();
        ae.check(context, context.getAction());
        assertEquals("SUCCEEDED", context.getAction().getExternalStatus());
        assertNotNull(context.getAction().getData());
        StringReader sr = new StringReader(context.getAction().getData());
        Properties props = new Properties();
        props.load(sr);
        assertEquals("A", props.get("a"));

        ae.end(context, context.getAction());
        assertEquals(WorkflowAction.Status.OK, context.getAction().getStatus());
    }


    public void testIdSwapSubmitOK() throws Exception {
        String actionXml = "<java>" +
                "<job-tracker>" + getJobTrackerUri() + "</job-tracker>" +
                "<name-node>" + getNameNodeUri() + "</name-node>" +
                "<main-class>" + LauncherMainTester.class.getName() + "</main-class>" +
                "<arg>id</arg>" +
                "<capture-output/>" +
                "</java>";
        Context context = createContext(actionXml, null);
        final String runningJob = submitAction(context);
        waitUntilYarnAppDoneAndAssertSuccess(runningJob);
        ActionExecutor ae = new JavaActionExecutor();
        try {
            ae.check(context, context.getAction());
        }
        catch (ActionExecutorException ex) {
            if (!ex.getMessage().contains("IDSWAP")) {
                fail();
            }
        }
    }

    public void testAdditionalJarSubmitOK() throws Exception {
        Path appJarPath = new Path("test-extra.jar");

        File jarFile = IOUtils.createJar(new File(getTestCaseDir()), appJarPath.getName(), LauncherMainTester2.class);
        InputStream is = new FileInputStream(jarFile);
        OutputStream os = getFileSystem().create(new Path(getAppPath(), appJarPath.toString()));
        IOUtils.copyStream(is, os);

        String actionXml = "<java>" +
                "<job-tracker>" + getJobTrackerUri() + "</job-tracker>" +
                "<name-node>" + getNameNodeUri() + "</name-node>" +
                "<main-class>" + LauncherMainTester2.class.getName() + "</main-class>" +
                "<file>" + appJarPath.toString() + "</file>" +
                "</java>";

        Context context = createContext(actionXml, null);
        final String runningJobId = submitAction(context);
        ActionExecutor ae = new JavaActionExecutor();
        assertFalse(ae.isCompleted(context.getAction().getExternalStatus()));
        waitUntilYarnAppDoneAndAssertSuccess(runningJobId);
        ae.check(context, context.getAction());
        assertEquals("SUCCEEDED", context.getAction().getExternalStatus());
        assertNull(context.getAction().getData());

        ae.end(context, context.getAction());
        assertEquals(WorkflowAction.Status.OK, context.getAction().getStatus());
    }

    public void testExit0SubmitOK() throws Exception {
        String actionXml = "<java>" +
                "<job-tracker>" + getJobTrackerUri() + "</job-tracker>" +
                "<name-node>" + getNameNodeUri() + "</name-node>" +
                "<main-class>" + LauncherMainTester.class.getName() + "</main-class>" +
                "<arg>exit0</arg>" +
                "</java>";

        Context context = createContext(actionXml, null);
        final String runningJob = submitAction(context);
        waitUntilYarnAppDoneAndAssertSuccess(runningJob);
        ActionExecutor ae = new JavaActionExecutor();
        ae.check(context, context.getAction());
        assertTrue(ae.isCompleted(context.getAction().getExternalStatus()));
        assertEquals("SUCCEEDED", context.getAction().getExternalStatus());
        assertNull(context.getAction().getData());

        ae.end(context, context.getAction());
        assertEquals(WorkflowAction.Status.OK, context.getAction().getStatus());
    }

    public void testExit1SubmitError() throws Exception {
        String actionXml = "<java>" +
                "<job-tracker>" + getJobTrackerUri() + "</job-tracker>" +
                "<name-node>" + getNameNodeUri() + "</name-node>" +
                "<main-class>" + LauncherMainTester.class.getName() + "</main-class>" +
                "<arg>exit1</arg>" +
                "</java>";

        Context context = createContext(actionXml, null);
        final String runningJob = submitAction(context);
        waitUntilYarnAppDoneAndAssertSuccess(runningJob);
      //FIXME  assertFalse(LauncherHelper.isMainSuccessful(runningJob));
        ActionExecutor ae = new JavaActionExecutor();
        ae.check(context, context.getAction());
        assertTrue(ae.isCompleted(context.getAction().getExternalStatus()));
        assertEquals("FAILED/KILLED", context.getAction().getExternalStatus());
        assertEquals("1", context.getAction().getErrorCode());
        assertNull(context.getAction().getData());

        ae.end(context, context.getAction());
        assertEquals(WorkflowAction.Status.ERROR, context.getAction().getStatus());
    }

    public void testExceptionSubmitException() throws Exception {

        String actionXml = "<java>" +
                "<job-tracker>" + getJobTrackerUri() + "</job-tracker>" +
                "<name-node>" + getNameNodeUri() + "</name-node>" +
                "<main-class>" + LauncherMainTester.class.getName() + "</main-class>" +
                "<arg>exception</arg>" +
                "</java>";

        Context context = createContext(actionXml, null);
        final String runningJob = submitAction(context);
        waitUntilYarnAppDoneAndAssertSuccess(runningJob);
     //FIXME   assertFalse(LauncherHelper.isMainSuccessful(runningJob));
        ActionExecutor ae = new JavaActionExecutor();
        ae.check(context, context.getAction());
        assertTrue(ae.isCompleted(context.getAction().getExternalStatus()));
        assertEquals("FAILED/KILLED", context.getAction().getExternalStatus());
        assertNull(context.getAction().getData());

        ae.end(context, context.getAction());
        assertEquals(WorkflowAction.Status.ERROR, context.getAction().getStatus());
    }

    public void testExceptionSubmitThrowable() throws Exception {
        String actionXml = "<java>" +
                "<job-tracker>" + getJobTrackerUri() + "</job-tracker>" +
                "<name-node>" + getNameNodeUri() + "</name-node>" +
                "<main-class>" + LauncherMainTester.class.getName() + "</main-class>" +
                "<arg>throwable</arg>" +
                "</java>";

        Context context = createContext(actionXml, null);
        final String runningJob = submitAction(context);
        waitUntilYarnAppDoneAndAssertSuccess(runningJob);
      //FIXME  assertFalse(LauncherHelper.isMainSuccessful(runningJob));
        ActionExecutor ae = new JavaActionExecutor();
        ae.check(context, context.getAction());
        assertTrue(ae.isCompleted(context.getAction().getExternalStatus()));
        assertEquals("FAILED/KILLED", context.getAction().getExternalStatus());
        assertNull(context.getAction().getData());

        ae.end(context, context.getAction());
        assertEquals(WorkflowAction.Status.ERROR, context.getAction().getStatus());
    }

    public void testKill() throws Exception {
        String actionXml = "<java>" +
                "<job-tracker>" + getJobTrackerUri() + "</job-tracker>" +
                "<name-node>" + getNameNodeUri() + "</name-node>" +
                "<main-class>" + LauncherMainTester.class.getName() + "</main-class>" +
                "</java>";
        final Context context = createContext(actionXml, null);
        final String runningJob = submitAction(context);
        ActionExecutor ae = new JavaActionExecutor();
        ae.kill(context, context.getAction());
        assertEquals(WorkflowAction.Status.DONE, context.getAction().getStatus());
        assertEquals("KILLED", context.getAction().getExternalStatus());
        assertTrue(ae.isCompleted(context.getAction().getExternalStatus()));
        waitUntilYarnAppKilledAndAssertSuccess(runningJob);
    }


    public void testRecovery() throws Exception {
        final String actionXml = "<java>" +
                "<job-tracker>" + getJobTrackerUri() + "</job-tracker>" +
                "<name-node>" + getNameNodeUri() + "</name-node>" +
                "<main-class>" + LauncherMainTester.class.getName() + "</main-class>" +
                "</java>";
        final Context context = createContext(actionXml, null);
        String launcherId =  submitAction(context);

        waitFor(60 * 1000, new Predicate() {
            @Override
            public boolean evaluate() throws Exception {
                JavaActionExecutor ae = new JavaActionExecutor();
                Configuration conf = ae.createBaseHadoopConf(context, XmlUtils.parseXml(actionXml));
                return LauncherHelper.getRecoveryId(conf, context.getActionDir(), context.getRecoveryId()) != null;
            }
        });

        final String runningJob2 = submitAction(context);

        assertEquals(launcherId, runningJob2);
        assertEquals(launcherId, context.getAction().getExternalId());

        waitUntilYarnAppDoneAndAssertSuccess(launcherId);
        ActionExecutor ae = new JavaActionExecutor();
        ae.check(context, context.getAction());
        assertEquals("SUCCEEDED", context.getAction().getExternalStatus());
        assertNull(context.getAction().getData());

        ae.end(context, context.getAction());
        assertEquals(WorkflowAction.Status.OK, context.getAction().getStatus());
    }

    public void testLibFileArchives() throws Exception {
        Path root = new Path(getFsTestCaseDir(), "root");

        Path jar = new Path("jar.jar");
        getFileSystem().create(new Path(getAppPath(), jar)).close();
        Path rootJar = new Path(root, "rootJar.jar");
        getFileSystem().create(rootJar).close();

        Path file = new Path("file");
        getFileSystem().create(new Path(getAppPath(), file)).close();
        Path rootFile = new Path(root, "rootFile");
        getFileSystem().create(rootFile).close();

        Path so = new Path("soFile.so");
        getFileSystem().create(new Path(getAppPath(), so)).close();
        Path rootSo = new Path(root, "rootSoFile.so");
        getFileSystem().create(rootSo).close();

        Path so1 = new Path("soFile.so.1");
        getFileSystem().create(new Path(getAppPath(), so1)).close();
        Path rootSo1 = new Path(root, "rootSoFile.so.1");
        getFileSystem().create(rootSo1).close();

        Path archive = new Path("archive.tar");
        getFileSystem().create(new Path(getAppPath(), archive)).close();
        Path rootArchive = new Path(root, "rootArchive.tar");
        getFileSystem().create(rootArchive).close();

        String actionXml = "<java>" +
                "      <job-tracker>" + getJobTrackerUri() + "</job-tracker>" +
                "      <name-node>" + getNameNodeUri() + "</name-node>" +
                "      <main-class>CLASS</main-class>" +
                "      <file>" + jar.toString() + "</file>\n" +
                "      <file>" + rootJar.toString() + "</file>\n" +
                "      <file>" + file.toString() + "</file>\n" +
                "      <file>" + rootFile.toString() + "</file>\n" +
                "      <file>" + so.toString() + "</file>\n" +
                "      <file>" + rootSo.toString() + "</file>\n" +
                "      <file>" + so1.toString() + "</file>\n" +
                "      <file>" + rootSo1.toString() + "</file>\n" +
                "      <archive>" + archive.toString() + "</archive>\n" +
                "      <archive>" + rootArchive.toString() + "</archive>\n" +
                "</java>";

        Element eActionXml = XmlUtils.parseXml(actionXml);

        Context context = createContext(actionXml, null);

        Path appPath = getAppPath();

        JavaActionExecutor ae = new JavaActionExecutor();

        Configuration jobConf = ae.createBaseHadoopConf(context, eActionXml);
        ae.setupActionConf(jobConf, context, eActionXml, appPath);
        ae.setLibFilesArchives(context, eActionXml, appPath, jobConf);


        assertTrue(DistributedCache.getSymlink(jobConf));

        Path[] filesInClasspath = DistributedCache.getFileClassPaths(jobConf);
        for (Path p : new Path[]{new Path(getAppPath(), jar), rootJar}) {
            boolean found = false;
            for (Path c : filesInClasspath) {
                if (!found && p.toUri().getPath().equals(c.toUri().getPath())) {
                    found = true;
                }
            }
            assertTrue("file " + p.toUri().getPath() + " not found in classpath", found);
        }
        for (Path p : new Path[]{new Path(getAppPath(), file), rootFile, new Path(getAppPath(), so), rootSo,
                                 new Path(getAppPath(), so1), rootSo1}) {
            boolean found = false;
            for (Path c : filesInClasspath) {
                if (!found && p.toUri().getPath().equals(c.toUri().getPath())) {
                    found = true;
                }
            }
            assertFalse("file " + p.toUri().getPath() + " found in classpath", found);
        }

        URI[] filesInCache = DistributedCache.getCacheFiles(jobConf);
        for (Path p : new Path[]{new Path(getAppPath(), jar), rootJar, new Path(getAppPath(), file), rootFile,
                                 new Path(getAppPath(), so), rootSo, new Path(getAppPath(), so1), rootSo1}) {
            boolean found = false;
            for (URI c : filesInCache) {
                if (!found && p.toUri().getPath().equals(c.getPath())) {
                    found = true;
                }
            }
            assertTrue("file " + p.toUri().getPath() + " not found in cache", found);
        }

        URI[] archivesInCache = DistributedCache.getCacheArchives(jobConf);
        for (Path p : new Path[]{new Path(getAppPath(), archive), rootArchive}) {
            boolean found = false;
            for (URI c : archivesInCache) {
                if (!found && p.toUri().getPath().equals(c.getPath())) {
                    found = true;
                }
            }
            assertTrue("archive " + p.toUri().getPath() + " not found in cache", found);
        }
    }

    /**
     * https://issues.apache.org/jira/browse/OOZIE-87
     * @throws Exception
     */
    public void testCommaSeparatedFilesAndArchives() throws Exception {
        Path root = new Path(getFsTestCaseDir(), "root");

        Path jar = new Path("jar.jar");
        getFileSystem().create(new Path(getAppPath(), jar)).close();
        Path rootJar = new Path(root, "rootJar.jar");
        getFileSystem().create(rootJar).close();

        Path file = new Path("file");
        getFileSystem().create(new Path(getAppPath(), file)).close();
        Path rootFile = new Path(root, "rootFile");
        getFileSystem().create(rootFile).close();

        Path so = new Path("soFile.so");
        getFileSystem().create(new Path(getAppPath(), so)).close();
        Path rootSo = new Path(root, "rootSoFile.so");
        getFileSystem().create(rootSo).close();

        Path so1 = new Path("soFile.so.1");
        getFileSystem().create(new Path(getAppPath(), so1)).close();
        Path rootSo1 = new Path(root, "rootSoFile.so.1");
        getFileSystem().create(rootSo1).close();

        Path archive = new Path("archive.tar");
        getFileSystem().create(new Path(getAppPath(), archive)).close();
        Path rootArchive = new Path(root, "rootArchive.tar");
        getFileSystem().create(rootArchive).close();

        String actionXml = "<java>" +
                "      <job-tracker>" + getJobTrackerUri() + "</job-tracker>" +
                "      <name-node>" + getNameNodeUri() + "</name-node>" +
                "      <main-class>CLASS</main-class>" +
                "      <file>" + jar.toString() +
                            "," + rootJar.toString() +
                            "," + file.toString() +
                            ", " + rootFile.toString() + // with leading and trailing spaces
                            "  ," + so.toString() +
                            "," + rootSo.toString() +
                            "," + so1.toString() +
                            "," + rootSo1.toString() + "</file>\n" +
                "      <archive>" + archive.toString() + ", "
                            + rootArchive.toString() + " </archive>\n" + // with leading and trailing spaces
                "</java>";

        Element eActionXml = XmlUtils.parseXml(actionXml);

        Context context = createContext(actionXml, null);

        Path appPath = getAppPath();

        JavaActionExecutor ae = new JavaActionExecutor();

        Configuration jobConf = ae.createBaseHadoopConf(context, eActionXml);
        ae.setupActionConf(jobConf, context, eActionXml, appPath);
        ae.setLibFilesArchives(context, eActionXml, appPath, jobConf);


        assertTrue(DistributedCache.getSymlink(jobConf));

        Path[] filesInClasspath = DistributedCache.getFileClassPaths(jobConf);
        for (Path p : new Path[]{new Path(getAppPath(), jar), rootJar}) {
            boolean found = false;
            for (Path c : filesInClasspath) {
                if (!found && p.toUri().getPath().equals(c.toUri().getPath())) {
                    found = true;
                }
            }
            assertTrue("file " + p.toUri().getPath() + " not found in classpath", found);
        }
        for (Path p : new Path[]{new Path(getAppPath(), file), rootFile, new Path(getAppPath(), so), rootSo,
                                new Path(getAppPath(), so1), rootSo1}) {
            boolean found = false;
            for (Path c : filesInClasspath) {
                if (!found && p.toUri().getPath().equals(c.toUri().getPath())) {
                    found = true;
                }
            }
            assertFalse("file " + p.toUri().getPath() + " found in classpath", found);
        }

        URI[] filesInCache = DistributedCache.getCacheFiles(jobConf);
        for (Path p : new Path[]{new Path(getAppPath(), jar), rootJar, new Path(getAppPath(), file), rootFile,
                                new Path(getAppPath(), so), rootSo, new Path(getAppPath(), so1), rootSo1}) {
            boolean found = false;
            for (URI c : filesInCache) {
                if (!found && p.toUri().getPath().equals(c.getPath())) {
                    found = true;
                }
            }
            assertTrue("file " + p.toUri().getPath() + " not found in cache", found);
        }

        URI[] archivesInCache = DistributedCache.getCacheArchives(jobConf);
        for (Path p : new Path[]{new Path(getAppPath(), archive), rootArchive}) {
            boolean found = false;
            for (URI c : archivesInCache) {
                if (!found && p.toUri().getPath().equals(c.getPath())) {
                    found = true;
                }
            }
            assertTrue("archive " + p.toUri().getPath() + " not found in cache", found);
        }
    }

    public void testPrepare() throws Exception {
        FileSystem fs = getFileSystem();
        Path mkdir = new Path(getFsTestCaseDir(), "mkdir");
        Path delete = new Path(getFsTestCaseDir(), "delete");
        fs.mkdirs(delete);

        String actionXml = "<java>" +
                "<job-tracker>" + getJobTrackerUri() + "</job-tracker>" +
                "<name-node>" + getNameNodeUri() + "</name-node>" +
                "<prepare>" +
                "<mkdir path='" + mkdir + "'/>" +
                "<delete path='" + delete + "'/>" +
                "</prepare>" +
                "<configuration>" +
                "<property>" +
                "<name>dfs.umaskmode</name>" +
                "<value>026</value>" +
                "</property>" +
                "<property>" +
                "<name>fs.hdfs.impl.disable.cache</name>" +
                "<value>true</value>" +
                "</property>" +
                "</configuration>" +
                "<main-class>" + LauncherMainTester.class.getName() + "</main-class>" +
                "</java>";
        Context context = createContext(actionXml, null);
        final String runningJob = submitAction(context);
        waitUntilYarnAppDoneAndAssertSuccess(runningJob);
        ActionExecutor ae = new JavaActionExecutor();
        ae.check(context, context.getAction());
        assertEquals("SUCCEEDED", context.getAction().getExternalStatus());
        assertNull(context.getAction().getData());

        ae.end(context, context.getAction());
        assertEquals(WorkflowAction.Status.OK, context.getAction().getStatus());

        assertTrue(fs.exists(mkdir));
        // Check if the action configuration is applied in the prepare block
        assertEquals("rwxr-x--x", fs.getFileStatus(mkdir).getPermission().toString());
        assertFalse(fs.exists(delete));
    }

    public void testCredentialsModule() throws Exception {
        String actionXml = "<workflow-app xmlns='uri:oozie:workflow:0.2.5' name='pig-wf'>" + "<credentials>"
                + "<credential name='abcname' type='abc'>" + "<property>" + "<name>property1</name>"
                + "<value>value1</value>" + "</property>" + "<property>" + "<name>property2</name>"
                + "<value>value2</value>" + "</property>" + "<property>" + "<name>${property3}</name>"
                + "<value>${value3}</value>" + "</property>" + "</credential>" + "</credentials>"
                + "<start to='pig1' />" + "<action name='pig1' cred='abcname'>" + "<pig>" + "</pig>"
                + "<ok to='end' />" + "<error to='fail' />" + "</action>" + "<kill name='fail'>"
                + "<message>Pig failed, error message[${wf:errorMessage(wf:lastErrorNode())}]</message>" + "</kill>"
                + "<end name='end' />" + "</workflow-app>";

        JavaActionExecutor ae = new JavaActionExecutor();
        WorkflowJobBean wfBean = addRecordToWfJobTable("test1", actionXml);
        WorkflowActionBean action = (WorkflowActionBean) wfBean.getActions().get(0);
        action.setType(ae.getType());
        action.setCred("abcname");
        String actionxml = "<pig>" + "<job-tracker>${jobTracker}</job-tracker>" + "<name-node>${nameNode}</name-node>"
                + "<prepare>" + "<delete path='outputdir' />" + "</prepare>" + "<configuration>" + "<property>"
                + "<name>mapred.compress.map.output</name>" + "<value>true</value>" + "</property>" + "<property>"
                + "<name>mapred.job.queue.name</name>" + "<value>${queueName}</value>" + "</property>"
                + "</configuration>" + "<script>org/apache/oozie/examples/pig/id.pig</script>"
                + "<param>INPUT=${inputDir}</param>" + "<param>OUTPUT=${outputDir}/pig-output</param>" + "</pig>";
        action.setConf(actionxml);
        Context context = new Context(wfBean, action);

        Element actionXmlconf = XmlUtils.parseXml(action.getConf());
        // action job configuration
        Configuration actionConf = ae.createBaseHadoopConf(context, actionXmlconf);

        // Setting the credential properties in launcher conf
        HashMap<String, CredentialsProperties> credProperties = ae.setCredentialPropertyToActionConf(context,
                action, actionConf);

        assertNotNull(credProperties);
        CredentialsProperties prop = credProperties.get("abcname");
        assertEquals("value1", prop.getProperties().get("property1"));
        assertEquals("value2", prop.getProperties().get("property2"));
        assertEquals("val3", prop.getProperties().get("prop3"));

        // Try to load the token without it being defined in oozie-site; should get an exception
        CredentialsProviderFactory.destroy();
        JobConf credentialsConf = new JobConf();
        Credentials credentials = new Credentials();
        Configuration launcherConf = ae.createBaseHadoopConf(context, actionXmlconf);
        XConfiguration.copy(launcherConf, credentialsConf);
        try {
            ae.setCredentialTokens(credentials, credentialsConf, context, action, credProperties);
            fail("Should have gotten an exception but did not");
        }
        catch (ActionExecutorException aee) {
            assertEquals("JA020", aee.getErrorCode());
            assertTrue(aee.getMessage().contains("type [abc]"));
            assertTrue(aee.getMessage().contains("name [abcname]"));
        }
        CredentialsProviderFactory.destroy();

        // Define 'abc' token type in oozie-site
        ConfigurationService.set("oozie.credentials.credentialclasses", "abc=org.apache.oozie.action.hadoop.InsertTestToken");

        // Try to load the token after being defined in oozie-site; should work correctly
        credentialsConf = new JobConf();
        credentials = new Credentials();
        launcherConf = ae.createBaseHadoopConf(context, actionXmlconf);
        XConfiguration.copy(launcherConf, credentialsConf);
        ae.setCredentialTokens(credentials, credentialsConf, context, action, credProperties);
        Token<? extends TokenIdentifier> tk = credentials.getToken(new Text("ABC Token"));
        assertNotNull(tk);

        byte[] secKey = credentials.getSecretKey(new Text(InsertTestToken.DUMMY_SECRET_KEY));
        assertNotNull(secKey);
        assertEquals(InsertTestToken.DUMMY_SECRET_KEY, new String(secKey, "UTF-8"));
    }

    public void testCredentialsInvalid() throws Exception {
        String workflowXml = "<workflow-app xmlns='uri:oozie:workflow:0.2.5' name='pig-wf'>" + "<credentials>"
                + "<credential name='abcname' type='abc'>" + "<property>" + "<name>property1</name>"
                + "<value>value1</value>" + "</property>" + "<property>" + "<name>property2</name>"
                + "<value>value2</value>" + "</property>" + "<property>" + "<name>${property3}</name>"
                + "<value>${value3}</value>" + "</property>" + "</credential>" + "</credentials>"
                + "<start to='pig1' />" + "<action name='pig1' cred='abcname'>" + "<pig>" + "</pig>"
                + "<ok to='end' />" + "<error to='fail' />" + "</action>" + "<kill name='fail'>"
                + "<message>Pig failed, error message[${wf:errorMessage(wf:lastErrorNode())}]</message>" + "</kill>"
                + "<end name='end' />" + "</workflow-app>";

        JavaActionExecutor ae = new JavaActionExecutor();
        WorkflowJobBean wfBean = addRecordToWfJobTable("test1", workflowXml);
        WorkflowActionBean action = (WorkflowActionBean) wfBean.getActions().get(0);
        action.setType(ae.getType());
        action.setCred("invalidabcname");
        String actionXml = "<pig>" + "<job-tracker>${jobTracker}</job-tracker>" + "<name-node>${nameNode}</name-node>"
                + "<prepare>" + "<delete path='outputdir' />" + "</prepare>" + "<configuration>" + "<property>"
                + "<name>mapred.compress.map.output</name>" + "<value>true</value>" + "</property>" + "<property>"
                + "<name>mapred.job.queue.name</name>" + "<value>${queueName}</value>" + "</property>"
                + "</configuration>" + "<script>org/apache/oozie/examples/pig/id.pig</script>"
                + "<param>INPUT=${inputDir}</param>" + "<param>OUTPUT=${outputDir}/pig-output</param>" + "</pig>";
        action.setConf(actionXml);
        Context context = new Context(wfBean, action);

        Element actionXmlconf = XmlUtils.parseXml(action.getConf());
        // action job configuration
        Configuration actionConf = ae.createBaseHadoopConf(context, actionXmlconf);

        try {
        // Setting the credential properties in launcher conf should fail
        ae.setCredentialPropertyToActionConf(context, action, actionConf);
        }
        catch (ActionExecutorException e) {
            assertEquals(e.getErrorCode(), "JA021");
        }
    }


    public void testCredentialsWithoutCredTag() throws Exception {
        // create a workflow with credentials
        // add a pig action without cred tag
        String workflowXml = "<workflow-app xmlns='uri:oozie:workflow:0.2.5' name='pig-wf'>" + "<credentials>"
                + "<credential name='abcname' type='abc'>" + "<property>" + "<name>property1</name>"
                + "<value>value1</value>" + "</property>" + "<property>" + "<name>property2</name>"
                + "<value>value2</value>" + "</property>" + "<property>" + "<name>${property3}</name>"
                + "<value>${value3}</value>" + "</property>" + "</credential>" + "</credentials>"
                + "<start to='pig1' />" + "<action name='pig1'>" + "<pig>" + "</pig>"
                + "<ok to='end' />" + "<error to='fail' />" + "</action>" + "<kill name='fail'>"
                + "<message>Pig failed, error message[${wf:errorMessage(wf:lastErrorNode())}]</message>" + "</kill>"
                + "<end name='end' />" + "</workflow-app>";

        JavaActionExecutor ae = new JavaActionExecutor();
        WorkflowJobBean wfBean = addRecordToWfJobTable("test1", workflowXml);
        WorkflowActionBean action = (WorkflowActionBean) wfBean.getActions().get(0);
        action.setType(ae.getType());
        String actionXml = "<pig>" + "<job-tracker>${jobTracker}</job-tracker>" + "<name-node>${nameNode}</name-node>"
                + "<prepare>" + "<delete path='outputdir' />" + "</prepare>" + "<configuration>" + "<property>"
                + "<name>mapred.compress.map.output</name>" + "<value>true</value>" + "</property>" + "<property>"
                + "<name>mapred.job.queue.name</name>" + "<value>${queueName}</value>" + "</property>"
                + "</configuration>" + "<script>org/apache/oozie/examples/pig/id.pig</script>"
                + "<param>INPUT=${inputDir}</param>" + "<param>OUTPUT=${outputDir}/pig-output</param>" + "</pig>";
        action.setConf(actionXml);
        Context context = new Context(wfBean, action);

        Element actionXmlconf = XmlUtils.parseXml(action.getConf());
        // action job configuration
        Configuration actionConf = ae.createBaseHadoopConf(context, actionXmlconf);

        // should not throw JA021 exception
        HashMap<String, CredentialsProperties> credProperties = ae.setCredentialPropertyToActionConf(context, action,
                    actionConf);
    }

    public void testCredentialsSkip() throws Exception {
        // Try setting oozie.credentials.skip at different levels, and verifying the correct behavior
        // oozie-site: false -- job-level: null -- action-level: null
        _testCredentialsSkip(false, null, null, true);

        // oozie-site: false -- job-level: null -- action-level: false
        _testCredentialsSkip(false, null, "false", true);

        // oozie-site: false -- job-level: null -- action-level: true
        _testCredentialsSkip(false, null, "true", false);

        // oozie-site: false -- job-level: false -- action-level: null
        _testCredentialsSkip(false, "false", null, true);

        // oozie-site: false -- job-level: false -- action-level: false
        _testCredentialsSkip(false, "false", "false", true);

        // oozie-site: false -- job-level: false -- action-level: true
        _testCredentialsSkip(false, "false", "true", false);

        // oozie-site: false -- job-level: true -- action-level: null
        _testCredentialsSkip(false, "true", null, false);

        // oozie-site: false -- job-level: true -- action-level: false
        _testCredentialsSkip(false, "true", "false", true);

        // oozie-site: false -- job-level: true -- action-level: true
        _testCredentialsSkip(false, "true", "true", false);

        // oozie-site: true -- job-level: null -- action-level: null
        _testCredentialsSkip(true, null, null, false);

        // oozie-site: true -- job-level: null -- action-level: false
        _testCredentialsSkip(true, null, "false", true);

        // oozie-site: true -- job-level: null -- action-level: true
        _testCredentialsSkip(true, null, "true", false);

        // oozie-site: true -- job-level: false -- action-level: null
        _testCredentialsSkip(true, "false", null, true);

        // oozie-site: true -- job-level: false -- action-level: false
        _testCredentialsSkip(true, "false", "false", true);

        // oozie-site: true -- job-level: false -- action-level: true
        _testCredentialsSkip(true, "false", "true", false);

        // oozie-site: true -- job-level: true -- action-level: null
        _testCredentialsSkip(true, "true", null, false);

        // oozie-site: true -- job-level: true -- action-level: false
        _testCredentialsSkip(true, "true", "false", true);

        // oozie-site: true -- job-level: true -- action-level: true
        _testCredentialsSkip(true, "true", "true", false);
    }

    private void _testCredentialsSkip(boolean skipSite, String skipJob, String skipAction, boolean expectingTokens)
            throws Exception {
        String actionLevelSkipConf = (skipAction == null) ? "" :
                "<property><name>oozie.credentials.skip</name><value>" + skipAction + "</value></property>";
        String actionxml = "<pig>" + "<job-tracker>${jobTracker}</job-tracker>" + "<name-node>${nameNode}</name-node>"
                + "<prepare>" + "<delete path='outputdir' />" + "</prepare>" + "<configuration>" + "<property>"
                + "<name>mapred.compress.map.output</name>" + "<value>true</value>" + "</property>" + "<property>"
                + "<name>mapred.job.queue.name</name>" + "<value>${queueName}</value>" + "</property>" + actionLevelSkipConf
                + "</configuration>" + "<script>org/apache/oozie/examples/pig/id.pig</script>"
                + "<param>INPUT=${inputDir}</param>" + "<param>OUTPUT=${outputDir}/pig-output</param>" + "</pig>";
        String workflowXml = "<workflow-app xmlns='uri:oozie:workflow:0.2.5' name='pig-wf'>" + "<credentials>"
                + "<credential name='abcname' type='abc'>" + "<property>" + "<name>property1</name>"
                + "<value>value1</value>" + "</property>" + "<property>" + "<name>property2</name>"
                + "<value>value2</value>" + "</property>" + "<property>" + "<name>${property3}</name>"
                + "<value>${value3}</value>" + "</property>" + "</credential>" + "</credentials>"
                + "<start to='pig1' />" + "<action name='pig1' cred='abcname'>" + actionxml
                + "<ok to='end' />" + "<error to='fail' />" + "</action>" + "<kill name='fail'>"
                + "<message>Pig failed, error message[${wf:errorMessage(wf:lastErrorNode())}]</message>" + "</kill>"
                + "<end name='end' />" + "</workflow-app>";

        JavaActionExecutor ae = new JavaActionExecutor();
        WorkflowJobBean wfBean = addRecordToWfJobTable("test1", workflowXml,
                (skipJob == null) ? null : Collections.singletonMap("oozie.credentials.skip", skipJob));
        WorkflowActionBean action = (WorkflowActionBean) wfBean.getActions().get(0);
        action.setType(ae.getType());
        action.setCred("abcname");
        action.setConf(actionxml);
        Context context = new Context(wfBean, action);

        Element actionXmlconf = XmlUtils.parseXml(action.getConf());
        // action job configuration
        Configuration actionConf = ae.createBaseHadoopConf(context, actionXmlconf);
        actionConf = ae.setupActionConf(actionConf, context, actionXmlconf, new Path("/tmp/foo"));

        // Define 'abc' token type in oozie-site
        ConfigurationService.set("oozie.credentials.credentialclasses", "abc=org.apache.oozie.action.hadoop.InsertTestToken");
        ConfigurationService.setBoolean("oozie.credentials.skip", skipSite);

        // Setting the credential properties in launcher conf
        HashMap<String, CredentialsProperties> credProperties = ae.setCredentialPropertyToActionConf(context,
                action, actionConf);

        // Try to load the token without it being defined in oozie-site; should get an exception
        JobConf credentialsConf = new JobConf();
        Credentials credentials = new Credentials();
        Configuration launcherConf = ae.createBaseHadoopConf(context, actionXmlconf);
        XConfiguration.copy(launcherConf, credentialsConf);
        ae.setCredentialTokens(credentials, credentialsConf, context, action, credProperties);
        Token<? extends TokenIdentifier> tk = credentials.getToken(new Text("ABC Token"));
        if (expectingTokens) {
            assertNotNull(tk);
        } else {
            assertNull(tk);
        }
    }

    private WorkflowJobBean addRecordToWfJobTable(String wfId, String wfxml) throws Exception {
        return addRecordToWfJobTable(wfId, wfxml, null);
    }

    private WorkflowJobBean addRecordToWfJobTable(String wfId, String wfxml, Map<String, String> otherProps) throws Exception {
        WorkflowApp app = new LiteWorkflowApp("testApp", wfxml,
            new StartNodeDef(LiteWorkflowStoreService.LiteControlNodeHandler.class, "start")).
                addNode(new EndNodeDef("end", LiteWorkflowStoreService.LiteControlNodeHandler.class));
        Configuration conf = Services.get().get(HadoopAccessorService.class).
            createJobConf(new URI(getNameNodeUri()).getAuthority());
        conf.set(OozieClient.APP_PATH, getNameNodeUri() + "/testPath");
        conf.set(OozieClient.LOG_TOKEN, "testToken");
        conf.set(OozieClient.USER_NAME, getTestUser());
        conf.set("property3", "prop3");
        conf.set("value3", "val3");
        if (otherProps != null) {
            for (Map.Entry<String, String> ent : otherProps.entrySet()) {
                conf.set(ent.getKey(), ent.getValue());
            }
        }

        WorkflowJobBean wfBean = createWorkflow(app, conf, "auth");
        wfBean.setId(wfId);
        wfBean.setStatus(WorkflowJob.Status.SUCCEEDED);
        WorkflowActionBean action = new WorkflowActionBean();
        action.setName("test");
        action.setId(Services.get().get(UUIDService.class).generateChildId(wfBean.getId(), "test"));
        wfBean.getActions().add(action);
        return wfBean;
    }

    private WorkflowJobBean createWorkflow(WorkflowApp app, Configuration conf, String authToken) throws Exception {
        WorkflowAppService wps = Services.get().get(WorkflowAppService.class);
        Configuration protoActionConf = wps.createProtoActionConf(conf, true);
        WorkflowLib workflowLib = Services.get().get(WorkflowStoreService.class).getWorkflowLibWithNoDB();
        WorkflowInstance wfInstance;
        wfInstance = workflowLib.createInstance(app, conf);
        WorkflowJobBean workflow = new WorkflowJobBean();
        workflow.setId(wfInstance.getId());
        workflow.setAppName(app.getName());
        workflow.setAppPath(conf.get(OozieClient.APP_PATH));
        workflow.setConf(XmlUtils.prettyPrint(conf).toString());
        workflow.setProtoActionConf(XmlUtils.prettyPrint(protoActionConf).toString());
        workflow.setCreatedTime(new Date());
        workflow.setLogToken(conf.get(OozieClient.LOG_TOKEN, ""));
        workflow.setStatus(WorkflowJob.Status.PREP);
        workflow.setRun(0);
        workflow.setUser(conf.get(OozieClient.USER_NAME));
        workflow.setGroup(conf.get(OozieClient.GROUP_NAME));
        workflow.setWorkflowInstance(wfInstance);
        return workflow;
    }

    public void testActionSharelibResolution() throws Exception {
        JavaActionExecutor ae = new JavaActionExecutor() {
            @Override
            protected String getDefaultShareLibName(Element actionXml) {
                return "java-action-executor";
            }
        };

        WorkflowJobBean wfBean = new WorkflowJobBean();
        String jobConf = "<configuration/>";
        wfBean.setConf(jobConf);

        WorkflowActionBean action = new WorkflowActionBean();
        Context context = new Context(wfBean, action);

        Configuration actionConf = new XConfiguration();

        Assert.assertArrayEquals(new String[] { "java-action-executor" },
                ae.getShareLibNames(context, new Element("java"), actionConf));

        ConfigurationService.set("oozie.action.sharelib.for.java", "java-oozie-conf");
        Assert.assertArrayEquals(new String[] { "java-oozie-conf" },
                ae.getShareLibNames(context, new Element("java"), actionConf));

        jobConf = "<configuration>" + "<property>"
               + "<name>oozie.action.sharelib.for.java</name>"
               + "<value>java-job-conf</value>" + "</property>"
               + "</configuration>";
        wfBean.setConf(jobConf);
        ae = new JavaActionExecutor() {
            @Override
            protected String getDefaultShareLibName(Element actionXml) {
                return "java-action-executor";
            }
        };
        Assert.assertArrayEquals(new String[] { "java-job-conf" },
                ae.getShareLibNames(context, new Element("java"), actionConf));

        actionConf.set("oozie.action.sharelib.for.java", "java-action-conf");
        Assert.assertArrayEquals(new String[] { "java-action-conf" },
                ae.getShareLibNames(context, new Element("java"), actionConf));
    }

    public void testJavaOpts() throws Exception {
        String actionXml = "<java>" + "<job-tracker>" + getJobTrackerUri() + "</job-tracker>" + "<name-node>"
                + getNameNodeUri() + "</name-node>"
                + "<configuration>" + "<property><name>oozie.launcher.a</name><value>LA</value></property>"
                + "<property><name>a</name><value>AA</value></property>"
                + "<property><name>b</name><value>BB</value></property>" + "</configuration>"
                + "<main-class>MAIN-CLASS</main-class>" + "<java-opts>JAVA-OPT1 JAVA-OPT2</java-opts>"
                + "<arg>A1</arg>" + "<arg>A2</arg>" + "<file>f.jar</file>" + "<archive>a.tar</archive>" + "</java>";

        JavaActionExecutor ae = new JavaActionExecutor();

        WorkflowJobBean wfBean = addRecordToWfJobTable("test1", actionXml);
        WorkflowActionBean action = (WorkflowActionBean) wfBean.getActions().get(0);
        action.setType(ae.getType());
        action.setConf(actionXml);

        Context context = new Context(wfBean, action);

        Element actionXmlconf = XmlUtils.parseXml(action.getConf());

        Configuration actionConf = ae.createBaseHadoopConf(context, actionXmlconf);

        Configuration conf = ae.createLauncherConf(getFileSystem(), context, action, actionXmlconf, actionConf);

        assertEquals("-Xmx200m JAVA-OPT1 JAVA-OPT2", conf.get("mapred.child.java.opts"));
        assertEquals("-Xmx200m JAVA-OPT1 JAVA-OPT2", conf.get("mapreduce.map.java.opts"));

        actionXml = "<java>" + "<job-tracker>" + getJobTrackerUri() + "</job-tracker>" + "<name-node>"
                + getNameNodeUri() + "</name-node>"
                + "<configuration>" + "<property><name>oozie.launcher.a</name><value>LA</value></property>"
                + "<property><name>a</name><value>AA</value></property>"
                + "<property><name>b</name><value>BB</value></property>" + "</configuration>"
                + "<main-class>MAIN-CLASS</main-class>" + "<java-opt>JAVA-OPT1</java-opt>"
                + "<java-opt>JAVA-OPT2</java-opt>" + "<arg>A1</arg>" + "<arg>A2</arg>" + "<file>f.jar</file>"
                + "<archive>a.tar</archive>" + "</java>";

        wfBean = addRecordToWfJobTable("test1", actionXml);
        action = (WorkflowActionBean) wfBean.getActions().get(0);
        action.setType(ae.getType());
        action.setConf(actionXml);

        context = new Context(wfBean, action);

        actionXmlconf = XmlUtils.parseXml(action.getConf());

        actionConf = ae.createBaseHadoopConf(context, actionXmlconf);

        conf = ae.createLauncherConf(getFileSystem(), context, action, actionXmlconf, actionConf);

        assertEquals("-Xmx200m JAVA-OPT1 JAVA-OPT2", conf.get("mapred.child.java.opts"));
        assertEquals("-Xmx200m JAVA-OPT1 JAVA-OPT2", conf.get("mapreduce.map.java.opts"));

        actionXml = "<java>" + "<job-tracker>" + getJobTrackerUri() + "</job-tracker>" + "<name-node>"
                + getNameNodeUri() + "</name-node>"
                + "<configuration>" + "<property><name>oozie.launcher.a</name><value>LA</value></property>"
                + "<property><name>a</name><value>AA</value></property>"
                + "<property><name>b</name><value>BB</value></property>"
                + "<property><name>oozie.launcher.mapred.child.java.opts</name><value>JAVA-OPT3</value></property>"
                + "</configuration>"
                + "<main-class>MAIN-CLASS</main-class>" + "<java-opt>JAVA-OPT1</java-opt>"
                + "<java-opt>JAVA-OPT2</java-opt>" + "<arg>A1</arg>" + "<arg>A2</arg>" + "<file>f.jar</file>"
                + "<archive>a.tar</archive>" + "</java>";

        wfBean = addRecordToWfJobTable("test1", actionXml);
        action = (WorkflowActionBean) wfBean.getActions().get(0);
        action.setType(ae.getType());
        action.setConf(actionXml);

        context = new Context(wfBean, action);

        actionXmlconf = XmlUtils.parseXml(action.getConf());

        actionConf = ae.createBaseHadoopConf(context, actionXmlconf);

        conf = ae.createLauncherConf(getFileSystem(), context, action, actionXmlconf, actionConf);

        assertEquals("JAVA-OPT3 JAVA-OPT1 JAVA-OPT2", conf.get("mapred.child.java.opts"));
        assertEquals("JAVA-OPT3 JAVA-OPT1 JAVA-OPT2", conf.get("mapreduce.map.java.opts"));

        actionXml = "<java>" + "<job-tracker>" + getJobTrackerUri() + "</job-tracker>" + "<name-node>"
                + getNameNodeUri() + "</name-node>"
                + "<configuration>" + "<property><name>oozie.launcher.a</name><value>LA</value></property>"
                + "<property><name>a</name><value>AA</value></property>"
                + "<property><name>b</name><value>BB</value></property>"
                + "<property><name>oozie.launcher.mapreduce.map.java.opts</name><value>JAVA-OPT3</value></property>"
                + "</configuration>"
                + "<main-class>MAIN-CLASS</main-class>" + "<java-opt>JAVA-OPT1</java-opt>"
                + "<java-opt>JAVA-OPT2</java-opt>" + "<arg>A1</arg>" + "<arg>A2</arg>" + "<file>f.jar</file>"
                + "<archive>a.tar</archive>" + "</java>";

        wfBean = addRecordToWfJobTable("test1", actionXml);
        action = (WorkflowActionBean) wfBean.getActions().get(0);
        action.setType(ae.getType());
        action.setConf(actionXml);

        context = new Context(wfBean, action);

        actionXmlconf = XmlUtils.parseXml(action.getConf());

        actionConf = ae.createBaseHadoopConf(context, actionXmlconf);

        conf = ae.createLauncherConf(getFileSystem(), context, action, actionXmlconf, actionConf);

        assertEquals("-Xmx200m JAVA-OPT3 JAVA-OPT1 JAVA-OPT2", conf.get("mapred.child.java.opts"));
        assertEquals("-Xmx200m JAVA-OPT3 JAVA-OPT1 JAVA-OPT2", conf.get("mapreduce.map.java.opts"));

        actionXml = "<java>" + "<job-tracker>" + getJobTrackerUri() + "</job-tracker>" + "<name-node>"
                + getNameNodeUri() + "</name-node>"
                + "<configuration>" + "<property><name>oozie.launcher.a</name><value>LA</value></property>"
                + "<property><name>a</name><value>AA</value></property>"
                + "<property><name>b</name><value>BB</value></property>"
                + "<property><name>oozie.launcher.mapred.child.java.opts</name><value>JAVA-OPT3</value></property>"
                + "<property><name>oozie.launcher.mapreduce.map.java.opts</name><value>JAVA-OPT4</value></property>"
                + "</configuration>"
                + "<main-class>MAIN-CLASS</main-class>" + "<java-opt>JAVA-OPT1</java-opt>"
                + "<java-opt>JAVA-OPT2</java-opt>" + "<arg>A1</arg>" + "<arg>A2</arg>" + "<file>f.jar</file>"
                + "<archive>a.tar</archive>" + "</java>";

        wfBean = addRecordToWfJobTable("test1", actionXml);
        action = (WorkflowActionBean) wfBean.getActions().get(0);
        action.setType(ae.getType());
        action.setConf(actionXml);

        context = new Context(wfBean, action);

        actionXmlconf = XmlUtils.parseXml(action.getConf());

        actionConf = ae.createBaseHadoopConf(context, actionXmlconf);

        conf = ae.createLauncherConf(getFileSystem(), context, action, actionXmlconf, actionConf);

        assertEquals("JAVA-OPT3 JAVA-OPT4 JAVA-OPT1 JAVA-OPT2", conf.get("mapred.child.java.opts"));
        assertEquals("JAVA-OPT3 JAVA-OPT4 JAVA-OPT1 JAVA-OPT2", conf.get("mapreduce.map.java.opts"));
    }

    public void testActionLibsPath() throws Exception {
        // Test adding a directory
        Path actionLibPath = new Path(getFsTestCaseDir(), "actionlibs");
        getFileSystem().mkdirs(actionLibPath);
        Path jar1Path = new Path(actionLibPath, "jar1.jar");
        getFileSystem().create(jar1Path).close();
        Path jar2Path = new Path(actionLibPath, "jar2.jar");
        getFileSystem().create(jar2Path).close();

        String actionXml = "<java>" + "<job-tracker>" + getJobTrackerUri() + "</job-tracker>" +
                "<name-node>" + getNameNodeUri() + "</name-node>" + "<configuration>" +
                "<property><name>oozie.launcher.oozie.libpath</name><value>" + actionLibPath + "</value></property>" +
                "</configuration>" + "<main-class>MAIN-CLASS</main-class>" +
                "</java>";
        Element eActionXml = XmlUtils.parseXml(actionXml);
        Context context = createContext(actionXml, null);

        JavaActionExecutor ae = new JavaActionExecutor();

        Configuration jobConf = ae.createBaseHadoopConf(context, eActionXml);
        ae.setupLauncherConf(jobConf, eActionXml, getAppPath(), context);
        ae.setLibFilesArchives(context, eActionXml, getAppPath(), jobConf);

        URI[] cacheFiles = DistributedCache.getCacheFiles(jobConf);
        String cacheFilesStr = Arrays.toString(cacheFiles);
        assertTrue(cacheFilesStr.contains(jar1Path.toString()));
        assertTrue(cacheFilesStr.contains(jar2Path.toString()));

        // Test adding a file
        Path jar3Path = new Path(getFsTestCaseDir(), "jar3.jar");
        getFileSystem().create(jar3Path).close();

        actionXml = "<java>" + "<job-tracker>" + getJobTrackerUri() + "</job-tracker>" +
                "<name-node>" + getNameNodeUri() + "</name-node>" + "<configuration>" +
                "<property><name>oozie.launcher.oozie.libpath</name><value>" + jar3Path + "</value></property>" +
                "</configuration>" + "<main-class>MAIN-CLASS</main-class>" +
                "</java>";
        eActionXml = XmlUtils.parseXml(actionXml);
        context = createContext(actionXml, null);

        ae = new JavaActionExecutor();

        jobConf = ae.createBaseHadoopConf(context, eActionXml);
        ae.setupLauncherConf(jobConf, eActionXml, getAppPath(), context);
        ae.setLibFilesArchives(context, eActionXml, getAppPath(), jobConf);

        cacheFiles = DistributedCache.getCacheFiles(jobConf);
        cacheFilesStr = Arrays.toString(cacheFiles);
        assertTrue(cacheFilesStr.contains(jar3Path.toString()));

        // Test adding a directory and a file (comma separated)
        actionXml = "<java>" + "<job-tracker>" + getJobTrackerUri() + "</job-tracker>" +
                "<name-node>" + getNameNodeUri() + "</name-node>" + "<configuration>" +
                "<property><name>oozie.launcher.oozie.libpath</name><value>" + actionLibPath + "," + jar3Path +
                "</value></property>" +
                "</configuration>" + "<main-class>MAIN-CLASS</main-class>" +
                "</java>";
        eActionXml = XmlUtils.parseXml(actionXml);
        context = createContext(actionXml, null);

        ae = new JavaActionExecutor();

        jobConf = ae.createBaseHadoopConf(context, eActionXml);
        ae.setupLauncherConf(jobConf, eActionXml, getAppPath(), context);
        ae.setLibFilesArchives(context, eActionXml, getAppPath(), jobConf);

        cacheFiles = DistributedCache.getCacheFiles(jobConf);
        cacheFilesStr = Arrays.toString(cacheFiles);
        assertTrue(cacheFilesStr.contains(jar1Path.toString()));
        assertTrue(cacheFilesStr.contains(jar2Path.toString()));
        assertTrue(cacheFilesStr.contains(jar3Path.toString()));
    }

    @Test
    public void testAddActionShareLib() throws Exception {

        WorkflowAppService wps = Services.get().get(WorkflowAppService.class);

        Path systemLibPath = new Path(wps.getSystemLibPath(), ShareLibService.SHARE_LIB_PREFIX
                + new SimpleDateFormat("yyyyMMddHHmmss").format(new Date()).toString());

        Path javaShareLibPath = new Path(systemLibPath, "java");
        getFileSystem().mkdirs(javaShareLibPath);
        Path jar1Path = new Path(javaShareLibPath, "jar1.jar");
        getFileSystem().create(jar1Path).close();
        Path jar2Path = new Path(javaShareLibPath, "jar2.jar");
        getFileSystem().create(jar2Path).close();

        Path hcatShareLibPath = new Path(systemLibPath, "hcat");
        getFileSystem().mkdirs(hcatShareLibPath);
        Path jar3Path = new Path(hcatShareLibPath, "jar3.jar");
        getFileSystem().create(jar3Path).close();
        Path jar4Path = new Path(hcatShareLibPath, "jar4.jar");
        getFileSystem().create(jar4Path).close();

        Path otherShareLibPath = new Path(systemLibPath, "other");
        getFileSystem().mkdirs(otherShareLibPath);
        Path jar5Path = new Path(otherShareLibPath, "jar5.jar");
        getFileSystem().create(jar5Path).close();

        String actionXml = "<java>" + "<job-tracker>" + getJobTrackerUri() + "</job-tracker>" +
                "<name-node>" + getNameNodeUri() + "</name-node>" +
                "<main-class>MAIN-CLASS</main-class>" +
                "</java>";
        Element eActionXml = XmlUtils.parseXml(actionXml);
        Context context = createContext(actionXml, null);

        Services.get().setService(ShareLibService.class);

        // Test oozie server action sharelib setting
        WorkflowJobBean workflow = (WorkflowJobBean) context.getWorkflow();
        XConfiguration wfConf = new XConfiguration();
        wfConf.set(WorkflowAppService.HADOOP_USER, getTestUser());
        wfConf.set(OozieClient.APP_PATH, new Path(getAppPath(), "workflow.xml").toString());
        wfConf.setBoolean(OozieClient.USE_SYSTEM_LIBPATH, true);
        workflow.setConf(XmlUtils.prettyPrint(wfConf).toString());

        ConfigurationService.set("oozie.action.sharelib.for.java", "java,hcat");

        JavaActionExecutor ae = new JavaActionExecutor();

        Configuration jobConf = ae.createBaseHadoopConf(context, eActionXml);
        ae.setupLauncherConf(jobConf, eActionXml, getAppPath(), context);
        try {
            ae.setLibFilesArchives(context, eActionXml, getAppPath(), jobConf);
            fail();
        } catch (ActionExecutorException aee) {
            assertEquals("EJ001", aee.getErrorCode());
            assertEquals("Could not locate Oozie sharelib", aee.getMessage());
        }
        Path launcherPath = new Path(systemLibPath, "oozie");
        getFileSystem().mkdirs(launcherPath);
        Path jar6Path = new Path(launcherPath, "jar6.jar");
        getFileSystem().create(jar6Path).close();
        Services.get().get(ShareLibService.class).updateShareLib();
        ae.setLibFilesArchives(context, eActionXml, getAppPath(), jobConf);

        URI[] cacheFiles = DistributedCache.getCacheFiles(jobConf);
        String cacheFilesStr = Arrays.toString(cacheFiles);
        assertTrue(cacheFilesStr.contains(jar1Path.toString()));
        assertTrue(cacheFilesStr.contains(jar2Path.toString()));
        assertTrue(cacheFilesStr.contains(jar3Path.toString()));
        assertTrue(cacheFilesStr.contains(jar4Path.toString()));
        assertFalse(cacheFilesStr.contains(jar5Path.toString()));
        assertTrue(cacheFilesStr.contains(jar6Path.toString()));

        // Test per workflow action sharelib setting
        workflow = (WorkflowJobBean) context.getWorkflow();
        wfConf = new XConfiguration();
        wfConf.set(WorkflowAppService.HADOOP_USER, getTestUser());
        wfConf.set(OozieClient.APP_PATH, new Path(getAppPath(), "workflow.xml").toString());
        wfConf.setBoolean(OozieClient.USE_SYSTEM_LIBPATH, true);
        wfConf.set("oozie.action.sharelib.for.java", "other,hcat");
        workflow.setConf(XmlUtils.prettyPrint(wfConf).toString());

        ConfigurationService.set("oozie.action.sharelib.for.java", "java");
        ae = new JavaActionExecutor();

        jobConf = ae.createBaseHadoopConf(context, eActionXml);
        ae.setupLauncherConf(jobConf, eActionXml, getAppPath(), context);
        ae.setLibFilesArchives(context, eActionXml, getAppPath(), jobConf);

        cacheFiles = DistributedCache.getCacheFiles(jobConf);
        cacheFilesStr = Arrays.toString(cacheFiles);
        // The oozie server setting should have been overridden by workflow setting
        assertFalse(cacheFilesStr.contains(jar1Path.toString()));
        assertFalse(cacheFilesStr.contains(jar2Path.toString()));
        assertTrue(cacheFilesStr.contains(jar3Path.toString()));
        assertTrue(cacheFilesStr.contains(jar4Path.toString()));
        assertTrue(cacheFilesStr.contains(jar5Path.toString()));
        assertTrue(cacheFilesStr.contains(jar6Path.toString()));
    }

    public void testAddShareLibSchemeAndAuthority() throws Exception {
        JavaActionExecutor ae = new JavaActionExecutor() {
            @Override
            public String getDefaultShareLibName(Element actionXml) {
                return "java-action-executor";
            }
        };
        String actionXml = "<java>" + "<job-tracker>" + getJobTrackerUri() + "</job-tracker>" + "<name-node>"
                + getNameNode2Uri() + "</name-node>" + "<main-class>" + LauncherMainTester.class.getName()
                + "</main-class>" + "</java>";
        Element eActionXml = XmlUtils.parseXml(actionXml);
        Context context = createContext(actionXml, null);

        // Set sharelib to a relative path (i.e. no scheme nor authority)
        Services.get().destroy();
        setSystemProperty(WorkflowAppService.SYSTEM_LIB_PATH, "/user/" + getTestUser()+ "/share/");
        new Services().init();
        // Create the dir
        WorkflowAppService wps = Services.get().get(WorkflowAppService.class);
        Path systemLibPath = new Path(wps.getSystemLibPath(), ShareLibService.SHARE_LIB_PREFIX
                + new SimpleDateFormat("yyyyMMddHHmmss").format(new Date()).toString());
        Path javaShareLibPath = new Path(systemLibPath, "java-action-executor");
        getFileSystem().mkdirs(javaShareLibPath);
        Services.get().setService(ShareLibService.class);

        Configuration conf = ae.createBaseHadoopConf(context, eActionXml);
        // Despite systemLibPath is not fully qualified and the action refers to the
        // second namenode the next line won't throw exception because default fs is used
        ae.addShareLib(conf, new String[] { "java-action-executor" });

        // Set sharelib to a full path (i.e. include scheme and authority)
        Services.get().destroy();
        setSystemProperty(WorkflowAppService.SYSTEM_LIB_PATH, getNameNodeUri() + "/user/" + getTestUser() + "/share/");
        new Services().init();
        Services.get().setService(ShareLibService.class);
        conf = ae.createBaseHadoopConf(context, eActionXml);
        // The next line should not throw an Exception because it will get the scheme and authority from the sharelib path
        ae.addShareLib(conf, new String[] { "java-action-executor" });
    }

    public void testFilesystemScheme() throws Exception {
        try {
            String actionXml = "<java>" + "<job-tracker>" + getJobTrackerUri() + "</job-tracker>" + "<name-node>"
                    + getNameNodeUri() + "</name-node>" + "<main-class>" + LauncherMainTester.class.getName()
                    + "</main-class>" + "</java>";
            Element eActionXml = XmlUtils.parseXml(actionXml);
            Context context = createContext(actionXml, null);
            Path appPath = new Path("localfs://namenode:port/mydir");
            JavaActionExecutor ae = new JavaActionExecutor();
            Configuration conf = ae.createBaseHadoopConf(context, eActionXml);
            Services.get().destroy();
            setSystemProperty(HadoopAccessorService.SUPPORTED_FILESYSTEMS, "hdfs,viewfs");
            new Services().init();
            ae.setupActionConf(conf, context, eActionXml, appPath);

            fail("Supposed to throw exception due to unsupported fs scheme - localfs");
        }
        catch (ActionExecutorException ae) {
            assertTrue(ae.getMessage().contains("E0904"));
            assertTrue(ae.getMessage().contains("Scheme [localfs] not supported"));
        }
    }

    public void testACLDefaults_launcherACLsSetToDefault() throws Exception {
        // CASE: launcher specific ACLs not configured - set defaults
        String actionXml = "<java>" + "<job-tracker>" + getJobTrackerUri() + "</job-tracker>" +
                "<name-node>" + getNameNodeUri() + "</name-node> <configuration>" +
                "<property><name>mapreduce.job.acl-view-job</name><value>VIEWER</value></property>" +
                "<property><name>mapreduce.job.acl-modify-job</name><value>MODIFIER</value></property>" +
                "</configuration>" + "<main-class>MAIN-CLASS</main-class>" +
                "</java>";

        WorkflowJobBean wfBean = addRecordToWfJobTable("test1-acl", actionXml);
        WorkflowActionBean action = (WorkflowActionBean) wfBean.getActions().get(0);
        JavaActionExecutor ae = new JavaActionExecutor();
        action.setType(ae.getType());
        Context context = new Context(wfBean, action);

        Element eActionXml = XmlUtils.parseXml(actionXml);

        Configuration actionConf = ae.createBaseHadoopConf(context, eActionXml);
        ae.setupActionConf(actionConf, context, eActionXml, getAppPath());
        Configuration conf = ae.createLauncherConf(getFileSystem(), context, action, eActionXml, actionConf);

        assertEquals("VIEWER", conf.get(JavaActionExecutor.ACL_VIEW_JOB));
        assertEquals("MODIFIER", conf.get(JavaActionExecutor.ACL_MODIFY_JOB));
    }

    public void testACLDefaults_noFalseChange() throws Exception {
        // CASE: launcher specific ACLs configured, but MR job ACLs not configured i.e. null. Check for no false changes to null
        String actionXml = "<java>" + "<job-tracker>" + getJobTrackerUri() + "</job-tracker>" +
                "<name-node>" + getNameNodeUri() + "</name-node> <configuration>" +
                "<property><name>oozie.launcher.mapreduce.job.acl-view-job</name><value>V</value></property>" +
                "<property><name>oozie.launcher.mapreduce.job.acl-modify-job</name><value>M</value></property>" +
                "</configuration>" + "<main-class>MAIN-CLASS</main-class>" +
                "</java>";

        WorkflowJobBean wfBean = addRecordToWfJobTable("test2-acl", actionXml);
        WorkflowActionBean action = (WorkflowActionBean) wfBean.getActions().get(0);
        JavaActionExecutor ae = new JavaActionExecutor();
        action.setType(ae.getType());
        Context context = new Context(wfBean, action);

        Element eActionXml = XmlUtils.parseXml(actionXml);

        Configuration actionConf = ae.createBaseHadoopConf(context, eActionXml);
        ae.setupActionConf(actionConf, context, eActionXml, getAppPath());
        Configuration conf = ae.createLauncherConf(getFileSystem(), context, action, eActionXml, actionConf);

        assertNotNull(conf.get(JavaActionExecutor.ACL_VIEW_JOB));
        assertNotNull(conf.get(JavaActionExecutor.ACL_MODIFY_JOB));
    }

    public void testACLDefaults_explicitLauncherAndActionSettings() throws Exception {
        // CASE: launcher specific ACLs configured, as well as MR job ACLs configured. Check that NO overriding with defaults
        String actionXml = "<java>" + "<job-tracker>" + getJobTrackerUri() + "</job-tracker>" +
                "<name-node>" + getNameNodeUri() + "</name-node> <configuration>" +
                "<property><name>oozie.launcher.mapreduce.job.acl-view-job</name><value>V</value></property>" +
                "<property><name>oozie.launcher.mapreduce.job.acl-modify-job</name><value>M</value></property>" +
                "<property><name>mapreduce.job.acl-view-job</name><value>VIEWER</value></property>" +
                "<property><name>mapreduce.job.acl-modify-job</name><value>MODIFIER</value></property>" +
                "</configuration>" + "<main-class>MAIN-CLASS</main-class>" +
                "</java>";

        WorkflowJobBean wfBean = addRecordToWfJobTable("test3-acl", actionXml);
        WorkflowActionBean action = (WorkflowActionBean) wfBean.getActions().get(0);
        JavaActionExecutor ae = new JavaActionExecutor();
        action.setType(ae.getType());
        Context context = new Context(wfBean, action);

        Element eActionXml = XmlUtils.parseXml(actionXml);

        Configuration actionConf = ae.createBaseHadoopConf(context, eActionXml);
        ae.setupActionConf(actionConf, context, eActionXml, getAppPath());
        Configuration conf = ae.createLauncherConf(getFileSystem(), context, action, eActionXml, actionConf);

        assertNotSame(conf.get(JavaActionExecutor.ACL_VIEW_JOB), actionConf.get(JavaActionExecutor.ACL_VIEW_JOB));
        assertNotSame(conf.get(JavaActionExecutor.ACL_MODIFY_JOB), actionConf.get(JavaActionExecutor.ACL_MODIFY_JOB));
    }

    public void testParseJobXmlAndConfiguration() throws Exception {
        String str = "<java>"
                + "<job-xml>job1.xml</job-xml>"
                + "<job-xml>job2.xml</job-xml>"
                + "<configuration>"
                + "<property><name>p1</name><value>v1a</value></property>"
                + "<property><name>p2</name><value>v2</value></property>"
                + "</configuration>"
                + "</java>";
        Element xml = XmlUtils.parseXml(str);
        Path appPath = new Path(getFsTestCaseDir(), "app");
        getFileSystem().mkdirs(appPath);

        XConfiguration jConf = new XConfiguration();
        jConf.set("p1", "v1b");
        jConf.set("p3", "v3a");
        OutputStream os = getFileSystem().create(new Path(appPath, "job1.xml"));
        jConf.writeXml(os);
        os.close();

        jConf = new XConfiguration();
        jConf.set("p4", "v4");
        jConf.set("p3", "v3b");
        os = getFileSystem().create(new Path(appPath, "job2.xml"));
        jConf.writeXml(os);
        os.close();

        Configuration conf = new XConfiguration();
        assertEquals(0, conf.size());
        JavaActionExecutor.parseJobXmlAndConfiguration(createContext("<java/>", null), xml, appPath, conf);
        assertEquals(4, conf.size());
        assertEquals("v1a", conf.get("p1"));
        assertEquals("v2", conf.get("p2"));
        assertEquals("v3b", conf.get("p3"));
        assertEquals("v4", conf.get("p4"));
    }

    public void testParseJobXmlAndConfigurationWithELExpression() throws Exception {
        String str = "<java>"
                + "<job-xml>job1.xml</job-xml>"
                + "<job-xml>job2.xml</job-xml>"
                + "<configuration>"
                + "<property><name>p1</name><value>v1a</value></property>"
                + "<property><name>p2</name><value>v2</value></property>"
                + "</configuration>"
                + "</java>";
        Element xml = XmlUtils.parseXml(str);
        Path appPath = new Path(getFsTestCaseDir(), "app");
        getFileSystem().mkdirs(appPath);

        XConfiguration jConf = new XConfiguration();
        jConf.set("p3", "${v3}");
        jConf.set("p4", "${v4}");
        jConf.set("user", "${wf:user()}");
        OutputStream os = getFileSystem().create(new Path(appPath, "job1.xml"));
        jConf.writeXml(os);
        os.close();

        jConf = new XConfiguration();
        jConf.set("p5", "v5");
        jConf.set("p6", "v6");
        os = getFileSystem().create(new Path(appPath, "job2.xml"));
        jConf.writeXml(os);
        os.close();

        Configuration conf = new XConfiguration();
        assertEquals(0, conf.size());

        JavaActionExecutor.parseJobXmlAndConfiguration(createContext("<configuration>" +
                "<property><name>v3</name><value>v3a</value></property>" +
                "<property><name>v4</name><value>v4a</value></property>" +
                "</configuration>", null), xml, appPath, conf);
        assertEquals(7, conf.size());
        assertEquals("v1a", conf.get("p1"));
        assertEquals("v2", conf.get("p2"));
        assertEquals("v3a", conf.get("p3"));
        assertEquals("v4a", conf.get("p4"));
        assertEquals("v5", conf.get("p5"));
        assertEquals("v6", conf.get("p6"));
        assertEquals("test", conf.get("user"));
    }

    public void testJobXmlWithOozieLauncher() throws Exception {
        String str = "<java>"
                + "<job-xml>job.xml</job-xml>"
                + "<configuration>"
                + "<property><name>oozie.launcher.p2</name><value>v2b</value></property>"
                + "<property><name>p4</name><value>v4</value></property>"
                + "</configuration>"
                + "</java>";
        Element xml = XmlUtils.parseXml(str);
        Path appPath = new Path(getFsTestCaseDir(), "app");
        getFileSystem().mkdirs(appPath);

        XConfiguration jConf = new XConfiguration();
        jConf.set("oozie.launcher.p1", "v1");
        jConf.set("oozie.launcher.p2", "v2a");
        jConf.set("p3", "v3");
        OutputStream os = getFileSystem().create(new Path(appPath, "job.xml"));
        jConf.writeXml(os);
        os.close();

        Configuration conf = new XConfiguration();
        assertEquals(0, conf.size());
        JavaActionExecutor jae = new JavaActionExecutor("java");
        jae.setupLauncherConf(conf, xml, appPath, createContext("<java/>", null));
        assertEquals(4, conf.size());
        assertEquals("v1", conf.get("oozie.launcher.p1"));
        assertEquals("v1", conf.get("p1"));
        assertEquals("v2b", conf.get("oozie.launcher.p2"));
        assertEquals("v2b", conf.get("p2"));
    }

    public void testUpdateConfForTimeLineServiceEnabled() throws Exception {
        Element actionXml = XmlUtils
                .parseXml("<java>"
                        + "<job-tracker>"
                        + getJobTrackerUri()
                        + "</job-tracker>"
                        + "<name-node>"
                        + getNameNodeUri()
                        + "</name-node>"
                        + "<main-class>MAIN-CLASS</main-class>"
                        + "</java>");
        JavaActionExecutor ae = new JavaActionExecutor();
        XConfiguration protoConf = new XConfiguration();
        protoConf.set(WorkflowAppService.HADOOP_USER, getTestUser());
        WorkflowJobBean wf = createBaseWorkflow(protoConf, "action");
        WorkflowActionBean action = (WorkflowActionBean) wf.getActions().get(0);
        action.setType(ae.getType());
        Context context = new Context(wf, action);
        Configuration actionConf = new JobConf();

        // Test when server side setting is not enabled
        Configuration launcherConf = ae.createLauncherConf(getFileSystem(), context, action, actionXml, actionConf);
        assertEquals("false", launcherConf.get(JavaActionExecutor.HADOOP_YARN_TIMELINE_SERVICE_ENABLED)); // disabled by default

        ConfigurationService.set("oozie.action.launcher." + JavaActionExecutor.HADOOP_YARN_TIMELINE_SERVICE_ENABLED, "true");

        // Test when server side setting is enabled but tez-site.xml is not in DistributedCache
        launcherConf = ae.createLauncherConf(getFileSystem(), context, action, actionXml, actionConf);
        assertEquals("false", launcherConf.get(JavaActionExecutor.HADOOP_YARN_TIMELINE_SERVICE_ENABLED));

        final Path tezSite = new Path("/tmp/tez-site.xml");
        final FSDataOutputStream out = getFileSystem().create(tezSite);
        out.close();

        // Test when server side setting is enabled and tez-site.xml is in DistributedCache
        Element actionXmlWithTez = XmlUtils
                .parseXml("<java>"
                        + "<job-tracker>"
                        + getJobTrackerUri()
                        + "</job-tracker>"
                        + "<name-node>"
                        + getNameNodeUri()
                        + "</name-node>"
                        + "<main-class>MAIN-CLASS</main-class>"
                        + "<file>" + tezSite + "</file>"
                        + "</java>");
        launcherConf = ae.createLauncherConf(getFileSystem(), context, action, actionXmlWithTez, actionConf);
        assertTrue(launcherConf.getBoolean(JavaActionExecutor.HADOOP_YARN_TIMELINE_SERVICE_ENABLED, false));

        // Test when server side setting is enabled, tez-site.xml is in DistributedCache
        // but user has disabled in action configuration
        Element actionXmlATSDisabled = XmlUtils
                .parseXml("<java>"
                        + "<job-tracker>"
                        + getJobTrackerUri()
                        + "</job-tracker>"
                        + "<name-node>"
                        + getNameNodeUri()
                        + "</name-node>"
                        + "<configuration>"
                        + "<property><name>oozie.launcher.yarn.timeline-service.enabled</name>"
                        + "<value>false</value></property>"
                        + "</configuration>"
                        + "<main-class>MAIN-CLASS</main-class>"
                        + "<file>" + tezSite + "</file>"
                        + "</java>");
        actionConf = ae.createBaseHadoopConf(context, actionXmlATSDisabled);
        ae.setupActionConf(actionConf, context, actionXmlATSDisabled, new Path("hdfs:///tmp/workflow"));
        launcherConf = ae.createLauncherConf(getFileSystem(), context, action, actionXmlATSDisabled, actionConf);
        assertFalse(launcherConf.getBoolean(JavaActionExecutor.HADOOP_YARN_TIMELINE_SERVICE_ENABLED, false));

        getFileSystem().delete(tezSite, true);
    }

    public void testAddToCache() throws Exception {
        JavaActionExecutor ae = new JavaActionExecutor();
        Configuration conf = new XConfiguration();

        Path appPath = new Path(getFsTestCaseDir(), "wf");
        URI appUri = appPath.toUri();

        // test archive without fragment
        Path archivePath = new Path("test.jar");
        Path archiveFullPath = new Path(appPath, archivePath);
        ae.addToCache(conf, appPath, archiveFullPath.toString(), true);
        assertTrue(conf.get("mapred.cache.archives").contains(archiveFullPath.toString()));
        assertTrue(DistributedCache.getSymlink(conf));

        // test archive with fragment
        Path archiveFragmentPath = new Path("test.jar#a.jar");
        Path archiveFragmentFullPath = new Path(appPath, archiveFragmentPath);
        conf.clear();
        ae.addToCache(conf, appPath, archiveFragmentFullPath.toString(), true);
        assertTrue(conf.get("mapred.cache.archives").contains(archiveFragmentFullPath.toString()));
        assertTrue(DistributedCache.getSymlink(conf));

        // test .so without fragment
        Path appSoPath = new Path("lib/a.so");
        Path appSoFullPath = new Path(appPath, appSoPath);
        conf.clear();
        ae.addToCache(conf, appPath, appSoFullPath.toString(), false);
        assertTrue(conf.get("mapred.cache.files").contains(appSoFullPath.toString()));
        assertTrue(DistributedCache.getSymlink(conf));

        // test .so with fragment
        Path appSoFragmentPath = new Path("lib/a.so#a.so");
        Path appSoFragmentFullPath = new Path(appPath, appSoFragmentPath);
        conf.clear();
        ae.addToCache(conf, appPath, appSoFragmentFullPath.toString(), false);
        assertTrue(conf.get("mapred.cache.files").contains(appSoFragmentFullPath.toString()));
        assertTrue(DistributedCache.getSymlink(conf));

        // test .jar without fragment where app path is on same cluster as jar path
        Path appJarPath = new Path("lib/a.jar");
        Path appJarFullPath = new Path(appPath, appJarPath);
        conf = new Configuration();
        conf.set(WorkflowAppService.HADOOP_USER, getTestUser());
        ae.addToCache(conf, appPath, appJarFullPath.toString(), false);
        // assert that mapred.cache.files contains jar URI path (full on Hadoop-2)
        Path jarPath = new Path(appJarFullPath.toUri());
        assertTrue(conf.get("mapred.cache.files").contains(jarPath.toString()));
        // assert that dist cache classpath contains jar URI path
        Path[] paths = DistributedCache.getFileClassPaths(conf);
        boolean pathFound = false;
        for (Path path : paths) {
          if (path.equals(jarPath)) {
            pathFound = true;
            break;
          }
        }
        assertTrue(pathFound);
        assertTrue(DistributedCache.getSymlink(conf));

        // test .jar without fragment where app path is on a different cluster than jar path
        appJarPath = new Path("lib/a.jar");
        appJarFullPath = new Path(appPath, appJarPath);
        Path appDifferentClusterPath = new Path(new URI(appUri.getScheme(), null, appUri.getHost() + "x",
            appUri.getPort(), appUri.getPath(), appUri.getQuery(), appUri.getFragment()));
        conf.clear();
        conf.set(WorkflowAppService.HADOOP_USER, getTestUser());
        ae.addToCache(conf, appDifferentClusterPath, appJarFullPath.toString(), false);
        // assert that mapred.cache.files contains absolute jar URI
        assertTrue(conf.get("mapred.cache.files").contains(appJarFullPath.toString()));
        assertTrue(DistributedCache.getSymlink(conf));

        // test .jar with fragment
        Path appJarFragmentPath = new Path("lib/a.jar#a.jar");
        Path appJarFragmentFullPath = new Path(appPath, appJarFragmentPath);
        conf.clear();
        conf.set(WorkflowAppService.HADOOP_USER, getTestUser());
        ae.addToCache(conf, appPath, appJarFragmentFullPath.toString(), false);
        assertTrue(conf.get("mapred.cache.files").contains(appJarFragmentFullPath.toString()));
        assertTrue(DistributedCache.getSymlink(conf));

        // test regular file without fragment
        Path appFilePath = new Path("lib/a.txt");
        Path appFileFullPath = new Path(appPath, appFilePath);
        conf.clear();
        ae.addToCache(conf, appPath, appFileFullPath.toString(), false);
        assertTrue(conf.get("mapred.cache.files").contains(appFileFullPath.toString()));
        assertTrue(DistributedCache.getSymlink(conf));

        // test regular file with fragment
        Path appFileFragmentPath = new Path("lib/a.txt#a.txt");
        Path appFileFragmentFullPath = new Path(appPath, appFileFragmentPath);
        conf.clear();
        ae.addToCache(conf, appPath, appFileFragmentFullPath.toString(), false);
        assertTrue(conf.get("mapred.cache.files").contains(appFileFragmentFullPath.toString()));
        assertTrue(DistributedCache.getSymlink(conf));

        // test path starting with "/" for archive
        Path testPath = new Path("/tmp/testpath/a.jar#a.jar");
        conf.clear();
        ae.addToCache(conf, appPath, testPath.toString(), true);
        assertTrue(conf.get("mapred.cache.archives").contains(testPath.toString()));
        assertTrue(DistributedCache.getSymlink(conf));

        // test path starting with "/" for cache.file
        conf.clear();
        ae.addToCache(conf, appPath, testPath.toString(), false);
        assertTrue(conf.get("mapred.cache.files").contains(testPath.toString()));
        assertTrue(DistributedCache.getSymlink(conf));

        // test absolute path for archive
        Path testAbsolutePath = new Path("hftp://namenode.test.com:8020/tmp/testpath/a.jar#a.jar");
        conf.clear();
        ae.addToCache(conf, appPath, testAbsolutePath.toString(), true);
        assertTrue(conf.get("mapred.cache.archives").contains(testAbsolutePath.toString()));
        assertTrue(DistributedCache.getSymlink(conf));

        // test absolute path for cache files
        conf.clear();
        ae.addToCache(conf, appPath, testAbsolutePath.toString(), false);
        assertTrue(conf.get("mapred.cache.files").contains(testAbsolutePath.toString()));
        assertTrue(DistributedCache.getSymlink(conf));

        // test relative path for archive
        conf.clear();
        ae.addToCache(conf, appPath, "lib/a.jar#a.jar", true);
        assertTrue(conf.get("mapred.cache.archives").contains(appUri.getPath() + "/lib/a.jar#a.jar"));
        assertTrue(DistributedCache.getSymlink(conf));

        // test relative path for cache files
        conf.clear();
        ae.addToCache(conf, appPath, "lib/a.jar#a.jar", false);
        assertTrue(conf.get("mapred.cache.files").contains(appUri.getPath() + "/lib/a.jar#a.jar"));
        assertTrue(DistributedCache.getSymlink(conf));
    }

    public void testJobXmlAndNonDefaultNamenode() throws Exception {
        // By default the job.xml file is taken from the workflow application
        // namenode, regadless the namenode specified for the action. To specify
        // a job.xml on another namenode use a fully qualified file path.

        Path appPath = new Path(getFsTestCaseDir(), "app");
        getFileSystem().mkdirs(appPath);

        Path jobXmlAbsolutePath = new Path(getFsTestCaseDir().toUri().getPath(), "jobxmlpath/job.xml");
        assertTrue(jobXmlAbsolutePath.isAbsolute() && jobXmlAbsolutePath.toUri().getAuthority() == null);
        Path jobXmlAbsolutePath2 = new Path(getFsTestCaseDir().toUri().getPath(), "jobxmlpath/job3.xml");
        assertTrue(jobXmlAbsolutePath2.isAbsolute() && jobXmlAbsolutePath2.toUri().getAuthority() == null);
        Path jobXmlQualifiedPath = new Path(getFs2TestCaseDir(), "jobxmlpath/job4.xml");
        assertTrue(jobXmlQualifiedPath.toUri().getAuthority() != null);

        // Use non-default name node (second filesystem) and three job-xml configurations:
        // 1. Absolute (but not fully qualified) path located in the first filesystem
        // 2. Without path (fist filesystem)
        // 3. Absolute (but not fully qualified) path located in the both filesystems
        //   (first should be used)
        // 4. Fully qualified path located in the second filesystem
        String str = "<java>"
                + "<job-tracker>" + getJobTrackerUri() + "</job-tracker>"
                + "<name-node>" + getNameNode2Uri() + "</name-node>"
                + "<job-xml>" + jobXmlAbsolutePath.toString() + "</job-xml>"
                + "<job-xml>job2.xml</job-xml>"
                + "<job-xml>" + jobXmlAbsolutePath2.toString() + "</job-xml>"
                + "<job-xml>" + jobXmlQualifiedPath.toString() + "</job-xml>"
                + "<configuration>"
                + "<property><name>p1</name><value>v1a</value></property>"
                + "<property><name>p2</name><value>v2</value></property>"
                + "</configuration>"
                + "</java>";
        Element xml = XmlUtils.parseXml(str);

        XConfiguration jConf = new XConfiguration();
        jConf.set("p1", "v1b");
        jConf.set("p3", "v3a");
        OutputStream os = getFileSystem().create(jobXmlAbsolutePath);
        jConf.writeXml(os);
        os.close();

        jConf = new XConfiguration();
        jConf.set("p4", "v4");
        jConf.set("p3", "v3b");
        os = getFileSystem().create(new Path(appPath, "job2.xml"));
        jConf.writeXml(os);
        os.close();

        // This configuration is expected to be used
        jConf = new XConfiguration();
        jConf.set("p5", "v5a");
        jConf.set("p6", "v6a");
        os = getFileSystem().create(jobXmlAbsolutePath2);
        jConf.writeXml(os);
        os.close();

        // This configuration is expected to be ignored
        jConf = new XConfiguration();
        jConf.set("p5", "v5b");
        jConf.set("p6", "v6b");
        os = getFileSystem2().create(new Path(jobXmlAbsolutePath2.toUri().getPath()));
        jConf.writeXml(os);
        os.close();

        jConf = new XConfiguration();
        jConf.set("p7", "v7a");
        jConf.set("p8", "v8a");
        os = getFileSystem2().create(jobXmlQualifiedPath);
        jConf.writeXml(os);
        os.close();

        Context context = createContext("<java/>", null);
        Configuration conf = new JavaActionExecutor().createBaseHadoopConf(context, xml);
        int confSize0 = conf.size();
        JavaActionExecutor.parseJobXmlAndConfiguration(context, xml, appPath, conf);
        assertEquals(confSize0 + 8, conf.size());
        assertEquals("v1a", conf.get("p1"));
        assertEquals("v2", conf.get("p2"));
        assertEquals("v3b", conf.get("p3"));
        assertEquals("v4", conf.get("p4"));
        assertEquals("v5a", conf.get("p5"));
        assertEquals("v6a", conf.get("p6"));
        assertEquals("v7a", conf.get("p7"));
        assertEquals("v8a", conf.get("p8"));
    }

    public void testActionShareLibWithNonDefaultNamenode() throws Exception {

        WorkflowAppService wps = Services.get().get(WorkflowAppService.class);

        Path systemLibPath = new Path(wps.getSystemLibPath(), ShareLibService.SHARE_LIB_PREFIX
                + new SimpleDateFormat("yyyyMMddHHmmss").format(new Date()).toString());

        File jarFile = IOUtils.createJar(new File(getTestCaseDir()), "sourcejar.jar", LauncherMainTester.class);
        InputStream is = new FileInputStream(jarFile);
        Path javaShareLibPath = new Path(systemLibPath, "java");
        getFileSystem().mkdirs(javaShareLibPath);
        Path jar1Path = new Path(javaShareLibPath, "jar1.jar");
        OutputStream os1 = getFileSystem().create(jar1Path);
        IOUtils.copyStream(is, os1);
        Path jar2Path = new Path(javaShareLibPath, "jar2.jar");
        OutputStream os2 = getFileSystem().create(jar2Path);
        is = new FileInputStream(jarFile); // is not resetable
        IOUtils.copyStream(is, os2);
        Path launcherPath = new Path(systemLibPath, "oozie");
        getFileSystem().mkdirs(launcherPath);
        Path jar3Path = new Path(launcherPath, "jar3.jar");
        OutputStream os3 = getFileSystem().create(jar3Path);
        is = new FileInputStream(jarFile);
        IOUtils.copyStream(is, os3);

        String actionXml = "<java>" + "<job-tracker>" + getJobTrackerUri() + "</job-tracker>" +
                "<name-node>" + getNameNode2Uri() + "</name-node>" +
                "<job-xml>job.xml</job-xml>" +
                "<main-class>"+ LauncherMainTester.class.getName() + "</main-class>" +
                "</java>";

        XConfiguration jConf = new XConfiguration();
        jConf.set("p", "v");
        OutputStream os = getFileSystem().create(new Path(getAppPath(), "job.xml"));
        jConf.writeXml(os);
        os.close();

        Context context = createContext(actionXml, null);

        Services.get().setService(ShareLibService.class);

        // Test oozie server action sharelib setting
        WorkflowJobBean workflow = (WorkflowJobBean) context.getWorkflow();
        XConfiguration wfConf = new XConfiguration();
        wfConf.set(WorkflowAppService.HADOOP_USER, getTestUser());
        wfConf.set(OozieClient.APP_PATH, new Path(getAppPath(), "workflow.xml").toString());
        wfConf.setBoolean(OozieClient.USE_SYSTEM_LIBPATH, true);
        workflow.setConf(XmlUtils.prettyPrint(wfConf).toString());

        ConfigurationService.set("oozie.action.sharelib.for.java", "java");

        final String runningJob = submitAction(context);
        waitUntilYarnAppDoneAndAssertSuccess(runningJob);
    }

    public void testJobSubmissionWithoutYarnKill() throws Exception {
        Path inputDir = new Path(getFsTestCaseDir(), "input");
        Path outputDir = new Path(getFsTestCaseDir(), "output");

        Writer w = new OutputStreamWriter(getFileSystem().create(new Path(inputDir, "data.txt")));
        w.write("dummy\n");
        w.write("dummy\n");
        w.close();

        w = new OutputStreamWriter(getFileSystem().create(new Path(inputDir, "id.pig")));
        w.write("A = load '$INPUT' using PigStorage(':');\n");
        w.write("store B into '$OUTPUT' USING PigStorage();\n");
        w.close();
        String actionXml = "<pig>" + "<job-tracker>" + getJobTrackerUri() + "</job-tracker>" + "<name-node>"
                + getNameNodeUri() + "</name-node>" + "<prepare>" + "<delete path='outputdir' />" + "</prepare>"
                + "<configuration>" + "<property>" + "<name>mapred.compress.map.output</name>" + "<value>true</value>"
                + "</property>" + "<property>" + "<name>mapred.job.queue.name</name>" + "<value>default</value>"
                + "</property>" + "</configuration>" + "<script>" + inputDir.toString() + "/id.pig" + "</script>"
                + "<param>INPUT=" + inputDir.toUri().getPath() + "</param>" + "<param>OUTPUT="
                + outputDir.toUri().getPath() + "/pig-output</param>" + "</pig>";

        PigActionExecutor ae = new PigActionExecutor();
        WorkflowJobBean wfBean = addRecordToWfJobTable("test1", actionXml);
        WorkflowActionBean action = (WorkflowActionBean) wfBean.getActions().get(0);
        action.setType(ae.getType());
        action.setConf(actionXml);
        Context context = new Context(wfBean, action);

        ConfigurationService.setBoolean(JavaActionExecutor.HADOOP_YARN_KILL_CHILD_JOBS_ON_AMRESTART, false);

        final String runningJob = submitAction(context, ae);
        waitUntilYarnAppDoneAndAssertSuccess(runningJob);
    }

    public void testDefaultConfigurationInLauncher() throws Exception {
        JavaActionExecutor ae = new JavaActionExecutor();
        Element actionXmlWithConfiguration = XmlUtils.parseXml(
                "<java>" + "<job-tracker>" + getJobTrackerUri() +"</job-tracker>" +
                "<name-node>" + getNameNodeUri() + "</name-node>" +
                "<configuration>" +
                "<property><name>oozie.launcher.a</name><value>AA</value></property>" +
                "<property><name>b</name><value>BB</value></property>" +
                "</configuration>" +
                "<main-class>MAIN-CLASS</main-class>" +
                "</java>");
        Element actionXmlWithoutConfiguration = XmlUtils.parseXml(
                "<java>" + "<job-tracker>" + getJobTrackerUri() + "</job-tracker>" +
                "<name-node>" + getNameNodeUri() + "</name-node>" +
                "<main-class>MAIN-CLASS</main-class>" +
                "</java>");

        Configuration conf = new Configuration(false);
        Assert.assertEquals(0, conf.size());
        conf.set(YARN_RESOURCEMANAGER_ADDRESS, getJobTrackerUri());
        ae.setupLauncherConf(conf, actionXmlWithConfiguration, null, null);
        assertEquals(getJobTrackerUri(), conf.get(YARN_RESOURCEMANAGER_ADDRESS));
        assertEquals("AA", conf.get("oozie.launcher.a"));
        assertEquals("AA", conf.get("a"));
        assertEquals("action.barbar", conf.get("oozie.launcher.action.foofoo"));
        assertEquals("action.barbar", conf.get("action.foofoo"));
        assertEquals(5, conf.size());

        conf = new Configuration(false);
        Assert.assertEquals(0, conf.size());
        conf.set(YARN_RESOURCEMANAGER_ADDRESS, getJobTrackerUri());
        ae.setupLauncherConf(conf, actionXmlWithoutConfiguration, null, null);
        assertEquals(getJobTrackerUri(), conf.get(YARN_RESOURCEMANAGER_ADDRESS));
        assertEquals("action.barbar", conf.get("oozie.launcher.action.foofoo"));
        assertEquals("action.barbar", conf.get("action.foofoo"));
        assertEquals(3, conf.size());
    }

    public void testSetRootLoggerLevel() throws Exception {
        String oozieActionRootLogger = "oozie.action." + LauncherMapper.ROOT_LOGGER_LEVEL;
        String oozieActionHiveRootLogger = "oozie.action.hive" + LauncherMapper.ROOT_LOGGER_LEVEL;

        // default should be INFO
        JavaActionExecutor jae = new JavaActionExecutor();
        Configuration conf = new Configuration(false);
        jae.setRootLoggerLevel(conf);
        assertEquals("INFO", conf.get(oozieActionRootLogger));

        // explicitly set root logger level to DEBUG
        jae = new JavaActionExecutor();
        conf = new Configuration(false);
        conf.set(oozieActionRootLogger, "DEBUG");
        jae.setRootLoggerLevel(conf);
        assertEquals("DEBUG", conf.get(oozieActionRootLogger));

        // explicitly set root logger level to DEBUG for hive action
        HiveActionExecutor hae = new HiveActionExecutor();
        conf = new Configuration(false);
        conf.set(oozieActionHiveRootLogger, "DEBUG");
        hae.setRootLoggerLevel(conf);
        assertEquals("DEBUG", conf.get(oozieActionHiveRootLogger));
    }

    public void testEmptyArgsWithNullArgsNotAllowed() throws Exception {
        testEmptyArgs(false, "SUCCEEDED", WorkflowAction.Status.OK);
    }

    public void testEmptyArgsWithNullArgsAllowed() throws Exception {
        testEmptyArgs(true, "FAILED/KILLED", WorkflowAction.Status.ERROR);
    }

    private void testEmptyArgs(boolean nullArgsAllowed, String expectedExternalStatus, WorkflowAction.Status expectedStatus)
            throws Exception {
        ConfigurationService.setBoolean(LauncherMapper.CONF_OOZIE_NULL_ARGS_ALLOWED, nullArgsAllowed);

        String actionXml = "<java>" +
                "<job-tracker>" + getJobTrackerUri() + "</job-tracker>" +
                "<name-node>" + getNameNodeUri() + "</name-node>" +
                "<main-class>" + LauncherMainTester.class.getName() + "</main-class>" +
                "<arg></arg>" +
                "</java>";

        Context context = createContext(actionXml, null);
        submitAction(context);
        waitUntilYarnAppDoneAndAssertSuccess(context.getAction().getExternalId());
        ActionExecutor ae = new JavaActionExecutor();
        ae.check(context, context.getAction());
<<<<<<< HEAD
        assertEquals("FAILED/KILLED", context.getAction().getExternalStatus());
        assertNull(context.getAction().getData());

        ae.end(context, context.getAction());
        assertEquals(WorkflowAction.Status.ERROR, context.getAction().getStatus());
=======
        assertTrue(ae.isCompleted(context.getAction().getExternalStatus()));
        assertEquals(expectedExternalStatus, context.getAction().getExternalStatus());
        assertNull(context.getAction().getData());

        ae.end(context, context.getAction());
        assertEquals(expectedStatus, context.getAction().getStatus());
>>>>>>> 53b1d1e4
    }

    public void testMaxOutputDataSetByUser() {
        Configuration conf = new Configuration(false);
        conf.set("oozie.action.max.output.data", "10000");

        assertEquals(10000, JavaActionExecutor.getMaxOutputData(conf));
    }

    public void testInvalidMaxOutputDataSetByUser() {
        Configuration conf = new Configuration(false);
        conf.set("oozie.action.max.output.data", "sdasda");

        assertEquals(2048, JavaActionExecutor.getMaxOutputData(conf));
    }
}<|MERGE_RESOLUTION|>--- conflicted
+++ resolved
@@ -2231,20 +2231,12 @@
         waitUntilYarnAppDoneAndAssertSuccess(context.getAction().getExternalId());
         ActionExecutor ae = new JavaActionExecutor();
         ae.check(context, context.getAction());
-<<<<<<< HEAD
-        assertEquals("FAILED/KILLED", context.getAction().getExternalStatus());
-        assertNull(context.getAction().getData());
-
-        ae.end(context, context.getAction());
-        assertEquals(WorkflowAction.Status.ERROR, context.getAction().getStatus());
-=======
         assertTrue(ae.isCompleted(context.getAction().getExternalStatus()));
         assertEquals(expectedExternalStatus, context.getAction().getExternalStatus());
         assertNull(context.getAction().getData());
 
         ae.end(context, context.getAction());
         assertEquals(expectedStatus, context.getAction().getStatus());
->>>>>>> 53b1d1e4
     }
 
     public void testMaxOutputDataSetByUser() {
