/**
 * Licensed to the Apache Software Foundation (ASF) under one
 * or more contributor license agreements.  See the NOTICE file
 * distributed with this work for additional information
 * regarding copyright ownership.  The ASF licenses this file
 * to you under the Apache License, Version 2.0 (the
 * "License"); you may not use this file except in compliance
 * with the License.  You may obtain a copy of the License at
 *
 *      http://www.apache.org/licenses/LICENSE-2.0
 *
 * Unless required by applicable law or agreed to in writing, software
 * distributed under the License is distributed on an "AS IS" BASIS,
 * WITHOUT WARRANTIES OR CONDITIONS OF ANY KIND, either express or implied.
 * See the License for the specific language governing permissions and
 * limitations under the License.
 */

package org.apache.oozie.action.hadoop;

import java.io.File;
import java.io.FileInputStream;
import java.io.FileOutputStream;
import java.io.InputStream;
import java.io.OutputStream;
import java.io.OutputStreamWriter;
import java.io.StringReader;
import java.io.Writer;
import java.net.URI;
import java.text.SimpleDateFormat;
import java.util.Arrays;
import java.util.Collections;
import java.util.Date;
import java.util.HashMap;
import java.util.Map;
import java.util.Properties;

import org.apache.hadoop.conf.Configuration;
import org.apache.hadoop.filecache.DistributedCache;
import org.apache.hadoop.fs.FSDataOutputStream;
import org.apache.hadoop.fs.FileSystem;
import org.apache.hadoop.fs.Path;
import org.apache.hadoop.io.Text;
import org.apache.hadoop.mapred.JobConf;
import org.apache.hadoop.security.token.Token;
import org.apache.hadoop.security.token.TokenIdentifier;
import org.apache.hadoop.yarn.api.records.YarnApplicationState;
import org.apache.oozie.WorkflowActionBean;
import org.apache.oozie.WorkflowJobBean;
import org.apache.oozie.action.ActionExecutor;
import org.apache.oozie.action.ActionExecutorException;
import org.apache.oozie.client.OozieClient;
import org.apache.oozie.client.WorkflowAction;
import org.apache.oozie.client.WorkflowJob;
import org.apache.oozie.service.ConfigurationService;
import org.apache.oozie.service.HadoopAccessorService;
import org.apache.oozie.service.LiteWorkflowStoreService;
import org.apache.oozie.service.Services;
import org.apache.oozie.service.ShareLibService;
import org.apache.oozie.service.UUIDService;
import org.apache.oozie.service.WorkflowAppService;
import org.apache.oozie.service.WorkflowStoreService;
import org.apache.oozie.util.IOUtils;
import org.apache.oozie.util.XConfiguration;
import org.apache.oozie.util.XmlUtils;
import org.apache.oozie.workflow.WorkflowApp;
import org.apache.oozie.workflow.WorkflowInstance;
import org.apache.oozie.workflow.WorkflowLib;
import org.apache.oozie.workflow.lite.EndNodeDef;
import org.apache.oozie.workflow.lite.LiteWorkflowApp;
import org.apache.oozie.workflow.lite.StartNodeDef;
import org.jdom.Element;
import org.junit.Assert;
import org.junit.Test;

public class TestJavaActionExecutor extends ActionExecutorTestCase {

    @Override
    protected void beforeSetUp() throws Exception {
        super.beforeSetUp();
        setSystemProperty("oozie.test.hadoop.minicluster2", "true");
    }

    @Override
    protected void setSystemProps() throws Exception {
        super.setSystemProps();

        setSystemProperty("oozie.service.ActionService.executor.classes", JavaActionExecutor.class.getName());
        setSystemProperty("oozie.service.HadoopAccessorService.action.configurations",
                          "*=hadoop-conf," + getJobTrackerUri() + "=action-conf");
        setSystemProperty(WorkflowAppService.SYSTEM_LIB_PATH, getFsTestCaseDir().toUri().getPath() + "/systemlib");
        new File(getTestCaseConfDir(), "action-conf").mkdir();
        InputStream is = Thread.currentThread().getContextClassLoader().getResourceAsStream("test-action-config.xml");
        OutputStream os = new FileOutputStream(new File(getTestCaseConfDir() + "/action-conf", "java.xml"));
        IOUtils.copyStream(is, os);

    }

    public void testSetupMethods() throws Exception {
        JavaActionExecutor ae = new JavaActionExecutor();
        assertEquals(Arrays.asList(JavaMain.class), ae.getLauncherClasses());
        Configuration conf = new XConfiguration();
        conf.set("user.name", "a");
        try {
            JavaActionExecutor.checkForDisallowedProps(conf, "x");
            fail();
        }
        catch (ActionExecutorException ex) {
        }

        conf = new XConfiguration();
        conf.set("yarn.resourcemanager.address", "a");
        try {
            JavaActionExecutor.checkForDisallowedProps(conf, "x");
            fail();
        }
        catch (ActionExecutorException ex) {
        }

        conf = new XConfiguration();
        conf.set("fs.default.name", "a");
        try {
            JavaActionExecutor.checkForDisallowedProps(conf, "x");
            fail();
        }
        catch (ActionExecutorException ex) {
        }

        conf = new XConfiguration();
        conf.set("a", "a");
        try {
            JavaActionExecutor.checkForDisallowedProps(conf, "x");
        }
        catch (ActionExecutorException ex) {
            fail();
        }

        Element actionXml = XmlUtils.parseXml("<java>" + "<job-tracker>" + getJobTrackerUri() + "</job-tracker>" +
                "<name-node>" + getNameNodeUri() + "</name-node>" +
                "<job-xml>job.xml</job-xml>" + "<job-xml>job2.xml</job-xml>" + "<configuration>" +
                "<property><name>oozie.launcher.a</name><value>LA</value></property>" +
                "<property><name>a</name><value>AA</value></property>" +
                "<property><name>b</name><value>BB</value></property>" +
                "</configuration>" + "<main-class>MAIN-CLASS</main-class>" +
                "<java-opts>JAVA-OPTS</java-opts>" + "<arg>A1</arg>" + "<arg>A2</arg>" +
                "<file>f.jar</file>" + "<archive>a.tar</archive>" + "</java>");

        Path appPath = new Path(getFsTestCaseDir(), "wf");

        Path appJarPath = new Path("lib/a.jar");
        getFileSystem().create(new Path(appPath, appJarPath)).close();

        Path appSoPath = new Path("lib/a.so");
        getFileSystem().create(new Path(appPath, appSoPath)).close();

        Path appSo1Path = new Path("lib/a.so.1");
        String expectedSo1Path = "lib/a.so.1#a.so.1";
        getFileSystem().create(new Path(appPath, appSo1Path)).close();

        Path filePath = new Path("f.jar");
        getFileSystem().create(new Path(appPath, filePath)).close();

        Path archivePath = new Path("a.tar");
        getFileSystem().create(new Path(appPath, archivePath)).close();

        XConfiguration protoConf = new XConfiguration();
        protoConf.set(WorkflowAppService.HADOOP_USER, getTestUser());
        protoConf.setStrings(WorkflowAppService.APP_LIB_PATH_LIST, appJarPath.toString(), appSoPath.toString());


        WorkflowJobBean wf = createBaseWorkflow(protoConf, "action");
        WorkflowActionBean action = (WorkflowActionBean) wf.getActions().get(0);
        action.setType(ae.getType());

        Context context = new Context(wf, action);

        conf = new XConfiguration();
        conf.set("c", "C");
        conf.set("oozie.launcher.d", "D");
        OutputStream os = getFileSystem().create(new Path(getFsTestCaseDir(), "job.xml"));
        conf.writeXml(os);
        os.close();
        os = getFileSystem().create(new Path(getFsTestCaseDir(), new Path("app", "job.xml")));
        conf.writeXml(os);
        os.close();

        conf = new XConfiguration();
        conf.set("e", "E");
        conf.set("oozie.launcher.f", "F");
        os = getFileSystem().create(new Path(getFsTestCaseDir(), "job2.xml"));
        conf.writeXml(os);
        os.close();
        os = getFileSystem().create(new Path(getFsTestCaseDir(), new Path("app", "job2.xml")));
        conf.writeXml(os);
        os.close();

        conf = ae.createBaseHadoopConf(context, actionXml);
        assertEquals(protoConf.get(WorkflowAppService.HADOOP_USER), conf.get(WorkflowAppService.HADOOP_USER));
        assertEquals(getJobTrackerUri(), conf.get("yarn.resourcemanager.address"));
        assertEquals(getNameNodeUri(), conf.get("fs.default.name"));

        conf = ae.createBaseHadoopConf(context, actionXml);
        ae.setupLauncherConf(conf, actionXml, getFsTestCaseDir(), context);
        assertEquals("LA", conf.get("oozie.launcher.a"));
        assertEquals("LA", conf.get("a"));
        assertNull(conf.get("b"));
        assertEquals("D", conf.get("oozie.launcher.d"));
        assertEquals("D", conf.get("d"));
        assertEquals("F", conf.get("oozie.launcher.f"));
        assertEquals("F", conf.get("f"));
        assertNull(conf.get("action.foo"));
        assertEquals("action.barbar", conf.get("action.foofoo"));

        conf = ae.createBaseHadoopConf(context, actionXml);
        ae.setupActionConf(conf, context, actionXml, getFsTestCaseDir());
        assertEquals("LA", conf.get("oozie.launcher.a"));
        assertEquals("AA", conf.get("a"));
        assertEquals("BB", conf.get("b"));
        assertEquals("C", conf.get("c"));
        assertEquals("D", conf.get("oozie.launcher.d"));
        assertNull(conf.get("d"));
        assertEquals("E", conf.get("e"));
        assertEquals("F", conf.get("oozie.launcher.f"));
        assertNull(conf.get("f"));
        assertEquals("action.bar", conf.get("action.foo"));

        conf = ae.createBaseHadoopConf(context, actionXml);
        ae.setupLauncherConf(conf, actionXml, getFsTestCaseDir(), context);
        ae.addToCache(conf, appPath, appJarPath.toString(), false);
        assertTrue(conf.get("mapred.job.classpath.files").contains(appJarPath.toUri().getPath()));
        ae.addToCache(conf, appPath, appSoPath.toString(), false);
        assertTrue(conf.get("mapred.cache.files").contains(appSoPath.toUri().getPath()));
        ae.addToCache(conf, appPath, appSo1Path.toString(), false);
        assertTrue(conf.get("mapred.cache.files").contains(expectedSo1Path));
        assertFalse(getFileSystem().exists(context.getActionDir()));
        ae.prepareActionDir(getFileSystem(), context);
        assertTrue(getFileSystem().exists(context.getActionDir()));

        ae.cleanUpActionDir(getFileSystem(), context);
        assertFalse(getFileSystem().exists(context.getActionDir()));

        conf = ae.createBaseHadoopConf(context, actionXml);
        ae.setupLauncherConf(conf, actionXml, getFsTestCaseDir(), context);
        ae.setLibFilesArchives(context, actionXml, appPath, conf);

        assertTrue(conf.get("mapred.cache.files").contains(filePath.toUri().getPath()));
        assertTrue(conf.get("mapred.cache.archives").contains(archivePath.toUri().getPath()));

        conf = ae.createBaseHadoopConf(context, actionXml);
        ae.setupActionConf(conf, context, actionXml, getFsTestCaseDir());
        ae.setLibFilesArchives(context, actionXml, appPath, conf);

        assertTrue(conf.get("mapred.cache.files").contains(filePath.toUri().getPath()));
        assertTrue(conf.get("mapred.cache.archives").contains(archivePath.toUri().getPath()));

        Configuration actionConf = ae.createBaseHadoopConf(context, actionXml);
        ae.setupActionConf(actionConf, context, actionXml, getFsTestCaseDir());


        conf = ae.createLauncherConf(getFileSystem(), context, action, actionXml, actionConf);
        ae.setupLauncherConf(conf, actionXml, getFsTestCaseDir(), context);
        assertEquals("MAIN-CLASS", actionConf.get("oozie.action.java.main", "null"));
        assertEquals("org.apache.oozie.action.hadoop.JavaMain", ae.getLauncherMain(conf, actionXml));
        assertTrue(conf.get("mapred.child.java.opts").contains("JAVA-OPTS"));
        assertTrue(conf.get("mapreduce.map.java.opts").contains("JAVA-OPTS"));
        assertEquals(Arrays.asList("A1", "A2"), Arrays.asList(LauncherMapper.getMainArguments(conf)));

       // FIXME - this file exists - must use the correct path
       //  assertTrue(getFileSystem().exists(new Path(context.getActionDir(), LauncherMapper.ACTION_CONF_XML)));

        actionXml = XmlUtils.parseXml("<java>" + "<job-tracker>" + getJobTrackerUri() + "</job-tracker>" +
                "<name-node>" + getNameNodeUri() + "</name-node> <configuration>" +
                "<property><name>mapred.job.queue.name</name><value>AQ</value></property>" +
                "<property><name>oozie.action.sharelib.for.java</name><value>sharelib-java</value></property>" +
                "</configuration>" + "<main-class>MAIN-CLASS</main-class>" +
                "</java>");
        actionConf = ae.createBaseHadoopConf(context, actionXml);
        ae.setupActionConf(actionConf, context, actionXml, appPath);
        conf = ae.createLauncherConf(getFileSystem(), context, action, actionXml, actionConf);
        assertEquals("AQ", conf.get("mapred.job.queue.name"));
        assertEquals("AQ", actionConf.get("mapred.job.queue.name"));
        assertEquals("sharelib-java", actionConf.get("oozie.action.sharelib.for.java"));

        actionXml = XmlUtils.parseXml("<java>" + "<job-tracker>" + getJobTrackerUri() + "</job-tracker>" +
                "<name-node>" + getNameNodeUri() + "</name-node> <configuration>" +
                "<property><name>oozie.launcher.mapred.job.queue.name</name><value>LQ</value></property>" +
                "</configuration>" + "<main-class>MAIN-CLASS</main-class>" +
                "</java>");
        actionConf = ae.createBaseHadoopConf(context, actionXml);
        ae.setupActionConf(actionConf, context, actionXml, appPath);
        conf = ae.createLauncherConf(getFileSystem(), context, action, actionXml, actionConf);
        assertEquals("LQ", conf.get("mapred.job.queue.name"));

        actionXml = XmlUtils.parseXml("<java>" + "<job-tracker>" + getJobTrackerUri() + "</job-tracker>" +
                "<name-node>" + getNameNodeUri() + "</name-node> <configuration>" +
                "<property><name>oozie.launcher.mapred.job.queue.name</name><value>LQ</value></property>" +
                "<property><name>mapred.job.queue.name</name><value>AQ</value></property>" +
                "</configuration>" + "<main-class>MAIN-CLASS</main-class>" +
                "</java>");
        actionConf = ae.createBaseHadoopConf(context, actionXml);
        ae.setupActionConf(actionConf, context, actionXml, appPath);
        conf = ae.createLauncherConf(getFileSystem(), context, action, actionXml, actionConf);
        assertEquals("LQ", conf.get("mapred.job.queue.name"));
        assertEquals("AQ", actionConf.get("mapred.job.queue.name"));
        assertEquals(true, conf.getBoolean("mapreduce.job.complete.cancel.delegation.tokens", false));
        assertEquals(false, actionConf.getBoolean("mapreduce.job.complete.cancel.delegation.tokens", true));
    }

    protected Context createContext(String actionXml, String group) throws Exception {
        JavaActionExecutor ae = new JavaActionExecutor();

        Path appJarPath = new Path("lib/test.jar");
        File jarFile = IOUtils.createJar(new File(getTestCaseDir()), "test.jar", LauncherMainTester.class);
        InputStream is = new FileInputStream(jarFile);
        OutputStream os = getFileSystem().create(new Path(getAppPath(), "lib/test.jar"));
        IOUtils.copyStream(is, os);

        Path appSoPath = new Path("lib/test.so");
        getFileSystem().create(new Path(getAppPath(), appSoPath)).close();

        XConfiguration protoConf = new XConfiguration();
        protoConf.set(WorkflowAppService.HADOOP_USER, getTestUser());
        protoConf.setStrings(WorkflowAppService.APP_LIB_PATH_LIST, appJarPath.toString(), appSoPath.toString());

        WorkflowJobBean wf = createBaseWorkflow(protoConf, "action");
        if(group != null) {
            wf.setGroup(group);
        }
        WorkflowActionBean action = (WorkflowActionBean) wf.getActions().get(0);
        action.setType(ae.getType());
        action.setConf(actionXml);

        return new Context(wf, action);
    }

    protected String submitAction(Context context, JavaActionExecutor javaActionExecutor) throws ActionExecutorException {

        WorkflowAction action = context.getAction();
        javaActionExecutor.prepareActionDir(getFileSystem(), context);
        javaActionExecutor.submitLauncher(getFileSystem(), context, action);

        String jobId = action.getExternalId();
        String jobTracker = action.getTrackerUri();
        String consoleUrl = action.getConsoleUrl();
        assertNotNull(jobId);
        assertNotNull(jobTracker);
        assertNotNull(consoleUrl);
        return jobId;
    }

    protected String submitAction(Context context) throws ActionExecutorException {
        return submitAction(context, new JavaActionExecutor());
    }

    public void testSimpestSleSubmitOK() throws Exception {
        String actionXml = "<java>" +
                "<job-tracker>" + getJobTrackerUri() + "</job-tracker>" +
                "<name-node>" + getNameNodeUri() + "</name-node>" +
                "<main-class>" + LauncherMainTester.class.getName() + "</main-class>" +
                "</java>";
        Context context = createContext(actionXml, null);
        submitAction(context);
        waitUntilYarnAppDoneAndAssertSuccess(context.getAction().getExternalId());
        ActionExecutor ae = new JavaActionExecutor();
        ae.check(context, context.getAction());
        assertEquals("SUCCEEDED", context.getAction().getExternalStatus());
        assertNull(context.getAction().getData());

        ae.end(context, context.getAction());
        assertEquals(WorkflowAction.Status.OK, context.getAction().getStatus());
    }

    public void testOutputSubmitOK() throws Exception {
        String actionXml = "<java>" +
                "<job-tracker>" + getJobTrackerUri() + "</job-tracker>" +
                "<name-node>" + getNameNodeUri() + "</name-node>" +
                "<main-class>" + LauncherMainTester.class.getName() + "</main-class>" +
                "<arg>out</arg>" +
                "<capture-output/>" +
                "</java>";
        Context context = createContext(actionXml, null);
        final String runningJob = submitAction(context);
        waitUntilYarnAppDoneAndAssertSuccess(runningJob);
        ActionExecutor ae = new JavaActionExecutor();
        ae.check(context, context.getAction());
        assertEquals("SUCCEEDED", context.getAction().getExternalStatus());
        assertNotNull(context.getAction().getData());
        StringReader sr = new StringReader(context.getAction().getData());
        Properties props = new Properties();
        props.load(sr);
        assertEquals("A", props.get("a"));

        ae.end(context, context.getAction());
        assertEquals(WorkflowAction.Status.OK, context.getAction().getStatus());
    }


    public void testIdSwapSubmitOK() throws Exception {
        String actionXml = "<java>" +
                "<job-tracker>" + getJobTrackerUri() + "</job-tracker>" +
                "<name-node>" + getNameNodeUri() + "</name-node>" +
                "<main-class>" + LauncherMainTester.class.getName() + "</main-class>" +
                "<arg>id</arg>" +
                "<capture-output/>" +
                "</java>";
        Context context = createContext(actionXml, null);
        final String runningJob = submitAction(context);
        waitUntilYarnAppDoneAndAssertSuccess(runningJob);
        ActionExecutor ae = new JavaActionExecutor();
        try {
            ae.check(context, context.getAction());
        }
        catch (ActionExecutorException ex) {
            if (!ex.getMessage().contains("IDSWAP")) {
                fail();
            }
        }
    }

    public void testAdditionalJarSubmitOK() throws Exception {
        Path appJarPath = new Path("test-extra.jar");

        File jarFile = IOUtils.createJar(new File(getTestCaseDir()), appJarPath.getName(), LauncherMainTester2.class);
        InputStream is = new FileInputStream(jarFile);
        OutputStream os = getFileSystem().create(new Path(getAppPath(), appJarPath.toString()));
        IOUtils.copyStream(is, os);

        String actionXml = "<java>" +
                "<job-tracker>" + getJobTrackerUri() + "</job-tracker>" +
                "<name-node>" + getNameNodeUri() + "</name-node>" +
                "<main-class>" + LauncherMainTester2.class.getName() + "</main-class>" +
                "<file>" + appJarPath.toString() + "</file>" +
                "</java>";

        Context context = createContext(actionXml, null);
        final String runningJobId = submitAction(context);
        ActionExecutor ae = new JavaActionExecutor();
        assertFalse(ae.isCompleted(context.getAction().getExternalStatus()));
        waitUntilYarnAppDoneAndAssertSuccess(runningJobId);
        ae.check(context, context.getAction());
        assertEquals("SUCCEEDED", context.getAction().getExternalStatus());
        assertNull(context.getAction().getData());

        ae.end(context, context.getAction());
        assertEquals(WorkflowAction.Status.OK, context.getAction().getStatus());
    }

    public void testExit0SubmitOK() throws Exception {
        String actionXml = "<java>" +
                "<job-tracker>" + getJobTrackerUri() + "</job-tracker>" +
                "<name-node>" + getNameNodeUri() + "</name-node>" +
                "<main-class>" + LauncherMainTester.class.getName() + "</main-class>" +
                "<arg>exit0</arg>" +
                "</java>";

        Context context = createContext(actionXml, null);
        final String runningJob = submitAction(context);
        waitUntilYarnAppDoneAndAssertSuccess(runningJob);
        ActionExecutor ae = new JavaActionExecutor();
        ae.check(context, context.getAction());
        assertTrue(ae.isCompleted(context.getAction().getExternalStatus()));
        assertEquals("SUCCEEDED", context.getAction().getExternalStatus());
        assertNull(context.getAction().getData());

        ae.end(context, context.getAction());
        assertEquals(WorkflowAction.Status.OK, context.getAction().getStatus());
    }

    public void testExit1SubmitError() throws Exception {
        String actionXml = "<java>" +
                "<job-tracker>" + getJobTrackerUri() + "</job-tracker>" +
                "<name-node>" + getNameNodeUri() + "</name-node>" +
                "<main-class>" + LauncherMainTester.class.getName() + "</main-class>" +
                "<arg>exit1</arg>" +
                "</java>";

        Context context = createContext(actionXml, null);
        final String runningJob = submitAction(context);
        waitUntilYarnAppDoneAndAssertSuccess(runningJob);
      //FIXME  assertFalse(LauncherMapperHelper.isMainSuccessful(runningJob));
        ActionExecutor ae = new JavaActionExecutor();
        ae.check(context, context.getAction());
        assertTrue(ae.isCompleted(context.getAction().getExternalStatus()));
        assertEquals("FAILED/KILLED", context.getAction().getExternalStatus());
        assertEquals("1", context.getAction().getErrorCode());
        assertNull(context.getAction().getData());

        ae.end(context, context.getAction());
        assertEquals(WorkflowAction.Status.ERROR, context.getAction().getStatus());
    }

<<<<<<< HEAD
    public void testExceptionSubmitException() throws Exception {
=======
    public void testChildKill() throws Exception {
        final JobConf clusterConf = createJobConf();
        FileSystem fileSystem = FileSystem.get(clusterConf);
        Path confFile = new Path("/tmp/cluster-conf.xml");
        OutputStream out = fileSystem.create(confFile);
        clusterConf.writeXml(out);
        out.close();
        String confFileName = fileSystem.makeQualified(confFile).toString() + "#core-site.xml";
        final String actionXml = "<java>" +
                "<job-tracker>" + getJobTrackerUri() + "</job-tracker>" +
                "<name-node>" + getNameNodeUri() + "</name-node>" +
                "<main-class> " + SleepJob.class.getName() + " </main-class>" +
                "<arg>-mt</arg>" +
                "<arg>300000</arg>" +
                "<archive>" + confFileName + "</archive>" +
                "</java>";
        final Context context = createContext(actionXml, null);
        final RunningJob runningJob = submitAction(context);
        waitFor(60 * 1000, new Predicate() {
            @Override
            public boolean evaluate() throws Exception {
                return runningJob.getJobStatus().getRunState() == 1;
            }
        });
        assertFalse(runningJob.isComplete());
        Thread.sleep(15000);
        JavaActionExecutor ae = new JavaActionExecutor();
        ae.kill(context, context.getAction());

        WorkflowJob wfJob = context.getWorkflow();
        Configuration conf = null;
        if (wfJob.getConf() != null) {
            conf = new XConfiguration(new StringReader(wfJob.getConf()));
        }
        String launcherTag = LauncherMapperHelper.getActionYarnTag(conf, wfJob.getParentId(), context.getAction());
        final Configuration jobConf = ae.createBaseHadoopConf(context, XmlUtils.parseXml(actionXml));
        jobConf.set(LauncherMainHadoopUtils.CHILD_MAPREDUCE_JOB_TAGS, LauncherMapperHelper.getTag(launcherTag));
        jobConf.setLong(LauncherMainHadoopUtils.OOZIE_JOB_LAUNCH_TIME, context.getAction().getStartTime().getTime());

        UserGroupInformationService ugiService = Services.get().get(UserGroupInformationService.class);
        UserGroupInformation ugi = ugiService.getProxyUser(getTestUser());
        Set<String> childSet = ugi.doAs(new PrivilegedExceptionAction<Set<String>>() {
            @Override
            public Set<String> run() throws Exception {
                Set<String> childSet = LauncherMainHadoopUtils.getChildJobs(jobConf);
                return childSet;
            }
        });
        assertEquals(1, childSet.size());

        JobClient jobClient = new JobClient(clusterConf);
        for (String jobId : childSet) {
            RunningJob childJob = jobClient.getJob(jobId);
            assertEquals(JobStatus.State.KILLED.getValue(), childJob.getJobStatus().getRunState());
        }
        assertTrue(ae.isCompleted(context.getAction().getExternalStatus()));
        assertEquals(WorkflowAction.Status.DONE, context.getAction().getStatus());
        assertEquals("KILLED", context.getAction().getExternalStatus());
        assertFalse(runningJob.isSuccessful());
    }

        public void testExceptionSubmitException() throws Exception {
>>>>>>> fe182fd8
        String actionXml = "<java>" +
                "<job-tracker>" + getJobTrackerUri() + "</job-tracker>" +
                "<name-node>" + getNameNodeUri() + "</name-node>" +
                "<main-class>" + LauncherMainTester.class.getName() + "</main-class>" +
                "<arg>exception</arg>" +
                "</java>";

        Context context = createContext(actionXml, null);
        final String runningJob = submitAction(context);
        waitUntilYarnAppDoneAndAssertSuccess(runningJob);
     //FIXME   assertFalse(LauncherMapperHelper.isMainSuccessful(runningJob));
        ActionExecutor ae = new JavaActionExecutor();
        ae.check(context, context.getAction());
        assertTrue(ae.isCompleted(context.getAction().getExternalStatus()));
        assertEquals("FAILED/KILLED", context.getAction().getExternalStatus());
        assertNull(context.getAction().getData());

        ae.end(context, context.getAction());
        assertEquals(WorkflowAction.Status.ERROR, context.getAction().getStatus());
    }

    public void testExceptionSubmitThrowable() throws Exception {
        String actionXml = "<java>" +
                "<job-tracker>" + getJobTrackerUri() + "</job-tracker>" +
                "<name-node>" + getNameNodeUri() + "</name-node>" +
                "<main-class>" + LauncherMainTester.class.getName() + "</main-class>" +
                "<arg>throwable</arg>" +
                "</java>";

        Context context = createContext(actionXml, null);
        final String runningJob = submitAction(context);
        waitUntilYarnAppDoneAndAssertSuccess(runningJob);
      //FIXME  assertFalse(LauncherMapperHelper.isMainSuccessful(runningJob));
        ActionExecutor ae = new JavaActionExecutor();
        ae.check(context, context.getAction());
        assertTrue(ae.isCompleted(context.getAction().getExternalStatus()));
        assertEquals("FAILED/KILLED", context.getAction().getExternalStatus());
        assertNull(context.getAction().getData());

        ae.end(context, context.getAction());
        assertEquals(WorkflowAction.Status.ERROR, context.getAction().getStatus());
    }

    public void testKill() throws Exception {
        String actionXml = "<java>" +
                "<job-tracker>" + getJobTrackerUri() + "</job-tracker>" +
                "<name-node>" + getNameNodeUri() + "</name-node>" +
                "<main-class>" + LauncherMainTester.class.getName() + "</main-class>" +
                "</java>";
        final Context context = createContext(actionXml, null);
        final String runningJob = submitAction(context);
        ActionExecutor ae = new JavaActionExecutor();
        ae.kill(context, context.getAction());
        assertEquals(WorkflowAction.Status.DONE, context.getAction().getStatus());
        assertEquals("KILLED", context.getAction().getExternalStatus());
        assertTrue(ae.isCompleted(context.getAction().getExternalStatus()));
        waitUntilYarnAppKilledAndAssertSuccess(runningJob);
    }


    public void testRecovery() throws Exception {
        final String actionXml = "<java>" +
                "<job-tracker>" + getJobTrackerUri() + "</job-tracker>" +
                "<name-node>" + getNameNodeUri() + "</name-node>" +
                "<main-class>" + LauncherMainTester.class.getName() + "</main-class>" +
                "</java>";
        final Context context = createContext(actionXml, null);
        String launcherId =  submitAction(context);

        waitFor(60 * 1000, new Predicate() {
            @Override
            public boolean evaluate() throws Exception {
                JavaActionExecutor ae = new JavaActionExecutor();
                Configuration conf = ae.createBaseHadoopConf(context, XmlUtils.parseXml(actionXml));
                return LauncherMapperHelper.getRecoveryId(conf, context.getActionDir(), context.getRecoveryId()) != null;
            }
        });

        final String runningJob2 = submitAction(context);

        assertEquals(launcherId, runningJob2);
        assertEquals(launcherId, context.getAction().getExternalId());

        waitUntilYarnAppDoneAndAssertSuccess(launcherId);
        ActionExecutor ae = new JavaActionExecutor();
        ae.check(context, context.getAction());
        assertEquals("SUCCEEDED", context.getAction().getExternalStatus());
        assertNull(context.getAction().getData());

        ae.end(context, context.getAction());
        assertEquals(WorkflowAction.Status.OK, context.getAction().getStatus());
    }

    public void testLibFileArchives() throws Exception {
        Path root = new Path(getFsTestCaseDir(), "root");

        Path jar = new Path("jar.jar");
        getFileSystem().create(new Path(getAppPath(), jar)).close();
        Path rootJar = new Path(root, "rootJar.jar");
        getFileSystem().create(rootJar).close();

        Path file = new Path("file");
        getFileSystem().create(new Path(getAppPath(), file)).close();
        Path rootFile = new Path(root, "rootFile");
        getFileSystem().create(rootFile).close();

        Path so = new Path("soFile.so");
        getFileSystem().create(new Path(getAppPath(), so)).close();
        Path rootSo = new Path(root, "rootSoFile.so");
        getFileSystem().create(rootSo).close();

        Path so1 = new Path("soFile.so.1");
        getFileSystem().create(new Path(getAppPath(), so1)).close();
        Path rootSo1 = new Path(root, "rootSoFile.so.1");
        getFileSystem().create(rootSo1).close();

        Path archive = new Path("archive.tar");
        getFileSystem().create(new Path(getAppPath(), archive)).close();
        Path rootArchive = new Path(root, "rootArchive.tar");
        getFileSystem().create(rootArchive).close();

        String actionXml = "<java>" +
                "      <job-tracker>" + getJobTrackerUri() + "</job-tracker>" +
                "      <name-node>" + getNameNodeUri() + "</name-node>" +
                "      <main-class>CLASS</main-class>" +
                "      <file>" + jar.toString() + "</file>\n" +
                "      <file>" + rootJar.toString() + "</file>\n" +
                "      <file>" + file.toString() + "</file>\n" +
                "      <file>" + rootFile.toString() + "</file>\n" +
                "      <file>" + so.toString() + "</file>\n" +
                "      <file>" + rootSo.toString() + "</file>\n" +
                "      <file>" + so1.toString() + "</file>\n" +
                "      <file>" + rootSo1.toString() + "</file>\n" +
                "      <archive>" + archive.toString() + "</archive>\n" +
                "      <archive>" + rootArchive.toString() + "</archive>\n" +
                "</java>";

        Element eActionXml = XmlUtils.parseXml(actionXml);

        Context context = createContext(actionXml, null);

        Path appPath = getAppPath();

        JavaActionExecutor ae = new JavaActionExecutor();

        Configuration jobConf = ae.createBaseHadoopConf(context, eActionXml);
        ae.setupActionConf(jobConf, context, eActionXml, appPath);
        ae.setLibFilesArchives(context, eActionXml, appPath, jobConf);


        assertTrue(DistributedCache.getSymlink(jobConf));

        Path[] filesInClasspath = DistributedCache.getFileClassPaths(jobConf);
        for (Path p : new Path[]{new Path(getAppPath(), jar), rootJar}) {
            boolean found = false;
            for (Path c : filesInClasspath) {
                if (!found && p.toUri().getPath().equals(c.toUri().getPath())) {
                    found = true;
                }
            }
            assertTrue("file " + p.toUri().getPath() + " not found in classpath", found);
        }
        for (Path p : new Path[]{new Path(getAppPath(), file), rootFile, new Path(getAppPath(), so), rootSo,
                                 new Path(getAppPath(), so1), rootSo1}) {
            boolean found = false;
            for (Path c : filesInClasspath) {
                if (!found && p.toUri().getPath().equals(c.toUri().getPath())) {
                    found = true;
                }
            }
            assertFalse("file " + p.toUri().getPath() + " found in classpath", found);
        }

        URI[] filesInCache = DistributedCache.getCacheFiles(jobConf);
        for (Path p : new Path[]{new Path(getAppPath(), jar), rootJar, new Path(getAppPath(), file), rootFile,
                                 new Path(getAppPath(), so), rootSo, new Path(getAppPath(), so1), rootSo1}) {
            boolean found = false;
            for (URI c : filesInCache) {
                if (!found && p.toUri().getPath().equals(c.getPath())) {
                    found = true;
                }
            }
            assertTrue("file " + p.toUri().getPath() + " not found in cache", found);
        }

        URI[] archivesInCache = DistributedCache.getCacheArchives(jobConf);
        for (Path p : new Path[]{new Path(getAppPath(), archive), rootArchive}) {
            boolean found = false;
            for (URI c : archivesInCache) {
                if (!found && p.toUri().getPath().equals(c.getPath())) {
                    found = true;
                }
            }
            assertTrue("archive " + p.toUri().getPath() + " not found in cache", found);
        }
    }

    /**
     * https://issues.apache.org/jira/browse/OOZIE-87
     * @throws Exception
     */
    public void testCommaSeparatedFilesAndArchives() throws Exception {
        Path root = new Path(getFsTestCaseDir(), "root");

        Path jar = new Path("jar.jar");
        getFileSystem().create(new Path(getAppPath(), jar)).close();
        Path rootJar = new Path(root, "rootJar.jar");
        getFileSystem().create(rootJar).close();

        Path file = new Path("file");
        getFileSystem().create(new Path(getAppPath(), file)).close();
        Path rootFile = new Path(root, "rootFile");
        getFileSystem().create(rootFile).close();

        Path so = new Path("soFile.so");
        getFileSystem().create(new Path(getAppPath(), so)).close();
        Path rootSo = new Path(root, "rootSoFile.so");
        getFileSystem().create(rootSo).close();

        Path so1 = new Path("soFile.so.1");
        getFileSystem().create(new Path(getAppPath(), so1)).close();
        Path rootSo1 = new Path(root, "rootSoFile.so.1");
        getFileSystem().create(rootSo1).close();

        Path archive = new Path("archive.tar");
        getFileSystem().create(new Path(getAppPath(), archive)).close();
        Path rootArchive = new Path(root, "rootArchive.tar");
        getFileSystem().create(rootArchive).close();

        String actionXml = "<java>" +
                "      <job-tracker>" + getJobTrackerUri() + "</job-tracker>" +
                "      <name-node>" + getNameNodeUri() + "</name-node>" +
                "      <main-class>CLASS</main-class>" +
                "      <file>" + jar.toString() +
                            "," + rootJar.toString() +
                            "," + file.toString() +
                            ", " + rootFile.toString() + // with leading and trailing spaces
                            "  ," + so.toString() +
                            "," + rootSo.toString() +
                            "," + so1.toString() +
                            "," + rootSo1.toString() + "</file>\n" +
                "      <archive>" + archive.toString() + ", "
                            + rootArchive.toString() + " </archive>\n" + // with leading and trailing spaces
                "</java>";

        Element eActionXml = XmlUtils.parseXml(actionXml);

        Context context = createContext(actionXml, null);

        Path appPath = getAppPath();

        JavaActionExecutor ae = new JavaActionExecutor();

        Configuration jobConf = ae.createBaseHadoopConf(context, eActionXml);
        ae.setupActionConf(jobConf, context, eActionXml, appPath);
        ae.setLibFilesArchives(context, eActionXml, appPath, jobConf);


        assertTrue(DistributedCache.getSymlink(jobConf));

        Path[] filesInClasspath = DistributedCache.getFileClassPaths(jobConf);
        for (Path p : new Path[]{new Path(getAppPath(), jar), rootJar}) {
            boolean found = false;
            for (Path c : filesInClasspath) {
                if (!found && p.toUri().getPath().equals(c.toUri().getPath())) {
                    found = true;
                }
            }
            assertTrue("file " + p.toUri().getPath() + " not found in classpath", found);
        }
        for (Path p : new Path[]{new Path(getAppPath(), file), rootFile, new Path(getAppPath(), so), rootSo,
                                new Path(getAppPath(), so1), rootSo1}) {
            boolean found = false;
            for (Path c : filesInClasspath) {
                if (!found && p.toUri().getPath().equals(c.toUri().getPath())) {
                    found = true;
                }
            }
            assertFalse("file " + p.toUri().getPath() + " found in classpath", found);
        }

        URI[] filesInCache = DistributedCache.getCacheFiles(jobConf);
        for (Path p : new Path[]{new Path(getAppPath(), jar), rootJar, new Path(getAppPath(), file), rootFile,
                                new Path(getAppPath(), so), rootSo, new Path(getAppPath(), so1), rootSo1}) {
            boolean found = false;
            for (URI c : filesInCache) {
                if (!found && p.toUri().getPath().equals(c.getPath())) {
                    found = true;
                }
            }
            assertTrue("file " + p.toUri().getPath() + " not found in cache", found);
        }

        URI[] archivesInCache = DistributedCache.getCacheArchives(jobConf);
        for (Path p : new Path[]{new Path(getAppPath(), archive), rootArchive}) {
            boolean found = false;
            for (URI c : archivesInCache) {
                if (!found && p.toUri().getPath().equals(c.getPath())) {
                    found = true;
                }
            }
            assertTrue("archive " + p.toUri().getPath() + " not found in cache", found);
        }
    }

    public void testPrepare() throws Exception {
        FileSystem fs = getFileSystem();
        Path mkdir = new Path(getFsTestCaseDir(), "mkdir");
        Path delete = new Path(getFsTestCaseDir(), "delete");
        fs.mkdirs(delete);

        String actionXml = "<java>" +
                "<job-tracker>" + getJobTrackerUri() + "</job-tracker>" +
                "<name-node>" + getNameNodeUri() + "</name-node>" +
                "<prepare>" +
                "<mkdir path='" + mkdir + "'/>" +
                "<delete path='" + delete + "'/>" +
                "</prepare>" +
                "<configuration>" +
                "<property>" +
                "<name>dfs.umaskmode</name>" +
                "<value>026</value>" +
                "</property>" +
                "<property>" +
                "<name>fs.hdfs.impl.disable.cache</name>" +
                "<value>true</value>" +
                "</property>" +
                "</configuration>" +
                "<main-class>" + LauncherMainTester.class.getName() + "</main-class>" +
                "</java>";
        Context context = createContext(actionXml, null);
        final String runningJob = submitAction(context);
        waitUntilYarnAppDoneAndAssertSuccess(runningJob);
        ActionExecutor ae = new JavaActionExecutor();
        ae.check(context, context.getAction());
        assertEquals("SUCCEEDED", context.getAction().getExternalStatus());
        assertNull(context.getAction().getData());

        ae.end(context, context.getAction());
        assertEquals(WorkflowAction.Status.OK, context.getAction().getStatus());

        assertTrue(fs.exists(mkdir));
        // Check if the action configuration is applied in the prepare block
        assertEquals("rwxr-x--x", fs.getFileStatus(mkdir).getPermission().toString());
        assertFalse(fs.exists(delete));
    }

    public void testCredentialsModule() throws Exception {
        String actionXml = "<workflow-app xmlns='uri:oozie:workflow:0.2.5' name='pig-wf'>" + "<credentials>"
                + "<credential name='abcname' type='abc'>" + "<property>" + "<name>property1</name>"
                + "<value>value1</value>" + "</property>" + "<property>" + "<name>property2</name>"
                + "<value>value2</value>" + "</property>" + "<property>" + "<name>${property3}</name>"
                + "<value>${value3}</value>" + "</property>" + "</credential>" + "</credentials>"
                + "<start to='pig1' />" + "<action name='pig1' cred='abcname'>" + "<pig>" + "</pig>"
                + "<ok to='end' />" + "<error to='fail' />" + "</action>" + "<kill name='fail'>"
                + "<message>Pig failed, error message[${wf:errorMessage(wf:lastErrorNode())}]</message>" + "</kill>"
                + "<end name='end' />" + "</workflow-app>";

        JavaActionExecutor ae = new JavaActionExecutor();
        WorkflowJobBean wfBean = addRecordToWfJobTable("test1", actionXml);
        WorkflowActionBean action = (WorkflowActionBean) wfBean.getActions().get(0);
        action.setType(ae.getType());
        action.setCred("abcname");
        String actionxml = "<pig>" + "<job-tracker>${jobTracker}</job-tracker>" + "<name-node>${nameNode}</name-node>"
                + "<prepare>" + "<delete path='outputdir' />" + "</prepare>" + "<configuration>" + "<property>"
                + "<name>mapred.compress.map.output</name>" + "<value>true</value>" + "</property>" + "<property>"
                + "<name>mapred.job.queue.name</name>" + "<value>${queueName}</value>" + "</property>"
                + "</configuration>" + "<script>org/apache/oozie/examples/pig/id.pig</script>"
                + "<param>INPUT=${inputDir}</param>" + "<param>OUTPUT=${outputDir}/pig-output</param>" + "</pig>";
        action.setConf(actionxml);
        Context context = new Context(wfBean, action);

        Element actionXmlconf = XmlUtils.parseXml(action.getConf());
        // action job configuration
        Configuration actionConf = ae.createBaseHadoopConf(context, actionXmlconf);

        // Setting the credential properties in launcher conf
        HashMap<String, CredentialsProperties> credProperties = ae.setCredentialPropertyToActionConf(context,
                action, actionConf);

        assertNotNull(credProperties);
        CredentialsProperties prop = credProperties.get("abcname");
        assertEquals("value1", prop.getProperties().get("property1"));
        assertEquals("value2", prop.getProperties().get("property2"));
        assertEquals("val3", prop.getProperties().get("prop3"));

        // Try to load the token without it being defined in oozie-site; should get an exception
        JobConf credentialsConf = new JobConf();
        Configuration launcherConf = ae.createBaseHadoopConf(context, actionXmlconf);
        XConfiguration.copy(launcherConf, credentialsConf);
        try {
            ae.setCredentialTokens(credentialsConf, context, action, credProperties);
            fail("Should have gotten an exception but did not");
        }
        catch (ActionExecutorException aee) {
            assertEquals("JA020", aee.getErrorCode());
            assertTrue(aee.getMessage().contains("type [abc]"));
            assertTrue(aee.getMessage().contains("name [abcname]"));
        }

        // Define 'abc' token type in oozie-site
        ConfigurationService.set("oozie.credentials.credentialclasses", "abc=org.apache.oozie.action.hadoop.InsertTestToken");

        // Try to load the token after being defined in oozie-site; should work correctly
        credentialsConf = new JobConf();
        launcherConf = ae.createBaseHadoopConf(context, actionXmlconf);
        XConfiguration.copy(launcherConf, credentialsConf);
        ae.setCredentialTokens(credentialsConf, context, action, credProperties);
        Token<? extends TokenIdentifier> tk = credentialsConf.getCredentials().getToken(new Text("ABC Token"));
        assertNotNull(tk);

        byte[] secKey = credentialsConf.getCredentials().getSecretKey(new Text(InsertTestToken.DUMMY_SECRET_KEY));
        assertNotNull(secKey);
        assertEquals(InsertTestToken.DUMMY_SECRET_KEY, new String(secKey, "UTF-8"));
    }

    public void testCredentialsInvalid() throws Exception {
        String workflowXml = "<workflow-app xmlns='uri:oozie:workflow:0.2.5' name='pig-wf'>" + "<credentials>"
                + "<credential name='abcname' type='abc'>" + "<property>" + "<name>property1</name>"
                + "<value>value1</value>" + "</property>" + "<property>" + "<name>property2</name>"
                + "<value>value2</value>" + "</property>" + "<property>" + "<name>${property3}</name>"
                + "<value>${value3}</value>" + "</property>" + "</credential>" + "</credentials>"
                + "<start to='pig1' />" + "<action name='pig1' cred='abcname'>" + "<pig>" + "</pig>"
                + "<ok to='end' />" + "<error to='fail' />" + "</action>" + "<kill name='fail'>"
                + "<message>Pig failed, error message[${wf:errorMessage(wf:lastErrorNode())}]</message>" + "</kill>"
                + "<end name='end' />" + "</workflow-app>";

        JavaActionExecutor ae = new JavaActionExecutor();
        WorkflowJobBean wfBean = addRecordToWfJobTable("test1", workflowXml);
        WorkflowActionBean action = (WorkflowActionBean) wfBean.getActions().get(0);
        action.setType(ae.getType());
        action.setCred("invalidabcname");
        String actionXml = "<pig>" + "<job-tracker>${jobTracker}</job-tracker>" + "<name-node>${nameNode}</name-node>"
                + "<prepare>" + "<delete path='outputdir' />" + "</prepare>" + "<configuration>" + "<property>"
                + "<name>mapred.compress.map.output</name>" + "<value>true</value>" + "</property>" + "<property>"
                + "<name>mapred.job.queue.name</name>" + "<value>${queueName}</value>" + "</property>"
                + "</configuration>" + "<script>org/apache/oozie/examples/pig/id.pig</script>"
                + "<param>INPUT=${inputDir}</param>" + "<param>OUTPUT=${outputDir}/pig-output</param>" + "</pig>";
        action.setConf(actionXml);
        Context context = new Context(wfBean, action);

        Element actionXmlconf = XmlUtils.parseXml(action.getConf());
        // action job configuration
        Configuration actionConf = ae.createBaseHadoopConf(context, actionXmlconf);

        try {
        // Setting the credential properties in launcher conf should fail
        HashMap<String, CredentialsProperties> credProperties = ae.setCredentialPropertyToActionConf(context, action,
                actionConf);
        }
        catch (ActionExecutorException e) {
            assertEquals(e.getErrorCode(), "JA021");
        }
    }


    public void testCredentialsWithoutCredTag() throws Exception {
        // create a workflow with credentials
        // add a pig action without cred tag
        String workflowXml = "<workflow-app xmlns='uri:oozie:workflow:0.2.5' name='pig-wf'>" + "<credentials>"
                + "<credential name='abcname' type='abc'>" + "<property>" + "<name>property1</name>"
                + "<value>value1</value>" + "</property>" + "<property>" + "<name>property2</name>"
                + "<value>value2</value>" + "</property>" + "<property>" + "<name>${property3}</name>"
                + "<value>${value3}</value>" + "</property>" + "</credential>" + "</credentials>"
                + "<start to='pig1' />" + "<action name='pig1'>" + "<pig>" + "</pig>"
                + "<ok to='end' />" + "<error to='fail' />" + "</action>" + "<kill name='fail'>"
                + "<message>Pig failed, error message[${wf:errorMessage(wf:lastErrorNode())}]</message>" + "</kill>"
                + "<end name='end' />" + "</workflow-app>";

        JavaActionExecutor ae = new JavaActionExecutor();
        WorkflowJobBean wfBean = addRecordToWfJobTable("test1", workflowXml);
        WorkflowActionBean action = (WorkflowActionBean) wfBean.getActions().get(0);
        action.setType(ae.getType());
        String actionXml = "<pig>" + "<job-tracker>${jobTracker}</job-tracker>" + "<name-node>${nameNode}</name-node>"
                + "<prepare>" + "<delete path='outputdir' />" + "</prepare>" + "<configuration>" + "<property>"
                + "<name>mapred.compress.map.output</name>" + "<value>true</value>" + "</property>" + "<property>"
                + "<name>mapred.job.queue.name</name>" + "<value>${queueName}</value>" + "</property>"
                + "</configuration>" + "<script>org/apache/oozie/examples/pig/id.pig</script>"
                + "<param>INPUT=${inputDir}</param>" + "<param>OUTPUT=${outputDir}/pig-output</param>" + "</pig>";
        action.setConf(actionXml);
        Context context = new Context(wfBean, action);

        Element actionXmlconf = XmlUtils.parseXml(action.getConf());
        // action job configuration
        Configuration actionConf = ae.createBaseHadoopConf(context, actionXmlconf);

        // should not throw JA021 exception
        HashMap<String, CredentialsProperties> credProperties = ae.setCredentialPropertyToActionConf(context, action,
                    actionConf);
    }

    public void testCredentialsSkip() throws Exception {
        // Try setting oozie.credentials.skip at different levels, and verifying the correct behavior
        // oozie-site: false -- job-level: null -- action-level: null
        _testCredentialsSkip(false, null, null, true);

        // oozie-site: false -- job-level: null -- action-level: false
        _testCredentialsSkip(false, null, "false", true);

        // oozie-site: false -- job-level: null -- action-level: true
        _testCredentialsSkip(false, null, "true", false);

        // oozie-site: false -- job-level: false -- action-level: null
        _testCredentialsSkip(false, "false", null, true);

        // oozie-site: false -- job-level: false -- action-level: false
        _testCredentialsSkip(false, "false", "false", true);

        // oozie-site: false -- job-level: false -- action-level: true
        _testCredentialsSkip(false, "false", "true", false);

        // oozie-site: false -- job-level: true -- action-level: null
        _testCredentialsSkip(false, "true", null, false);

        // oozie-site: false -- job-level: true -- action-level: false
        _testCredentialsSkip(false, "true", "false", true);

        // oozie-site: false -- job-level: true -- action-level: true
        _testCredentialsSkip(false, "true", "true", false);

        // oozie-site: true -- job-level: null -- action-level: null
        _testCredentialsSkip(true, null, null, false);

        // oozie-site: true -- job-level: null -- action-level: false
        _testCredentialsSkip(true, null, "false", true);

        // oozie-site: true -- job-level: null -- action-level: true
        _testCredentialsSkip(true, null, "true", false);

        // oozie-site: true -- job-level: false -- action-level: null
        _testCredentialsSkip(true, "false", null, true);

        // oozie-site: true -- job-level: false -- action-level: false
        _testCredentialsSkip(true, "false", "false", true);

        // oozie-site: true -- job-level: false -- action-level: true
        _testCredentialsSkip(true, "false", "true", false);

        // oozie-site: true -- job-level: true -- action-level: null
        _testCredentialsSkip(true, "true", null, false);

        // oozie-site: true -- job-level: true -- action-level: false
        _testCredentialsSkip(true, "true", "false", true);

        // oozie-site: true -- job-level: true -- action-level: true
        _testCredentialsSkip(true, "true", "true", false);
    }

    private void _testCredentialsSkip(boolean skipSite, String skipJob, String skipAction, boolean expectingTokens)
            throws Exception {
        String actionLevelSkipConf = (skipAction == null) ? "" :
                "<property><name>oozie.credentials.skip</name><value>" + skipAction + "</value></property>";
        String actionxml = "<pig>" + "<job-tracker>${jobTracker}</job-tracker>" + "<name-node>${nameNode}</name-node>"
                + "<prepare>" + "<delete path='outputdir' />" + "</prepare>" + "<configuration>" + "<property>"
                + "<name>mapred.compress.map.output</name>" + "<value>true</value>" + "</property>" + "<property>"
                + "<name>mapred.job.queue.name</name>" + "<value>${queueName}</value>" + "</property>" + actionLevelSkipConf
                + "</configuration>" + "<script>org/apache/oozie/examples/pig/id.pig</script>"
                + "<param>INPUT=${inputDir}</param>" + "<param>OUTPUT=${outputDir}/pig-output</param>" + "</pig>";
        String workflowXml = "<workflow-app xmlns='uri:oozie:workflow:0.2.5' name='pig-wf'>" + "<credentials>"
                + "<credential name='abcname' type='abc'>" + "<property>" + "<name>property1</name>"
                + "<value>value1</value>" + "</property>" + "<property>" + "<name>property2</name>"
                + "<value>value2</value>" + "</property>" + "<property>" + "<name>${property3}</name>"
                + "<value>${value3}</value>" + "</property>" + "</credential>" + "</credentials>"
                + "<start to='pig1' />" + "<action name='pig1' cred='abcname'>" + actionxml
                + "<ok to='end' />" + "<error to='fail' />" + "</action>" + "<kill name='fail'>"
                + "<message>Pig failed, error message[${wf:errorMessage(wf:lastErrorNode())}]</message>" + "</kill>"
                + "<end name='end' />" + "</workflow-app>";

        JavaActionExecutor ae = new JavaActionExecutor();
        WorkflowJobBean wfBean = addRecordToWfJobTable("test1", workflowXml,
                (skipJob == null) ? null : Collections.singletonMap("oozie.credentials.skip", skipJob));
        WorkflowActionBean action = (WorkflowActionBean) wfBean.getActions().get(0);
        action.setType(ae.getType());
        action.setCred("abcname");
        action.setConf(actionxml);
        Context context = new Context(wfBean, action);

        Element actionXmlconf = XmlUtils.parseXml(action.getConf());
        // action job configuration
        Configuration actionConf = ae.createBaseHadoopConf(context, actionXmlconf);
        actionConf = ae.setupActionConf(actionConf, context, actionXmlconf, new Path("/tmp/foo"));

        // Define 'abc' token type in oozie-site
        ConfigurationService.set("oozie.credentials.credentialclasses", "abc=org.apache.oozie.action.hadoop.InsertTestToken");
        ConfigurationService.setBoolean("oozie.credentials.skip", skipSite);

        // Setting the credential properties in launcher conf
        HashMap<String, CredentialsProperties> credProperties = ae.setCredentialPropertyToActionConf(context,
                action, actionConf);

        // Try to load the token without it being defined in oozie-site; should get an exception
        JobConf credentialsConf = new JobConf();
        Configuration launcherConf = ae.createBaseHadoopConf(context, actionXmlconf);
        XConfiguration.copy(launcherConf, credentialsConf);
        ae.setCredentialTokens(credentialsConf, context, action, credProperties);
        Token<? extends TokenIdentifier> tk = credentialsConf.getCredentials().getToken(new Text("ABC Token"));
        if (expectingTokens) {
            assertNotNull(tk);
        } else {
            assertNull(tk);
        }
    }

    private WorkflowJobBean addRecordToWfJobTable(String wfId, String wfxml) throws Exception {
        return addRecordToWfJobTable(wfId, wfxml, null);
    }

    private WorkflowJobBean addRecordToWfJobTable(String wfId, String wfxml, Map<String, String> otherProps) throws Exception {
        WorkflowApp app = new LiteWorkflowApp("testApp", wfxml,
            new StartNodeDef(LiteWorkflowStoreService.LiteControlNodeHandler.class, "start")).
                addNode(new EndNodeDef("end", LiteWorkflowStoreService.LiteControlNodeHandler.class));
        Configuration conf = Services.get().get(HadoopAccessorService.class).
            createJobConf(new URI(getNameNodeUri()).getAuthority());
        conf.set(OozieClient.APP_PATH, getNameNodeUri() + "/testPath");
        conf.set(OozieClient.LOG_TOKEN, "testToken");
        conf.set(OozieClient.USER_NAME, getTestUser());
        conf.set("property3", "prop3");
        conf.set("value3", "val3");
        if (otherProps != null) {
            for (Map.Entry<String, String> ent : otherProps.entrySet()) {
                conf.set(ent.getKey(), ent.getValue());
            }
        }

        WorkflowJobBean wfBean = createWorkflow(app, conf, "auth");
        wfBean.setId(wfId);
        wfBean.setStatus(WorkflowJob.Status.SUCCEEDED);
        WorkflowActionBean action = new WorkflowActionBean();
        action.setName("test");
        action.setId(Services.get().get(UUIDService.class).generateChildId(wfBean.getId(), "test"));
        wfBean.getActions().add(action);
        return wfBean;
    }

    private WorkflowJobBean createWorkflow(WorkflowApp app, Configuration conf, String authToken) throws Exception {
        WorkflowAppService wps = Services.get().get(WorkflowAppService.class);
        Configuration protoActionConf = wps.createProtoActionConf(conf, true);
        WorkflowLib workflowLib = Services.get().get(WorkflowStoreService.class).getWorkflowLibWithNoDB();
        WorkflowInstance wfInstance;
        wfInstance = workflowLib.createInstance(app, conf);
        WorkflowJobBean workflow = new WorkflowJobBean();
        workflow.setId(wfInstance.getId());
        workflow.setAppName(app.getName());
        workflow.setAppPath(conf.get(OozieClient.APP_PATH));
        workflow.setConf(XmlUtils.prettyPrint(conf).toString());
        workflow.setProtoActionConf(XmlUtils.prettyPrint(protoActionConf).toString());
        workflow.setCreatedTime(new Date());
        workflow.setLogToken(conf.get(OozieClient.LOG_TOKEN, ""));
        workflow.setStatus(WorkflowJob.Status.PREP);
        workflow.setRun(0);
        workflow.setUser(conf.get(OozieClient.USER_NAME));
        workflow.setGroup(conf.get(OozieClient.GROUP_NAME));
        workflow.setWorkflowInstance(wfInstance);
        return workflow;
    }

    public void testActionSharelibResolution() throws Exception {
        JavaActionExecutor ae = new JavaActionExecutor() {
            @Override
            protected String getDefaultShareLibName(Element actionXml) {
                return "java-action-executor";
            }
        };

        WorkflowJobBean wfBean = new WorkflowJobBean();
        String jobConf = "<configuration/>";
        wfBean.setConf(jobConf);

        WorkflowActionBean action = new WorkflowActionBean();
        Context context = new Context(wfBean, action);

        Configuration actionConf = new XConfiguration();

        Assert.assertArrayEquals(new String[] { "java-action-executor" },
                ae.getShareLibNames(context, new Element("java"), actionConf));

        ConfigurationService.set("oozie.action.sharelib.for.java", "java-oozie-conf");
        Assert.assertArrayEquals(new String[] { "java-oozie-conf" },
                ae.getShareLibNames(context, new Element("java"), actionConf));

        jobConf = "<configuration>" + "<property>"
               + "<name>oozie.action.sharelib.for.java</name>"
               + "<value>java-job-conf</value>" + "</property>"
               + "</configuration>";
        wfBean.setConf(jobConf);
        ae = new JavaActionExecutor() {
            @Override
            protected String getDefaultShareLibName(Element actionXml) {
                return "java-action-executor";
            }
        };
        Assert.assertArrayEquals(new String[] { "java-job-conf" },
                ae.getShareLibNames(context, new Element("java"), actionConf));

        actionConf.set("oozie.action.sharelib.for.java", "java-action-conf");
        Assert.assertArrayEquals(new String[] { "java-action-conf" },
                ae.getShareLibNames(context, new Element("java"), actionConf));
    }

    public void testJavaOpts() throws Exception {
        String actionXml = "<java>" + "<job-tracker>" + getJobTrackerUri() + "</job-tracker>" + "<name-node>"
                + getNameNodeUri() + "</name-node>"
                + "<configuration>" + "<property><name>oozie.launcher.a</name><value>LA</value></property>"
                + "<property><name>a</name><value>AA</value></property>"
                + "<property><name>b</name><value>BB</value></property>" + "</configuration>"
                + "<main-class>MAIN-CLASS</main-class>" + "<java-opts>JAVA-OPT1 JAVA-OPT2</java-opts>"
                + "<arg>A1</arg>" + "<arg>A2</arg>" + "<file>f.jar</file>" + "<archive>a.tar</archive>" + "</java>";

        JavaActionExecutor ae = new JavaActionExecutor();

        WorkflowJobBean wfBean = addRecordToWfJobTable("test1", actionXml);
        WorkflowActionBean action = (WorkflowActionBean) wfBean.getActions().get(0);
        action.setType(ae.getType());
        action.setConf(actionXml);

        Context context = new Context(wfBean, action);

        Element actionXmlconf = XmlUtils.parseXml(action.getConf());

        Configuration actionConf = ae.createBaseHadoopConf(context, actionXmlconf);

        Configuration conf = ae.createLauncherConf(getFileSystem(), context, action, actionXmlconf, actionConf);

        assertEquals("-Xmx200m JAVA-OPT1 JAVA-OPT2", conf.get("mapred.child.java.opts"));
        assertEquals("-Xmx200m JAVA-OPT1 JAVA-OPT2", conf.get("mapreduce.map.java.opts"));

        actionXml = "<java>" + "<job-tracker>" + getJobTrackerUri() + "</job-tracker>" + "<name-node>"
                + getNameNodeUri() + "</name-node>"
                + "<configuration>" + "<property><name>oozie.launcher.a</name><value>LA</value></property>"
                + "<property><name>a</name><value>AA</value></property>"
                + "<property><name>b</name><value>BB</value></property>" + "</configuration>"
                + "<main-class>MAIN-CLASS</main-class>" + "<java-opt>JAVA-OPT1</java-opt>"
                + "<java-opt>JAVA-OPT2</java-opt>" + "<arg>A1</arg>" + "<arg>A2</arg>" + "<file>f.jar</file>"
                + "<archive>a.tar</archive>" + "</java>";

        wfBean = addRecordToWfJobTable("test1", actionXml);
        action = (WorkflowActionBean) wfBean.getActions().get(0);
        action.setType(ae.getType());
        action.setConf(actionXml);

        context = new Context(wfBean, action);

        actionXmlconf = XmlUtils.parseXml(action.getConf());

        actionConf = ae.createBaseHadoopConf(context, actionXmlconf);

        conf = ae.createLauncherConf(getFileSystem(), context, action, actionXmlconf, actionConf);

        assertEquals("-Xmx200m JAVA-OPT1 JAVA-OPT2", conf.get("mapred.child.java.opts"));
        assertEquals("-Xmx200m JAVA-OPT1 JAVA-OPT2", conf.get("mapreduce.map.java.opts"));

        actionXml = "<java>" + "<job-tracker>" + getJobTrackerUri() + "</job-tracker>" + "<name-node>"
                + getNameNodeUri() + "</name-node>"
                + "<configuration>" + "<property><name>oozie.launcher.a</name><value>LA</value></property>"
                + "<property><name>a</name><value>AA</value></property>"
                + "<property><name>b</name><value>BB</value></property>"
                + "<property><name>oozie.launcher.mapred.child.java.opts</name><value>JAVA-OPT3</value></property>"
                + "</configuration>"
                + "<main-class>MAIN-CLASS</main-class>" + "<java-opt>JAVA-OPT1</java-opt>"
                + "<java-opt>JAVA-OPT2</java-opt>" + "<arg>A1</arg>" + "<arg>A2</arg>" + "<file>f.jar</file>"
                + "<archive>a.tar</archive>" + "</java>";

        wfBean = addRecordToWfJobTable("test1", actionXml);
        action = (WorkflowActionBean) wfBean.getActions().get(0);
        action.setType(ae.getType());
        action.setConf(actionXml);

        context = new Context(wfBean, action);

        actionXmlconf = XmlUtils.parseXml(action.getConf());

        actionConf = ae.createBaseHadoopConf(context, actionXmlconf);

        conf = ae.createLauncherConf(getFileSystem(), context, action, actionXmlconf, actionConf);

        assertEquals("JAVA-OPT3 JAVA-OPT1 JAVA-OPT2", conf.get("mapred.child.java.opts"));
        assertEquals("JAVA-OPT3 JAVA-OPT1 JAVA-OPT2", conf.get("mapreduce.map.java.opts"));

        actionXml = "<java>" + "<job-tracker>" + getJobTrackerUri() + "</job-tracker>" + "<name-node>"
                + getNameNodeUri() + "</name-node>"
                + "<configuration>" + "<property><name>oozie.launcher.a</name><value>LA</value></property>"
                + "<property><name>a</name><value>AA</value></property>"
                + "<property><name>b</name><value>BB</value></property>"
                + "<property><name>oozie.launcher.mapreduce.map.java.opts</name><value>JAVA-OPT3</value></property>"
                + "</configuration>"
                + "<main-class>MAIN-CLASS</main-class>" + "<java-opt>JAVA-OPT1</java-opt>"
                + "<java-opt>JAVA-OPT2</java-opt>" + "<arg>A1</arg>" + "<arg>A2</arg>" + "<file>f.jar</file>"
                + "<archive>a.tar</archive>" + "</java>";

        wfBean = addRecordToWfJobTable("test1", actionXml);
        action = (WorkflowActionBean) wfBean.getActions().get(0);
        action.setType(ae.getType());
        action.setConf(actionXml);

        context = new Context(wfBean, action);

        actionXmlconf = XmlUtils.parseXml(action.getConf());

        actionConf = ae.createBaseHadoopConf(context, actionXmlconf);

        conf = ae.createLauncherConf(getFileSystem(), context, action, actionXmlconf, actionConf);

        assertEquals("-Xmx200m JAVA-OPT3 JAVA-OPT1 JAVA-OPT2", conf.get("mapred.child.java.opts"));
        assertEquals("-Xmx200m JAVA-OPT3 JAVA-OPT1 JAVA-OPT2", conf.get("mapreduce.map.java.opts"));

        actionXml = "<java>" + "<job-tracker>" + getJobTrackerUri() + "</job-tracker>" + "<name-node>"
                + getNameNodeUri() + "</name-node>"
                + "<configuration>" + "<property><name>oozie.launcher.a</name><value>LA</value></property>"
                + "<property><name>a</name><value>AA</value></property>"
                + "<property><name>b</name><value>BB</value></property>"
                + "<property><name>oozie.launcher.mapred.child.java.opts</name><value>JAVA-OPT3</value></property>"
                + "<property><name>oozie.launcher.mapreduce.map.java.opts</name><value>JAVA-OPT4</value></property>"
                + "</configuration>"
                + "<main-class>MAIN-CLASS</main-class>" + "<java-opt>JAVA-OPT1</java-opt>"
                + "<java-opt>JAVA-OPT2</java-opt>" + "<arg>A1</arg>" + "<arg>A2</arg>" + "<file>f.jar</file>"
                + "<archive>a.tar</archive>" + "</java>";

        wfBean = addRecordToWfJobTable("test1", actionXml);
        action = (WorkflowActionBean) wfBean.getActions().get(0);
        action.setType(ae.getType());
        action.setConf(actionXml);

        context = new Context(wfBean, action);

        actionXmlconf = XmlUtils.parseXml(action.getConf());

        actionConf = ae.createBaseHadoopConf(context, actionXmlconf);

        conf = ae.createLauncherConf(getFileSystem(), context, action, actionXmlconf, actionConf);

        assertEquals("JAVA-OPT3 JAVA-OPT4 JAVA-OPT1 JAVA-OPT2", conf.get("mapred.child.java.opts"));
        assertEquals("JAVA-OPT3 JAVA-OPT4 JAVA-OPT1 JAVA-OPT2", conf.get("mapreduce.map.java.opts"));
    }

    public void testActionLibsPath() throws Exception {
        // Test adding a directory
        Path actionLibPath = new Path(getFsTestCaseDir(), "actionlibs");
        getFileSystem().mkdirs(actionLibPath);
        Path jar1Path = new Path(actionLibPath, "jar1.jar");
        getFileSystem().create(jar1Path).close();
        Path jar2Path = new Path(actionLibPath, "jar2.jar");
        getFileSystem().create(jar2Path).close();

        String actionXml = "<java>" + "<job-tracker>" + getJobTrackerUri() + "</job-tracker>" +
                "<name-node>" + getNameNodeUri() + "</name-node>" + "<configuration>" +
                "<property><name>oozie.launcher.oozie.libpath</name><value>" + actionLibPath + "</value></property>" +
                "</configuration>" + "<main-class>MAIN-CLASS</main-class>" +
                "</java>";
        Element eActionXml = XmlUtils.parseXml(actionXml);
        Context context = createContext(actionXml, null);

        JavaActionExecutor ae = new JavaActionExecutor();

        Configuration jobConf = ae.createBaseHadoopConf(context, eActionXml);
        ae.setupLauncherConf(jobConf, eActionXml, getAppPath(), context);
        ae.setLibFilesArchives(context, eActionXml, getAppPath(), jobConf);

        URI[] cacheFiles = DistributedCache.getCacheFiles(jobConf);
        String cacheFilesStr = Arrays.toString(cacheFiles);
        assertTrue(cacheFilesStr.contains(jar1Path.toString()));
        assertTrue(cacheFilesStr.contains(jar2Path.toString()));

        // Test adding a file
        Path jar3Path = new Path(getFsTestCaseDir(), "jar3.jar");
        getFileSystem().create(jar3Path).close();

        actionXml = "<java>" + "<job-tracker>" + getJobTrackerUri() + "</job-tracker>" +
                "<name-node>" + getNameNodeUri() + "</name-node>" + "<configuration>" +
                "<property><name>oozie.launcher.oozie.libpath</name><value>" + jar3Path + "</value></property>" +
                "</configuration>" + "<main-class>MAIN-CLASS</main-class>" +
                "</java>";
        eActionXml = XmlUtils.parseXml(actionXml);
        context = createContext(actionXml, null);

        ae = new JavaActionExecutor();

        jobConf = ae.createBaseHadoopConf(context, eActionXml);
        ae.setupLauncherConf(jobConf, eActionXml, getAppPath(), context);
        ae.setLibFilesArchives(context, eActionXml, getAppPath(), jobConf);

        cacheFiles = DistributedCache.getCacheFiles(jobConf);
        cacheFilesStr = Arrays.toString(cacheFiles);
        assertTrue(cacheFilesStr.contains(jar3Path.toString()));

        // Test adding a directory and a file (comma separated)
        actionXml = "<java>" + "<job-tracker>" + getJobTrackerUri() + "</job-tracker>" +
                "<name-node>" + getNameNodeUri() + "</name-node>" + "<configuration>" +
                "<property><name>oozie.launcher.oozie.libpath</name><value>" + actionLibPath + "," + jar3Path +
                "</value></property>" +
                "</configuration>" + "<main-class>MAIN-CLASS</main-class>" +
                "</java>";
        eActionXml = XmlUtils.parseXml(actionXml);
        context = createContext(actionXml, null);

        ae = new JavaActionExecutor();

        jobConf = ae.createBaseHadoopConf(context, eActionXml);
        ae.setupLauncherConf(jobConf, eActionXml, getAppPath(), context);
        ae.setLibFilesArchives(context, eActionXml, getAppPath(), jobConf);

        cacheFiles = DistributedCache.getCacheFiles(jobConf);
        cacheFilesStr = Arrays.toString(cacheFiles);
        assertTrue(cacheFilesStr.contains(jar1Path.toString()));
        assertTrue(cacheFilesStr.contains(jar2Path.toString()));
        assertTrue(cacheFilesStr.contains(jar3Path.toString()));
    }

    @Test
    public void testAddActionShareLib() throws Exception {

        WorkflowAppService wps = Services.get().get(WorkflowAppService.class);

        Path systemLibPath = new Path(wps.getSystemLibPath(), ShareLibService.SHARE_LIB_PREFIX
                + new SimpleDateFormat("yyyyMMddHHmmss").format(new Date()).toString());

        Path javaShareLibPath = new Path(systemLibPath, "java");
        getFileSystem().mkdirs(javaShareLibPath);
        Path jar1Path = new Path(javaShareLibPath, "jar1.jar");
        getFileSystem().create(jar1Path).close();
        Path jar2Path = new Path(javaShareLibPath, "jar2.jar");
        getFileSystem().create(jar2Path).close();

        Path hcatShareLibPath = new Path(systemLibPath, "hcat");
        getFileSystem().mkdirs(hcatShareLibPath);
        Path jar3Path = new Path(hcatShareLibPath, "jar3.jar");
        getFileSystem().create(jar3Path).close();
        Path jar4Path = new Path(hcatShareLibPath, "jar4.jar");
        getFileSystem().create(jar4Path).close();

        Path otherShareLibPath = new Path(systemLibPath, "other");
        getFileSystem().mkdirs(otherShareLibPath);
        Path jar5Path = new Path(otherShareLibPath, "jar5.jar");
        getFileSystem().create(jar5Path).close();

        String actionXml = "<java>" + "<job-tracker>" + getJobTrackerUri() + "</job-tracker>" +
                "<name-node>" + getNameNodeUri() + "</name-node>" +
                "<main-class>MAIN-CLASS</main-class>" +
                "</java>";
        Element eActionXml = XmlUtils.parseXml(actionXml);
        Context context = createContext(actionXml, null);

        Services.get().setService(ShareLibService.class);

        // Test oozie server action sharelib setting
        WorkflowJobBean workflow = (WorkflowJobBean) context.getWorkflow();
        XConfiguration wfConf = new XConfiguration();
        wfConf.set(WorkflowAppService.HADOOP_USER, getTestUser());
        wfConf.set(OozieClient.APP_PATH, new Path(getAppPath(), "workflow.xml").toString());
        wfConf.setBoolean(OozieClient.USE_SYSTEM_LIBPATH, true);
        workflow.setConf(XmlUtils.prettyPrint(wfConf).toString());

        ConfigurationService.set("oozie.action.sharelib.for.java", "java,hcat");

        JavaActionExecutor ae = new JavaActionExecutor();

        Configuration jobConf = ae.createBaseHadoopConf(context, eActionXml);
        ae.setupLauncherConf(jobConf, eActionXml, getAppPath(), context);
        try {
            ae.setLibFilesArchives(context, eActionXml, getAppPath(), jobConf);
            fail();
        } catch (ActionExecutorException aee) {
            assertEquals("EJ001", aee.getErrorCode());
            assertEquals("Could not locate Oozie sharelib", aee.getMessage());
        }
        Path launcherPath = new Path(systemLibPath, "oozie");
        getFileSystem().mkdirs(launcherPath);
        Path jar6Path = new Path(launcherPath, "jar6.jar");
        getFileSystem().create(jar6Path).close();
        Services.get().get(ShareLibService.class).updateShareLib();
        ae.setLibFilesArchives(context, eActionXml, getAppPath(), jobConf);

        URI[] cacheFiles = DistributedCache.getCacheFiles(jobConf);
        String cacheFilesStr = Arrays.toString(cacheFiles);
        assertTrue(cacheFilesStr.contains(jar1Path.toString()));
        assertTrue(cacheFilesStr.contains(jar2Path.toString()));
        assertTrue(cacheFilesStr.contains(jar3Path.toString()));
        assertTrue(cacheFilesStr.contains(jar4Path.toString()));
        assertFalse(cacheFilesStr.contains(jar5Path.toString()));
        assertTrue(cacheFilesStr.contains(jar6Path.toString()));

        // Test per workflow action sharelib setting
        workflow = (WorkflowJobBean) context.getWorkflow();
        wfConf = new XConfiguration();
        wfConf.set(WorkflowAppService.HADOOP_USER, getTestUser());
        wfConf.set(OozieClient.APP_PATH, new Path(getAppPath(), "workflow.xml").toString());
        wfConf.setBoolean(OozieClient.USE_SYSTEM_LIBPATH, true);
        wfConf.set("oozie.action.sharelib.for.java", "other,hcat");
        workflow.setConf(XmlUtils.prettyPrint(wfConf).toString());

        ConfigurationService.set("oozie.action.sharelib.for.java", "java");
        ae = new JavaActionExecutor();

        jobConf = ae.createBaseHadoopConf(context, eActionXml);
        ae.setupLauncherConf(jobConf, eActionXml, getAppPath(), context);
        ae.setLibFilesArchives(context, eActionXml, getAppPath(), jobConf);

        cacheFiles = DistributedCache.getCacheFiles(jobConf);
        cacheFilesStr = Arrays.toString(cacheFiles);
        // The oozie server setting should have been overridden by workflow setting
        assertFalse(cacheFilesStr.contains(jar1Path.toString()));
        assertFalse(cacheFilesStr.contains(jar2Path.toString()));
        assertTrue(cacheFilesStr.contains(jar3Path.toString()));
        assertTrue(cacheFilesStr.contains(jar4Path.toString()));
        assertTrue(cacheFilesStr.contains(jar5Path.toString()));
        assertTrue(cacheFilesStr.contains(jar6Path.toString()));
    }

    public void testAddShareLibSchemeAndAuthority() throws Exception {
        JavaActionExecutor ae = new JavaActionExecutor() {
            @Override
            public String getDefaultShareLibName(Element actionXml) {
                return "java-action-executor";
            }
        };
        String actionXml = "<java>" + "<job-tracker>" + getJobTrackerUri() + "</job-tracker>" + "<name-node>"
                + getNameNode2Uri() + "</name-node>" + "<main-class>" + LauncherMainTester.class.getName()
                + "</main-class>" + "</java>";
        Element eActionXml = XmlUtils.parseXml(actionXml);
        Context context = createContext(actionXml, null);

        // Set sharelib to a relative path (i.e. no scheme nor authority)
        Services.get().destroy();
        setSystemProperty(WorkflowAppService.SYSTEM_LIB_PATH, "/user/" + getTestUser()+ "/share/");
        new Services().init();
        // Create the dir
        WorkflowAppService wps = Services.get().get(WorkflowAppService.class);
        Path systemLibPath = new Path(wps.getSystemLibPath(), ShareLibService.SHARE_LIB_PREFIX
                + new SimpleDateFormat("yyyyMMddHHmmss").format(new Date()).toString());
        Path javaShareLibPath = new Path(systemLibPath, "java-action-executor");
        getFileSystem().mkdirs(javaShareLibPath);
        Services.get().setService(ShareLibService.class);

        JobConf conf = ae.createBaseHadoopConf(context, eActionXml);
        // Despite systemLibPath is not fully qualified and the action refers to the
        // second namenode the next line won't throw exception because default fs is used
        ae.addShareLib(conf, new String[] { "java-action-executor" });

        // Set sharelib to a full path (i.e. include scheme and authority)
        Services.get().destroy();
        setSystemProperty(WorkflowAppService.SYSTEM_LIB_PATH, getNameNodeUri() + "/user/" + getTestUser() + "/share/");
        new Services().init();
        Services.get().setService(ShareLibService.class);
        conf = ae.createBaseHadoopConf(context, eActionXml);
        // The next line should not throw an Exception because it will get the scheme and authority from the sharelib path
        ae.addShareLib(conf, new String[] { "java-action-executor" });
    }

    public void testFilesystemScheme() throws Exception {
        try {
            String actionXml = "<java>" + "<job-tracker>" + getJobTrackerUri() + "</job-tracker>" + "<name-node>"
                    + getNameNodeUri() + "</name-node>" + "<main-class>" + LauncherMainTester.class.getName()
                    + "</main-class>" + "</java>";
            Element eActionXml = XmlUtils.parseXml(actionXml);
            Context context = createContext(actionXml, null);
            Path appPath = new Path("localfs://namenode:port/mydir");
            JavaActionExecutor ae = new JavaActionExecutor();
            JobConf conf = ae.createBaseHadoopConf(context, eActionXml);
            Services.get().destroy();
            setSystemProperty(HadoopAccessorService.SUPPORTED_FILESYSTEMS, "hdfs,viewfs");
            new Services().init();
            ae.setupActionConf(conf, context, eActionXml, appPath);

            fail("Supposed to throw exception due to unsupported fs scheme - localfs");
        }
        catch (ActionExecutorException ae) {
            assertTrue(ae.getMessage().contains("E0904"));
            assertTrue(ae.getMessage().contains("Scheme [localfs] not supported"));
        }
    }

    public void testACLDefaults_launcherACLsSetToDefault() throws Exception {
        // CASE: launcher specific ACLs not configured - set defaults
        String actionXml = "<java>" + "<job-tracker>" + getJobTrackerUri() + "</job-tracker>" +
                "<name-node>" + getNameNodeUri() + "</name-node> <configuration>" +
                "<property><name>mapreduce.job.acl-view-job</name><value>VIEWER</value></property>" +
                "<property><name>mapreduce.job.acl-modify-job</name><value>MODIFIER</value></property>" +
                "</configuration>" + "<main-class>MAIN-CLASS</main-class>" +
                "</java>";

        WorkflowJobBean wfBean = addRecordToWfJobTable("test1-acl", actionXml);
        WorkflowActionBean action = (WorkflowActionBean) wfBean.getActions().get(0);
        JavaActionExecutor ae = new JavaActionExecutor();
        action.setType(ae.getType());
        Context context = new Context(wfBean, action);

        Element eActionXml = XmlUtils.parseXml(actionXml);

        Configuration actionConf = ae.createBaseHadoopConf(context, eActionXml);
        ae.setupActionConf(actionConf, context, eActionXml, getAppPath());
        Configuration conf = ae.createLauncherConf(getFileSystem(), context, action, eActionXml, actionConf);

        assertEquals("VIEWER", conf.get(JavaActionExecutor.ACL_VIEW_JOB));
        assertEquals("MODIFIER", conf.get(JavaActionExecutor.ACL_MODIFY_JOB));
    }

    public void testACLDefaults_noFalseChange() throws Exception {
        // CASE: launcher specific ACLs configured, but MR job ACLs not configured i.e. null. Check for no false changes to null
        String actionXml = "<java>" + "<job-tracker>" + getJobTrackerUri() + "</job-tracker>" +
                "<name-node>" + getNameNodeUri() + "</name-node> <configuration>" +
                "<property><name>oozie.launcher.mapreduce.job.acl-view-job</name><value>V</value></property>" +
                "<property><name>oozie.launcher.mapreduce.job.acl-modify-job</name><value>M</value></property>" +
                "</configuration>" + "<main-class>MAIN-CLASS</main-class>" +
                "</java>";

        WorkflowJobBean wfBean = addRecordToWfJobTable("test2-acl", actionXml);
        WorkflowActionBean action = (WorkflowActionBean) wfBean.getActions().get(0);
        JavaActionExecutor ae = new JavaActionExecutor();
        action.setType(ae.getType());
        Context context = new Context(wfBean, action);

        Element eActionXml = XmlUtils.parseXml(actionXml);

        Configuration actionConf = ae.createBaseHadoopConf(context, eActionXml);
        ae.setupActionConf(actionConf, context, eActionXml, getAppPath());
        Configuration conf = ae.createLauncherConf(getFileSystem(), context, action, eActionXml, actionConf);

        assertNotNull(conf.get(JavaActionExecutor.ACL_VIEW_JOB));
        assertNotNull(conf.get(JavaActionExecutor.ACL_MODIFY_JOB));
    }

    public void testACLDefaults_explicitLauncherAndActionSettings() throws Exception {
        // CASE: launcher specific ACLs configured, as well as MR job ACLs configured. Check that NO overriding with defaults
        String actionXml = "<java>" + "<job-tracker>" + getJobTrackerUri() + "</job-tracker>" +
                "<name-node>" + getNameNodeUri() + "</name-node> <configuration>" +
                "<property><name>oozie.launcher.mapreduce.job.acl-view-job</name><value>V</value></property>" +
                "<property><name>oozie.launcher.mapreduce.job.acl-modify-job</name><value>M</value></property>" +
                "<property><name>mapreduce.job.acl-view-job</name><value>VIEWER</value></property>" +
                "<property><name>mapreduce.job.acl-modify-job</name><value>MODIFIER</value></property>" +
                "</configuration>" + "<main-class>MAIN-CLASS</main-class>" +
                "</java>";

        WorkflowJobBean wfBean = addRecordToWfJobTable("test3-acl", actionXml);
        WorkflowActionBean action = (WorkflowActionBean) wfBean.getActions().get(0);
        JavaActionExecutor ae = new JavaActionExecutor();
        action.setType(ae.getType());
        Context context = new Context(wfBean, action);

        Element eActionXml = XmlUtils.parseXml(actionXml);

        Configuration actionConf = ae.createBaseHadoopConf(context, eActionXml);
        ae.setupActionConf(actionConf, context, eActionXml, getAppPath());
        Configuration conf = ae.createLauncherConf(getFileSystem(), context, action, eActionXml, actionConf);

        assertNotSame(conf.get(JavaActionExecutor.ACL_VIEW_JOB), actionConf.get(JavaActionExecutor.ACL_VIEW_JOB));
        assertNotSame(conf.get(JavaActionExecutor.ACL_MODIFY_JOB), actionConf.get(JavaActionExecutor.ACL_MODIFY_JOB));
    }
/*
    public void testACLModifyJob() throws Exception {
        // CASE 1: If user has provided modify-acl value
        // then it should NOT be overridden by group name
        String actionXml = "<java>" + "<job-tracker>" + getJobTrackerUri() + "</job-tracker>" +
                "<name-node>" + getNameNodeUri() + "</name-node> <configuration>" +
                "<property><name>mapreduce.job.acl-modify-job</name><value>MODIFIER</value></property>" +
                "</configuration>" + "<main-class>MAIN-CLASS</main-class>" +
                "</java>";

        Context context = createContext(actionXml, "USERS");
        String job = submitAction(context);
        FileSystem fs = context.getAppFileSystem();
        Configuration jobXmlConf = new XConfiguration(fs.open(new Path(job.getJobFile())));

        String userModifyAcl = jobXmlConf.get(JavaActionExecutor.ACL_MODIFY_JOB); // 'MODIFIER'
        String userGroup = context.getWorkflow().getAcl(); // 'USERS'
        assertFalse(userGroup.equals(userModifyAcl));

        // CASE 2: If user has not provided modify-acl value
        // then it equals group name
        actionXml = "<java>" + "<job-tracker>" + getJobTrackerUri() + "</job-tracker>" +
                "<name-node>" + getNameNodeUri() + "</name-node> <configuration>" +
                "</configuration>" + "<main-class>MAIN-CLASS</main-class>" +
                "</java>";
        context = createContext(actionXml, "USERS");
        job = submitAction(context);
        fs = context.getAppFileSystem();
        jobXmlConf = new XConfiguration(fs.open(new Path(job.getJobFile())));

        userModifyAcl = jobXmlConf.get(JavaActionExecutor.ACL_MODIFY_JOB);
        userGroup = context.getWorkflow().getAcl();
        assertTrue(userGroup.equals(userModifyAcl));
    }
*/
    public void testParseJobXmlAndConfiguration() throws Exception {
        String str = "<java>"
                + "<job-xml>job1.xml</job-xml>"
                + "<job-xml>job2.xml</job-xml>"
                + "<configuration>"
                + "<property><name>p1</name><value>v1a</value></property>"
                + "<property><name>p2</name><value>v2</value></property>"
                + "</configuration>"
                + "</java>";
        Element xml = XmlUtils.parseXml(str);
        Path appPath = new Path(getFsTestCaseDir(), "app");
        getFileSystem().mkdirs(appPath);

        XConfiguration jConf = new XConfiguration();
        jConf.set("p1", "v1b");
        jConf.set("p3", "v3a");
        OutputStream os = getFileSystem().create(new Path(appPath, "job1.xml"));
        jConf.writeXml(os);
        os.close();

        jConf = new XConfiguration();
        jConf.set("p4", "v4");
        jConf.set("p3", "v3b");
        os = getFileSystem().create(new Path(appPath, "job2.xml"));
        jConf.writeXml(os);
        os.close();

        Configuration conf = new XConfiguration();
        assertEquals(0, conf.size());
        JavaActionExecutor.parseJobXmlAndConfiguration(createContext("<java/>", null), xml, appPath, conf);
        assertEquals(4, conf.size());
        assertEquals("v1a", conf.get("p1"));
        assertEquals("v2", conf.get("p2"));
        assertEquals("v3b", conf.get("p3"));
        assertEquals("v4", conf.get("p4"));
    }

    public void testParseJobXmlAndConfigurationWithELExpression() throws Exception {
        String str = "<java>"
                + "<job-xml>job1.xml</job-xml>"
                + "<job-xml>job2.xml</job-xml>"
                + "<configuration>"
                + "<property><name>p1</name><value>v1a</value></property>"
                + "<property><name>p2</name><value>v2</value></property>"
                + "</configuration>"
                + "</java>";
        Element xml = XmlUtils.parseXml(str);
        Path appPath = new Path(getFsTestCaseDir(), "app");
        getFileSystem().mkdirs(appPath);

        XConfiguration jConf = new XConfiguration();
        jConf.set("p3", "${v3}");
        jConf.set("p4", "${v4}");
        jConf.set("user", "${wf:user()}");
        OutputStream os = getFileSystem().create(new Path(appPath, "job1.xml"));
        jConf.writeXml(os);
        os.close();

        jConf = new XConfiguration();
        jConf.set("p5", "v5");
        jConf.set("p6", "v6");
        os = getFileSystem().create(new Path(appPath, "job2.xml"));
        jConf.writeXml(os);
        os.close();

        Configuration conf = new XConfiguration();
        assertEquals(0, conf.size());

        JavaActionExecutor.parseJobXmlAndConfiguration(createContext("<configuration>" +
                "<property><name>v3</name><value>v3a</value></property>" +
                "<property><name>v4</name><value>v4a</value></property>" +
                "</configuration>", null), xml, appPath, conf);
        assertEquals(7, conf.size());
        assertEquals("v1a", conf.get("p1"));
        assertEquals("v2", conf.get("p2"));
        assertEquals("v3a", conf.get("p3"));
        assertEquals("v4a", conf.get("p4"));
        assertEquals("v5", conf.get("p5"));
        assertEquals("v6", conf.get("p6"));
        assertEquals("test", conf.get("user"));
    }

    public void testJobXmlWithOozieLauncher() throws Exception {
        String str = "<java>"
                + "<job-xml>job.xml</job-xml>"
                + "<configuration>"
                + "<property><name>oozie.launcher.p2</name><value>v2b</value></property>"
                + "<property><name>p4</name><value>v4</value></property>"
                + "</configuration>"
                + "</java>";
        Element xml = XmlUtils.parseXml(str);
        Path appPath = new Path(getFsTestCaseDir(), "app");
        getFileSystem().mkdirs(appPath);

        XConfiguration jConf = new XConfiguration();
        jConf.set("oozie.launcher.p1", "v1");
        jConf.set("oozie.launcher.p2", "v2a");
        jConf.set("p3", "v3");
        OutputStream os = getFileSystem().create(new Path(appPath, "job.xml"));
        jConf.writeXml(os);
        os.close();

        Configuration conf = new XConfiguration();
        assertEquals(0, conf.size());
        JavaActionExecutor jae = new JavaActionExecutor("java");
        jae.setupLauncherConf(conf, xml, appPath, createContext("<java/>", null));
        assertEquals(4, conf.size());
        assertEquals("v1", conf.get("oozie.launcher.p1"));
        assertEquals("v1", conf.get("p1"));
        assertEquals("v2b", conf.get("oozie.launcher.p2"));
        assertEquals("v2b", conf.get("p2"));
    }

    public void testUpdateConfForJavaTmpDir() throws Exception {

        //Test UpdateCOnfForJavaTmpDir for launcherConf
        String actionXml1 = "<java>"
                        + "<job-tracker>"
                        + getJobTrackerUri()
                        + "</job-tracker>"
                        + "<name-node>"
                        + getNameNodeUri()
                        + "</name-node>"
                        + "<configuration>"
                        + "<property><name>oozie.launcher.yarn.app.mapreduce.am.command-opts</name>"
                        + "<value>-Xmx1024m -Djava.net.preferIPv4Stack=true -Djava.io.tmpdir=./usr</value></property>"
                        + "<property><name>oozie.launcher.mapred.child.java.opts</name>"
                        + "<value>-Xmx2048m -Djava.net.preferIPv4Stack=true</value></property>"
                        + "<property><name>oozie.launcher.mapreduce.reduce.java.opts</name>"
                        + "<value>-Xmx2560m -XX:NewRatio=8 -Djava.io.tmpdir=./usr</value></property>"
                        + "</configuration>" + "<main-class>MAIN-CLASS</main-class>" + "</java>";
        JavaActionExecutor ae = new JavaActionExecutor();
        WorkflowJobBean wfBean = addRecordToWfJobTable("test1", actionXml1);
        WorkflowActionBean action = (WorkflowActionBean) wfBean.getActions().get(0);
        action.setType(ae.getType());
        action.setConf(actionXml1);

        Context context = new Context(wfBean, action);
        Element actionXmlconf = XmlUtils.parseXml(action.getConf());

        Configuration actionConf = ae.createBaseHadoopConf(context, actionXmlconf);
        Configuration conf = ae.createLauncherConf(getFileSystem(), context, action, actionXmlconf, actionConf);

        assertEquals("-Xmx2048m -Djava.net.preferIPv4Stack=true",
                conf.get(JavaActionExecutor.HADOOP_CHILD_JAVA_OPTS));
        assertEquals("-Xmx2048m -Djava.net.preferIPv4Stack=true",
                conf.get(JavaActionExecutor.HADOOP_MAP_JAVA_OPTS));
        assertEquals("-Xmx2560m -XX:NewRatio=8 -Djava.io.tmpdir=./usr", conf.get(JavaActionExecutor.HADOOP_REDUCE_JAVA_OPTS));
        assertEquals("-Xmx1024m -Djava.net.preferIPv4Stack=true -Djava.io.tmpdir=./usr",
                conf.get(JavaActionExecutor.YARN_AM_COMMAND_OPTS).trim());

        //Test UpdateConfForJavaTmpDIr for actionConf
        String actionXml = "<java>"
                        + "<job-tracker>"
                        + getJobTrackerUri()
                        + "</job-tracker>"
                        + "<name-node>"
                        + getNameNodeUri()
                        + "</name-node>"
                        + "<configuration>"
                        + "<property><name>mapreduce.map.java.opts</name>"
                        + "<value>-Xmx1024m -Djava.io.tmpdir=./usr</value></property>"
                        + "<property><name>mapreduce.reduce.java.opts</name>"
                        + "<value>-Xmx2560m -XX:NewRatio=8</value></property>"
                        + "</configuration>" + "<main-class>MAIN-CLASS</main-class>" + "</java>";
        Element eActionXml = XmlUtils.parseXml(actionXml);
        Context context2 = createContext(actionXml, null);
        Path appPath2 = getAppPath();
        JavaActionExecutor ae2 = new JavaActionExecutor();
        Configuration jobConf = ae2.createBaseHadoopConf(context2, eActionXml);
        ae2.setupActionConf(jobConf, context2, eActionXml, appPath2);

        assertEquals("-Xmx200m", jobConf.get(JavaActionExecutor.HADOOP_CHILD_JAVA_OPTS));
        assertEquals("-Xmx1024m -Djava.io.tmpdir=./usr", jobConf.get(JavaActionExecutor.HADOOP_MAP_JAVA_OPTS));
        assertEquals("-Xmx2560m -XX:NewRatio=8", jobConf.get(JavaActionExecutor.HADOOP_REDUCE_JAVA_OPTS));
        assertEquals("-Xmx1024m -Djava.io.tmpdir=./tmp", jobConf.get(JavaActionExecutor.YARN_AM_COMMAND_OPTS));
    }

    public void testUpdateConfForTimeLineServiceEnabled() throws Exception {
        Element actionXml = XmlUtils
                .parseXml("<java>"
                        + "<job-tracker>"
                        + getJobTrackerUri()
                        + "</job-tracker>"
                        + "<name-node>"
                        + getNameNodeUri()
                        + "</name-node>"
                        + "<main-class>MAIN-CLASS</main-class>"
                        + "</java>");
        JavaActionExecutor ae = new JavaActionExecutor();
        XConfiguration protoConf = new XConfiguration();
        protoConf.set(WorkflowAppService.HADOOP_USER, getTestUser());
        WorkflowJobBean wf = createBaseWorkflow(protoConf, "action");
        WorkflowActionBean action = (WorkflowActionBean) wf.getActions().get(0);
        action.setType(ae.getType());
        Context context = new Context(wf, action);
        JobConf actionConf = new JobConf();

        // Test when server side setting is not enabled
        JobConf launcherConf = ae.createLauncherConf(getFileSystem(), context, action, actionXml, actionConf);
        assertEquals("false", launcherConf.get(JavaActionExecutor.HADOOP_YARN_TIMELINE_SERVICE_ENABLED)); // disabled by default

        ConfigurationService.set("oozie.action.launcher." + JavaActionExecutor.HADOOP_YARN_TIMELINE_SERVICE_ENABLED, "true");

        // Test when server side setting is enabled but tez-site.xml is not in DistributedCache
        launcherConf = ae.createLauncherConf(getFileSystem(), context, action, actionXml, actionConf);
        assertEquals("false", launcherConf.get(JavaActionExecutor.HADOOP_YARN_TIMELINE_SERVICE_ENABLED));

        final Path tezSite = new Path("/tmp/tez-site.xml");
        final FSDataOutputStream out = getFileSystem().create(tezSite);
        out.close();

        // Test when server side setting is enabled and tez-site.xml is in DistributedCache
        Element actionXmlWithTez = XmlUtils
                .parseXml("<java>"
                        + "<job-tracker>"
                        + getJobTrackerUri()
                        + "</job-tracker>"
                        + "<name-node>"
                        + getNameNodeUri()
                        + "</name-node>"
                        + "<main-class>MAIN-CLASS</main-class>"
                        + "<file>" + tezSite + "</file>"
                        + "</java>");
        launcherConf = ae.createLauncherConf(getFileSystem(), context, action, actionXmlWithTez, actionConf);
        assertTrue(launcherConf.getBoolean(JavaActionExecutor.HADOOP_YARN_TIMELINE_SERVICE_ENABLED, false));

        // Test when server side setting is enabled, tez-site.xml is in DistributedCache
        // but user has disabled in action configuration
        Element actionXmlATSDisabled = XmlUtils
                .parseXml("<java>"
                        + "<job-tracker>"
                        + getJobTrackerUri()
                        + "</job-tracker>"
                        + "<name-node>"
                        + getNameNodeUri()
                        + "</name-node>"
                        + "<configuration>"
                        + "<property><name>oozie.launcher.yarn.timeline-service.enabled</name>"
                        + "<value>false</value></property>"
                        + "</configuration>"
                        + "<main-class>MAIN-CLASS</main-class>"
                        + "<file>" + tezSite + "</file>"
                        + "</java>");
        actionConf = ae.createBaseHadoopConf(context, actionXmlATSDisabled);
        ae.setupActionConf(actionConf, context, actionXmlATSDisabled, new Path("hdfs:///tmp/workflow"));
        launcherConf = ae.createLauncherConf(getFileSystem(), context, action, actionXmlATSDisabled, actionConf);
        assertFalse(launcherConf.getBoolean(JavaActionExecutor.HADOOP_YARN_TIMELINE_SERVICE_ENABLED, false));

        getFileSystem().delete(tezSite, true);
    }

    public void testAddToCache() throws Exception {
        JavaActionExecutor ae = new JavaActionExecutor();
        Configuration conf = new XConfiguration();

        Path appPath = new Path(getFsTestCaseDir(), "wf");
        URI appUri = appPath.toUri();

        // test archive without fragment
        Path archivePath = new Path("test.jar");
        Path archiveFullPath = new Path(appPath, archivePath);
        ae.addToCache(conf, appPath, archiveFullPath.toString(), true);
        assertTrue(conf.get("mapred.cache.archives").contains(archiveFullPath.toString()));
        assertTrue(DistributedCache.getSymlink(conf));

        // test archive with fragment
        Path archiveFragmentPath = new Path("test.jar#a.jar");
        Path archiveFragmentFullPath = new Path(appPath, archiveFragmentPath);
        conf.clear();
        ae.addToCache(conf, appPath, archiveFragmentFullPath.toString(), true);
        assertTrue(conf.get("mapred.cache.archives").contains(archiveFragmentFullPath.toString()));
        assertTrue(DistributedCache.getSymlink(conf));

        // test .so without fragment
        Path appSoPath = new Path("lib/a.so");
        Path appSoFullPath = new Path(appPath, appSoPath);
        conf.clear();
        ae.addToCache(conf, appPath, appSoFullPath.toString(), false);
        assertTrue(conf.get("mapred.cache.files").contains(appSoFullPath.toString()));
        assertTrue(DistributedCache.getSymlink(conf));

        // test .so with fragment
        Path appSoFragmentPath = new Path("lib/a.so#a.so");
        Path appSoFragmentFullPath = new Path(appPath, appSoFragmentPath);
        conf.clear();
        ae.addToCache(conf, appPath, appSoFragmentFullPath.toString(), false);
        assertTrue(conf.get("mapred.cache.files").contains(appSoFragmentFullPath.toString()));
        assertTrue(DistributedCache.getSymlink(conf));

        // test .jar without fragment where app path is on same cluster as jar path
        Path appJarPath = new Path("lib/a.jar");
        Path appJarFullPath = new Path(appPath, appJarPath);
        conf = new Configuration();
        conf.set(WorkflowAppService.HADOOP_USER, getTestUser());
        ae.addToCache(conf, appPath, appJarFullPath.toString(), false);
        // assert that mapred.cache.files contains jar URI path (full on Hadoop-2)
        Path jarPath = new Path(appJarFullPath.toUri());
        assertTrue(conf.get("mapred.cache.files").contains(jarPath.toString()));
        // assert that dist cache classpath contains jar URI path
        Path[] paths = DistributedCache.getFileClassPaths(conf);
        boolean pathFound = false;
        for (Path path : paths) {
          if (path.equals(jarPath)) {
            pathFound = true;
            break;
          }
        }
        assertTrue(pathFound);
        assertTrue(DistributedCache.getSymlink(conf));

        // test .jar without fragment where app path is on a different cluster than jar path
        appJarPath = new Path("lib/a.jar");
        appJarFullPath = new Path(appPath, appJarPath);
        Path appDifferentClusterPath = new Path(new URI(appUri.getScheme(), null, appUri.getHost() + "x",
            appUri.getPort(), appUri.getPath(), appUri.getQuery(), appUri.getFragment()));
        conf.clear();
        conf.set(WorkflowAppService.HADOOP_USER, getTestUser());
        ae.addToCache(conf, appDifferentClusterPath, appJarFullPath.toString(), false);
        // assert that mapred.cache.files contains absolute jar URI
        assertTrue(conf.get("mapred.cache.files").contains(appJarFullPath.toString()));
        assertTrue(DistributedCache.getSymlink(conf));

        // test .jar with fragment
        Path appJarFragmentPath = new Path("lib/a.jar#a.jar");
        Path appJarFragmentFullPath = new Path(appPath, appJarFragmentPath);
        conf.clear();
        conf.set(WorkflowAppService.HADOOP_USER, getTestUser());
        ae.addToCache(conf, appPath, appJarFragmentFullPath.toString(), false);
        assertTrue(conf.get("mapred.cache.files").contains(appJarFragmentFullPath.toString()));
        assertTrue(DistributedCache.getSymlink(conf));

        // test regular file without fragment
        Path appFilePath = new Path("lib/a.txt");
        Path appFileFullPath = new Path(appPath, appFilePath);
        conf.clear();
        ae.addToCache(conf, appPath, appFileFullPath.toString(), false);
        assertTrue(conf.get("mapred.cache.files").contains(appFileFullPath.toString()));
        assertTrue(DistributedCache.getSymlink(conf));

        // test regular file with fragment
        Path appFileFragmentPath = new Path("lib/a.txt#a.txt");
        Path appFileFragmentFullPath = new Path(appPath, appFileFragmentPath);
        conf.clear();
        ae.addToCache(conf, appPath, appFileFragmentFullPath.toString(), false);
        assertTrue(conf.get("mapred.cache.files").contains(appFileFragmentFullPath.toString()));
        assertTrue(DistributedCache.getSymlink(conf));

        // test path starting with "/" for archive
        Path testPath = new Path("/tmp/testpath/a.jar#a.jar");
        conf.clear();
        ae.addToCache(conf, appPath, testPath.toString(), true);
        assertTrue(conf.get("mapred.cache.archives").contains(testPath.toString()));
        assertTrue(DistributedCache.getSymlink(conf));

        // test path starting with "/" for cache.file
        conf.clear();
        ae.addToCache(conf, appPath, testPath.toString(), false);
        assertTrue(conf.get("mapred.cache.files").contains(testPath.toString()));
        assertTrue(DistributedCache.getSymlink(conf));

        // test absolute path for archive
        Path testAbsolutePath = new Path("hftp://namenode.test.com:8020/tmp/testpath/a.jar#a.jar");
        conf.clear();
        ae.addToCache(conf, appPath, testAbsolutePath.toString(), true);
        assertTrue(conf.get("mapred.cache.archives").contains(testAbsolutePath.toString()));
        assertTrue(DistributedCache.getSymlink(conf));

        // test absolute path for cache files
        conf.clear();
        ae.addToCache(conf, appPath, testAbsolutePath.toString(), false);
        assertTrue(conf.get("mapred.cache.files").contains(testAbsolutePath.toString()));
        assertTrue(DistributedCache.getSymlink(conf));

        // test relative path for archive
        conf.clear();
        ae.addToCache(conf, appPath, "lib/a.jar#a.jar", true);
        assertTrue(conf.get("mapred.cache.archives").contains(appUri.getPath() + "/lib/a.jar#a.jar"));
        assertTrue(DistributedCache.getSymlink(conf));

        // test relative path for cache files
        conf.clear();
        ae.addToCache(conf, appPath, "lib/a.jar#a.jar", false);
        assertTrue(conf.get("mapred.cache.files").contains(appUri.getPath() + "/lib/a.jar#a.jar"));
        assertTrue(DistributedCache.getSymlink(conf));
    }

    public void testJobXmlAndNonDefaultNamenode() throws Exception {
        // By default the job.xml file is taken from the workflow application
        // namenode, regadless the namenode specified for the action. To specify
        // a job.xml on another namenode use a fully qualified file path.

        Path appPath = new Path(getFsTestCaseDir(), "app");
        getFileSystem().mkdirs(appPath);

        Path jobXmlAbsolutePath = new Path(getFsTestCaseDir().toUri().getPath(), "jobxmlpath/job.xml");
        assertTrue(jobXmlAbsolutePath.isAbsolute() && jobXmlAbsolutePath.toUri().getAuthority() == null);
        Path jobXmlAbsolutePath2 = new Path(getFsTestCaseDir().toUri().getPath(), "jobxmlpath/job3.xml");
        assertTrue(jobXmlAbsolutePath2.isAbsolute() && jobXmlAbsolutePath2.toUri().getAuthority() == null);
        Path jobXmlQualifiedPath = new Path(getFs2TestCaseDir(), "jobxmlpath/job4.xml");
        assertTrue(jobXmlQualifiedPath.toUri().getAuthority() != null);

        // Use non-default name node (second filesystem) and three job-xml configurations:
        // 1. Absolute (but not fully qualified) path located in the first filesystem
        // 2. Without path (fist filesystem)
        // 3. Absolute (but not fully qualified) path located in the both filesystems
        //   (first should be used)
        // 4. Fully qualified path located in the second filesystem
        String str = "<java>"
                + "<job-tracker>" + getJobTrackerUri() + "</job-tracker>"
                + "<name-node>" + getNameNode2Uri() + "</name-node>"
                + "<job-xml>" + jobXmlAbsolutePath.toString() + "</job-xml>"
                + "<job-xml>job2.xml</job-xml>"
                + "<job-xml>" + jobXmlAbsolutePath2.toString() + "</job-xml>"
                + "<job-xml>" + jobXmlQualifiedPath.toString() + "</job-xml>"
                + "<configuration>"
                + "<property><name>p1</name><value>v1a</value></property>"
                + "<property><name>p2</name><value>v2</value></property>"
                + "</configuration>"
                + "</java>";
        Element xml = XmlUtils.parseXml(str);

        XConfiguration jConf = new XConfiguration();
        jConf.set("p1", "v1b");
        jConf.set("p3", "v3a");
        OutputStream os = getFileSystem().create(jobXmlAbsolutePath);
        jConf.writeXml(os);
        os.close();

        jConf = new XConfiguration();
        jConf.set("p4", "v4");
        jConf.set("p3", "v3b");
        os = getFileSystem().create(new Path(appPath, "job2.xml"));
        jConf.writeXml(os);
        os.close();

        // This configuration is expected to be used
        jConf = new XConfiguration();
        jConf.set("p5", "v5a");
        jConf.set("p6", "v6a");
        os = getFileSystem().create(jobXmlAbsolutePath2);
        jConf.writeXml(os);
        os.close();

        // This configuration is expected to be ignored
        jConf = new XConfiguration();
        jConf.set("p5", "v5b");
        jConf.set("p6", "v6b");
        os = getFileSystem2().create(new Path(jobXmlAbsolutePath2.toUri().getPath()));
        jConf.writeXml(os);
        os.close();

        jConf = new XConfiguration();
        jConf.set("p7", "v7a");
        jConf.set("p8", "v8a");
        os = getFileSystem2().create(jobXmlQualifiedPath);
        jConf.writeXml(os);
        os.close();

        Context context = createContext("<java/>", null);
        Configuration conf = new JavaActionExecutor().createBaseHadoopConf(context, xml);
        int confSize0 = conf.size();
        JavaActionExecutor.parseJobXmlAndConfiguration(context, xml, appPath, conf);
        assertEquals(confSize0 + 8, conf.size());
        assertEquals("v1a", conf.get("p1"));
        assertEquals("v2", conf.get("p2"));
        assertEquals("v3b", conf.get("p3"));
        assertEquals("v4", conf.get("p4"));
        assertEquals("v5a", conf.get("p5"));
        assertEquals("v6a", conf.get("p6"));
        assertEquals("v7a", conf.get("p7"));
        assertEquals("v8a", conf.get("p8"));
    }

    public void testActionShareLibWithNonDefaultNamenode() throws Exception {

        WorkflowAppService wps = Services.get().get(WorkflowAppService.class);

        Path systemLibPath = new Path(wps.getSystemLibPath(), ShareLibService.SHARE_LIB_PREFIX
                + new SimpleDateFormat("yyyyMMddHHmmss").format(new Date()).toString());

        File jarFile = IOUtils.createJar(new File(getTestCaseDir()), "sourcejar.jar", LauncherMainTester.class);
        InputStream is = new FileInputStream(jarFile);
        Path javaShareLibPath = new Path(systemLibPath, "java");
        getFileSystem().mkdirs(javaShareLibPath);
        Path jar1Path = new Path(javaShareLibPath, "jar1.jar");
        OutputStream os1 = getFileSystem().create(jar1Path);
        IOUtils.copyStream(is, os1);
        Path jar2Path = new Path(javaShareLibPath, "jar2.jar");
        OutputStream os2 = getFileSystem().create(jar2Path);
        is = new FileInputStream(jarFile); // is not resetable
        IOUtils.copyStream(is, os2);
        Path launcherPath = new Path(systemLibPath, "oozie");
        getFileSystem().mkdirs(launcherPath);
        Path jar3Path = new Path(launcherPath, "jar3.jar");
        OutputStream os3 = getFileSystem().create(jar3Path);
        is = new FileInputStream(jarFile);
        IOUtils.copyStream(is, os3);

        String actionXml = "<java>" + "<job-tracker>" + getJobTrackerUri() + "</job-tracker>" +
                "<name-node>" + getNameNode2Uri() + "</name-node>" +
                "<job-xml>job.xml</job-xml>" +
                "<main-class>"+ LauncherMainTester.class.getName() + "</main-class>" +
                "</java>";

        XConfiguration jConf = new XConfiguration();
        jConf.set("p", "v");
        OutputStream os = getFileSystem().create(new Path(getAppPath(), "job.xml"));
        jConf.writeXml(os);
        os.close();

        Context context = createContext(actionXml, null);

        Services.get().setService(ShareLibService.class);

        // Test oozie server action sharelib setting
        WorkflowJobBean workflow = (WorkflowJobBean) context.getWorkflow();
        XConfiguration wfConf = new XConfiguration();
        wfConf.set(WorkflowAppService.HADOOP_USER, getTestUser());
        wfConf.set(OozieClient.APP_PATH, new Path(getAppPath(), "workflow.xml").toString());
        wfConf.setBoolean(OozieClient.USE_SYSTEM_LIBPATH, true);
        workflow.setConf(XmlUtils.prettyPrint(wfConf).toString());

        ConfigurationService.set("oozie.action.sharelib.for.java", "java");

        final String runningJob = submitAction(context);
        waitUntilYarnAppDoneAndAssertSuccess(runningJob);
    }

    public void testJobSubmissionWithoutYarnKill() throws Exception {
        Path inputDir = new Path(getFsTestCaseDir(), "input");
        Path outputDir = new Path(getFsTestCaseDir(), "output");

        Writer w = new OutputStreamWriter(getFileSystem().create(new Path(inputDir, "data.txt")));
        w.write("dummy\n");
        w.write("dummy\n");
        w.close();

        w = new OutputStreamWriter(getFileSystem().create(new Path(inputDir, "id.pig")));
        w.write("A = load '$INPUT' using PigStorage(':');\n");
        w.write("store B into '$OUTPUT' USING PigStorage();\n");
        w.close();
        String actionXml = "<pig>" + "<job-tracker>" + getJobTrackerUri() + "</job-tracker>" + "<name-node>"
                + getNameNodeUri() + "</name-node>" + "<prepare>" + "<delete path='outputdir' />" + "</prepare>"
                + "<configuration>" + "<property>" + "<name>mapred.compress.map.output</name>" + "<value>true</value>"
                + "</property>" + "<property>" + "<name>mapred.job.queue.name</name>" + "<value>default</value>"
                + "</property>" + "</configuration>" + "<script>" + inputDir.toString() + "/id.pig" + "</script>"
                + "<param>INPUT=" + inputDir.toUri().getPath() + "</param>" + "<param>OUTPUT="
                + outputDir.toUri().getPath() + "/pig-output</param>" + "</pig>";

        PigActionExecutor ae = new PigActionExecutor();
        WorkflowJobBean wfBean = addRecordToWfJobTable("test1", actionXml);
        WorkflowActionBean action = (WorkflowActionBean) wfBean.getActions().get(0);
        action.setType(ae.getType());
        action.setConf(actionXml);
        Context context = new Context(wfBean, action);

        ConfigurationService.setBoolean(JavaActionExecutor.HADOOP_YARN_KILL_CHILD_JOBS_ON_AMRESTART, false);

        final String runningJob = submitAction(context, ae);
        waitUntilYarnAppDoneAndAssertSuccess(runningJob);
    }

    public void testDefaultConfigurationInLauncher() throws Exception {
        JavaActionExecutor ae = new JavaActionExecutor();
        Element actionXmlWithConfiguration = XmlUtils.parseXml(
                "<java>" + "<job-tracker>" + getJobTrackerUri() +"</job-tracker>" +
                "<name-node>" + getNameNodeUri() + "</name-node>" +
                "<configuration>" +
                "<property><name>oozie.launcher.a</name><value>AA</value></property>" +
                "<property><name>b</name><value>BB</value></property>" +
                "</configuration>" +
                "<main-class>MAIN-CLASS</main-class>" +
                "</java>");
        Element actionXmlWithoutConfiguration = XmlUtils.parseXml(
                "<java>" + "<job-tracker>" + getJobTrackerUri() + "</job-tracker>" +
                "<name-node>" + getNameNodeUri() + "</name-node>" +
                "<main-class>MAIN-CLASS</main-class>" +
                "</java>");

        Configuration conf = new Configuration(false);
        Assert.assertEquals(0, conf.size());
        conf.set("yarn.resourcemanager.address", getJobTrackerUri());
        ae.setupLauncherConf(conf, actionXmlWithConfiguration, null, null);
        assertEquals(getJobTrackerUri(), conf.get("yarn.resourcemanager.address"));
        assertEquals("AA", conf.get("oozie.launcher.a"));
        assertEquals("AA", conf.get("a"));
        assertEquals("action.barbar", conf.get("oozie.launcher.action.foofoo"));
        assertEquals("action.barbar", conf.get("action.foofoo"));
        assertEquals(5, conf.size());

        conf = new Configuration(false);
        Assert.assertEquals(0, conf.size());
        conf.set("yarn.resourcemanager.address", getJobTrackerUri());
        ae.setupLauncherConf(conf, actionXmlWithoutConfiguration, null, null);
        assertEquals(getJobTrackerUri(), conf.get("yarn.resourcemanager.address"));
        assertEquals("action.barbar", conf.get("oozie.launcher.action.foofoo"));
        assertEquals("action.barbar", conf.get("action.foofoo"));
        assertEquals(3, conf.size());
    }

    public void testSetRootLoggerLevel() throws Exception {
        String oozieActionRootLogger = "oozie.action." + LauncherMapper.ROOT_LOGGER_LEVEL;
        String oozieActionHiveRootLogger = "oozie.action.hive" + LauncherMapper.ROOT_LOGGER_LEVEL;

        // default should be INFO
        JavaActionExecutor jae = new JavaActionExecutor();
        Configuration conf = new Configuration(false);
        jae.setRootLoggerLevel(conf);
        assertEquals("INFO", conf.get(oozieActionRootLogger));

        // explicitly set root logger level to DEBUG
        jae = new JavaActionExecutor();
        conf = new Configuration(false);
        conf.set(oozieActionRootLogger, "DEBUG");
        jae.setRootLoggerLevel(conf);
        assertEquals("DEBUG", conf.get(oozieActionRootLogger));

        // explicitly set root logger level to DEBUG for hive action
        HiveActionExecutor hae = new HiveActionExecutor();
        conf = new Configuration(false);
        conf.set(oozieActionHiveRootLogger, "DEBUG");
        hae.setRootLoggerLevel(conf);
        assertEquals("DEBUG", conf.get(oozieActionHiveRootLogger));
    }

}<|MERGE_RESOLUTION|>--- conflicted
+++ resolved
@@ -489,72 +489,8 @@
         assertEquals(WorkflowAction.Status.ERROR, context.getAction().getStatus());
     }
 
-<<<<<<< HEAD
     public void testExceptionSubmitException() throws Exception {
-=======
-    public void testChildKill() throws Exception {
-        final JobConf clusterConf = createJobConf();
-        FileSystem fileSystem = FileSystem.get(clusterConf);
-        Path confFile = new Path("/tmp/cluster-conf.xml");
-        OutputStream out = fileSystem.create(confFile);
-        clusterConf.writeXml(out);
-        out.close();
-        String confFileName = fileSystem.makeQualified(confFile).toString() + "#core-site.xml";
-        final String actionXml = "<java>" +
-                "<job-tracker>" + getJobTrackerUri() + "</job-tracker>" +
-                "<name-node>" + getNameNodeUri() + "</name-node>" +
-                "<main-class> " + SleepJob.class.getName() + " </main-class>" +
-                "<arg>-mt</arg>" +
-                "<arg>300000</arg>" +
-                "<archive>" + confFileName + "</archive>" +
-                "</java>";
-        final Context context = createContext(actionXml, null);
-        final RunningJob runningJob = submitAction(context);
-        waitFor(60 * 1000, new Predicate() {
-            @Override
-            public boolean evaluate() throws Exception {
-                return runningJob.getJobStatus().getRunState() == 1;
-            }
-        });
-        assertFalse(runningJob.isComplete());
-        Thread.sleep(15000);
-        JavaActionExecutor ae = new JavaActionExecutor();
-        ae.kill(context, context.getAction());
-
-        WorkflowJob wfJob = context.getWorkflow();
-        Configuration conf = null;
-        if (wfJob.getConf() != null) {
-            conf = new XConfiguration(new StringReader(wfJob.getConf()));
-        }
-        String launcherTag = LauncherMapperHelper.getActionYarnTag(conf, wfJob.getParentId(), context.getAction());
-        final Configuration jobConf = ae.createBaseHadoopConf(context, XmlUtils.parseXml(actionXml));
-        jobConf.set(LauncherMainHadoopUtils.CHILD_MAPREDUCE_JOB_TAGS, LauncherMapperHelper.getTag(launcherTag));
-        jobConf.setLong(LauncherMainHadoopUtils.OOZIE_JOB_LAUNCH_TIME, context.getAction().getStartTime().getTime());
-
-        UserGroupInformationService ugiService = Services.get().get(UserGroupInformationService.class);
-        UserGroupInformation ugi = ugiService.getProxyUser(getTestUser());
-        Set<String> childSet = ugi.doAs(new PrivilegedExceptionAction<Set<String>>() {
-            @Override
-            public Set<String> run() throws Exception {
-                Set<String> childSet = LauncherMainHadoopUtils.getChildJobs(jobConf);
-                return childSet;
-            }
-        });
-        assertEquals(1, childSet.size());
-
-        JobClient jobClient = new JobClient(clusterConf);
-        for (String jobId : childSet) {
-            RunningJob childJob = jobClient.getJob(jobId);
-            assertEquals(JobStatus.State.KILLED.getValue(), childJob.getJobStatus().getRunState());
-        }
-        assertTrue(ae.isCompleted(context.getAction().getExternalStatus()));
-        assertEquals(WorkflowAction.Status.DONE, context.getAction().getStatus());
-        assertEquals("KILLED", context.getAction().getExternalStatus());
-        assertFalse(runningJob.isSuccessful());
-    }
-
-        public void testExceptionSubmitException() throws Exception {
->>>>>>> fe182fd8
+
         String actionXml = "<java>" +
                 "<job-tracker>" + getJobTrackerUri() + "</job-tracker>" +
                 "<name-node>" + getNameNodeUri() + "</name-node>" +
