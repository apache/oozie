--- conflicted
+++ resolved
@@ -112,32 +112,18 @@
             HCatURI dep = new HCatURI("hcat://hcat.server.com:5080/mydb/mytbl/id=" + i);
             pdms.addMissingDependency(dep, "" + i);
         }
-<<<<<<< HEAD
-        // First 500 should have been evicted. But it is LRU and the last 200 removed is between 300 and 700.
-        for (int i = 0; i < 300; i++) {
-            assertNull(pdms.getWaitingActions(new HCatURI("hcat://hcat.server.com:5080/mydb/mytbl/id=" + "" + i)));
-        }
-        int evicted = 0;
-        for (int i = 300; i < 700; i++) {
-=======
         // First 500 should have been evicted. But it is LRU and the last 350 removed is between 250 and 750.
         for (int i = 0; i < 150; i++) {
             assertNull(pdms.getWaitingActions(new HCatURI("hcat://hcat.server.com:5080/mydb/mytbl/id=" + "" + i)));
         }
         int evicted = 0;
         for (int i = 150; i < 750; i++) {
->>>>>>> c052d22d
             if (pdms.getWaitingActions(new HCatURI("hcat://hcat.server.com:5080/mydb/mytbl/id=" + "" + i)) == null) {
                 evicted++;
             }
         }
-<<<<<<< HEAD
-        assertEquals(200, evicted);
-        for (int i = 700; i < 1000; i++) {
-=======
         assertEquals(350, evicted);
         for (int i = 750; i < 1000; i++) {
->>>>>>> c052d22d
             String actionID = "" + i;
             HCatURI dep = new HCatURI("hcat://hcat.server.com:5080/mydb/mytbl/id=" + actionID);
             Collection<String> waitingActions = pdms.getWaitingActions(dep);
