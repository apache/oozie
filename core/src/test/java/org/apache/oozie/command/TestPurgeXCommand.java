--- conflicted
+++ resolved
@@ -70,10 +70,6 @@
 import java.util.Date;
 
 public class TestPurgeXCommand extends XDataTestCase {
-<<<<<<< HEAD
-=======
-    private Services services;
->>>>>>> 2a407ef9
     private JPAService jpaService;
     private String[] excludedServices = { "org.apache.oozie.service.StatusTransitService",
                         "org.apache.oozie.service.PauseTransitService", "org.apache.oozie.service.PurgeService",
@@ -735,12 +731,186 @@
         assertWorkflowActionsPurged(subwfActions);
     }
 
+    private void assertBundleActionsPurged(BundleActionBean... bundleActionBeans) {
+        for (BundleActionBean bean : bundleActionBeans) {
+            assertBundleActionPurged(bean);
+        }
+    }
+
+    private void assertBundleActionsNotPurged(BundleActionBean... bundleActionBeans) {
+        for (BundleActionBean bean : bundleActionBeans) {
+            assertBundleActionNotPurged(bean);
+        }
+    }
+
+    private void assertCoordinatorJobsPurged(CoordinatorJobBean... coordinatorJobBeans) {
+        for (CoordinatorJobBean bean : coordinatorJobBeans) {
+            assertCoordinatorJobPurged(bean);
+        }
+    }
+
+    private void assertCoordinatorJobsNotPurged(CoordinatorJobBean... coordinatorJobBeans) {
+        for (CoordinatorJobBean bean : coordinatorJobBeans) {
+            assertCoordinatorJobNotPurged(bean);
+        }
+    }
+
+    private void assertCoordinatorActionsPurged(CoordinatorActionBean... coordinatorActionBeans) {
+        for (CoordinatorActionBean bean : coordinatorActionBeans) {
+            assertCoordinatorActionPurged(bean);
+        }
+    }
+
+    private void assertCoordinatorActionsNotPurged(CoordinatorActionBean... coordinatorActionBeans) {
+        for (CoordinatorActionBean bean : coordinatorActionBeans) {
+            assertCoordinatorActionNotPurged(bean);
+        }
+    }
+
+    private void assertWorkflowJobsPurged(WorkflowJobBean... workflowJobBeans) {
+        for (WorkflowJobBean bean : workflowJobBeans) {
+            assertWorkflowJobPurged(bean);
+        }
+    }
+
+    private void assertWorkflowJobsNotPurged(WorkflowJobBean... workflowJobBeans) {
+        for (WorkflowJobBean bean : workflowJobBeans) {
+            assertWorkflowJobNotPurged(bean);
+        }
+    }
+
+    private void assertWorkflowActionsPurged(WorkflowActionBean... workflowActionBeans) {
+        for (WorkflowActionBean bean : workflowActionBeans) {
+            assertWorkflowActionPurged(bean);
+        }
+    }
+
+    private void assertWorkflowActionsNotPurged(WorkflowActionBean... workflowActionBeans) {
+        for (WorkflowActionBean bean : workflowActionBeans) {
+            assertWorkflowActionNotPurged(bean);
+        }
+    }
+
+    private void assertWorkflowJobNotPurged(WorkflowJobBean workflowJobBean) {
+        try {
+            WorkflowJobGetJPAExecutor jpaExecutor = new WorkflowJobGetJPAExecutor(workflowJobBean.getId());
+            jpaService.execute(jpaExecutor);
+        } catch (JPAExecutorException je) {
+            fail("Workflow job "+workflowJobBean.getId()+" should not have been purged");
+        }
+    }
+
+    private void assertWorkflowJobPurged(WorkflowJobBean workflowJobBean) {
+        try {
+            WorkflowJobGetJPAExecutor jpaExecutor = new WorkflowJobGetJPAExecutor(workflowJobBean.getId());
+            jpaService.execute(jpaExecutor);
+            fail("Workflow job "+workflowJobBean.getId()+" should have been purged");
+        } catch (JPAExecutorException je) {
+            assertEquals(ErrorCode.E0604, je.getErrorCode());
+        }
+    }
+
+    private void assertWorkflowActionNotPurged(WorkflowActionBean workflowActionBean) {
+        try {
+            WorkflowActionGetJPAExecutor jpaExecutor = new WorkflowActionGetJPAExecutor(workflowActionBean.getId());
+            jpaService.execute(jpaExecutor);
+        } catch (JPAExecutorException je) {
+            fail("Workflow action "+workflowActionBean.getId()+" should not have been purged");
+        }
+    }
+
+    private void assertWorkflowActionPurged(WorkflowActionBean workflowActionBean) {
+        try {
+            WorkflowActionGetJPAExecutor jpaExecutor = new WorkflowActionGetJPAExecutor(workflowActionBean.getId());
+            jpaService.execute(jpaExecutor);
+            fail("Workflow job "+workflowActionBean.getId()+" should have been purged");
+        } catch (JPAExecutorException je) {
+            assertEquals(ErrorCode.E0605, je.getErrorCode());
+        }
+    }
+
+    private void assertCoordinatorJobNotPurged(CoordinatorJobBean coordinatorJobBean) {
+        try {
+            CoordJobGetJPAExecutor jpaExecutor = new CoordJobGetJPAExecutor(coordinatorJobBean.getId());
+            jpaService.execute(jpaExecutor);
+        } catch (JPAExecutorException je) {
+            fail("Coordinator job "+ coordinatorJobBean.getId()+" should not have been purged");
+        }
+    }
+
+    private void assertCoordinatorJobPurged(CoordinatorJobBean coordinatorJobBean) {
+        try {
+            CoordJobGetJPAExecutor jpaExecutor = new CoordJobGetJPAExecutor(coordinatorJobBean.getId());
+            jpaService.execute(jpaExecutor);
+            fail("Coordinator job "+coordinatorJobBean.getId()+" should have been purged");
+        } catch (JPAExecutorException je) {
+            assertEquals(ErrorCode.E0604, je.getErrorCode());
+        }
+    }
+
+    private void assertCoordinatorActionNotPurged(CoordinatorActionBean coordinatorActionBean) {
+        try {
+            CoordActionGetJPAExecutor jpaExecutor = new CoordActionGetJPAExecutor(coordinatorActionBean.getId());
+            jpaService.execute(jpaExecutor);
+        } catch (JPAExecutorException je) {
+            fail("Coordinator action "+coordinatorActionBean.getId()+" should not have been purged");
+        }
+    }
+
+    private void assertCoordinatorActionPurged(CoordinatorActionBean coordinatorActionBean) {
+        try {
+            CoordActionGetJPAExecutor jpaExecutor = new CoordActionGetJPAExecutor(coordinatorActionBean.getId());
+            jpaService.execute(jpaExecutor);
+            fail("Coordinator action "+coordinatorActionBean.getId()+" should have been purged");
+        } catch (JPAExecutorException je) {
+            assertEquals(ErrorCode.E0605, je.getErrorCode());
+        }
+    }
+
+    private void assertBundleJobNotPurged(BundleJobBean bundleJobBean) {
+        try {
+            BundleJobGetJPAExecutor jpaExecutor = new BundleJobGetJPAExecutor(bundleJobBean.getId());
+            jpaService.execute(jpaExecutor);
+        } catch (JPAExecutorException je) {
+            fail("Bundle job "+bundleJobBean.getId()+" should not have been purged");
+        }
+    }
+
+    private void assertBundleJobPurged(BundleJobBean bundleJobBean) {
+        try {
+            BundleJobGetJPAExecutor jpaExecutor = new BundleJobGetJPAExecutor(bundleJobBean.getId());
+            jpaService.execute(jpaExecutor);
+            fail("Bundle job "+bundleJobBean.getId()+" should have been purged");
+        } catch (JPAExecutorException je) {
+            assertEquals(ErrorCode.E0604, je.getErrorCode());
+        }
+    }
+
+    private void assertBundleActionNotPurged(BundleActionBean bundleActionBean) {
+        try {
+            BundleActionGetJPAExecutor jpaExecutor = new BundleActionGetJPAExecutor(bundleActionBean.getBundleId(), bundleActionBean.getCoordName());
+            jpaService.execute(jpaExecutor);
+        } catch (JPAExecutorException je) {
+            fail("Bundle action "+bundleActionBean.getBundleActionId()+" should not have been purged");
+        }
+    }
+
+    private void assertBundleActionPurged(BundleActionBean bundleActionBean) {
+        try {
+            BundleActionGetJPAExecutor jpaExecutor = new BundleActionGetJPAExecutor(bundleActionBean.getBundleId(), bundleActionBean.getCoordName());
+            jpaService.execute(jpaExecutor);
+            fail("Bundle action "+bundleActionBean.getBundleActionId()+" should have been purged");
+        } catch (JPAExecutorException je) {
+            assertEquals(ErrorCode.E0605, je.getErrorCode());
+        }
+    }
+
     /**
      * Test : The subsubworkflow shouldn't get purged,
      *        the subworkflow should get purged,
      *        the workflow parent should get purged --> neither will get purged
      *
-     * @throws Exception if cannot insert records to the database
+     * @throws Exception if unable to create workflow job or action bean
      */
     public void testPurgeWFWithPurgeableSubWFNonPurgeableSubSubWF() throws Exception {
         WorkflowJobBean wfJob = addRecordToWfJobTable(WorkflowJob.Status.SUCCEEDED, WorkflowInstance.Status.SUCCEEDED);
@@ -767,7 +937,7 @@
      *        the subworkflow shouldn't get purged,
      *        the workflow parent should get purged --> neither will get purged
      *
-     * @throws Exception if cannot insert records to the database
+     * @throws Exception if unable to create workflow job or action bean
      */
     public void testPurgeWFWithNonPurgeableSubWFPurgeableSubSubWF() throws Exception {
         WorkflowJobBean wfJob = addRecordToWfJobTable(WorkflowJob.Status.SUCCEEDED, WorkflowInstance.Status.SUCCEEDED);
@@ -794,7 +964,7 @@
      *        the subworkflow should get purged,
      *        the workflow parent should get purged --> all will get purged
      *
-     * @throws Exception if cannot insert records to the database
+     * @throws Exception if unable to create workflow job or action bean
      */
     public void testPurgeWFWithPurgeableSubWFPurgeableSubSubWF() throws Exception {
         WorkflowJobBean wfJob = addRecordToWfJobTable(WorkflowJob.Status.SUCCEEDED, WorkflowInstance.Status.SUCCEEDED);
@@ -821,315 +991,6 @@
         assertWorkflowActionPurged(subsub2wfAction);
     }
 
-    private void assertBundleActionsPurged(BundleActionBean... bundleActionBeans) {
-        for (BundleActionBean bean : bundleActionBeans) {
-            assertBundleActionPurged(bean);
-        }
-    }
-
-    private void assertBundleActionsNotPurged(BundleActionBean... bundleActionBeans) {
-        for (BundleActionBean bean : bundleActionBeans) {
-            assertBundleActionNotPurged(bean);
-        }
-    }
-
-    private void assertCoordinatorJobsPurged(CoordinatorJobBean... coordinatorJobBeans) {
-        for (CoordinatorJobBean bean : coordinatorJobBeans) {
-            assertCoordinatorJobPurged(bean);
-        }
-    }
-
-    private void assertCoordinatorJobsNotPurged(CoordinatorJobBean... coordinatorJobBeans) {
-        for (CoordinatorJobBean bean : coordinatorJobBeans) {
-            assertCoordinatorJobNotPurged(bean);
-        }
-    }
-
-    private void assertCoordinatorActionsPurged(CoordinatorActionBean... coordinatorActionBeans) {
-        for (CoordinatorActionBean bean : coordinatorActionBeans) {
-            assertCoordinatorActionPurged(bean);
-        }
-    }
-
-    private void assertCoordinatorActionsNotPurged(CoordinatorActionBean... coordinatorActionBeans) {
-        for (CoordinatorActionBean bean : coordinatorActionBeans) {
-            assertCoordinatorActionNotPurged(bean);
-        }
-    }
-
-    private void assertWorkflowJobsPurged(WorkflowJobBean... workflowJobBeans) {
-        for (WorkflowJobBean bean : workflowJobBeans) {
-            assertWorkflowJobPurged(bean);
-        }
-    }
-
-    private void assertWorkflowJobsNotPurged(WorkflowJobBean... workflowJobBeans) {
-        for (WorkflowJobBean bean : workflowJobBeans) {
-            assertWorkflowJobNotPurged(bean);
-        }
-    }
-
-    private void assertWorkflowActionsPurged(WorkflowActionBean... workflowActionBeans) {
-        for (WorkflowActionBean bean : workflowActionBeans) {
-            assertWorkflowActionPurged(bean);
-        }
-    }
-
-    private void assertWorkflowActionsNotPurged(WorkflowActionBean... workflowActionBeans) {
-        for (WorkflowActionBean bean : workflowActionBeans) {
-            assertWorkflowActionNotPurged(bean);
-        }
-    }
-
-    private void assertWorkflowJobNotPurged(WorkflowJobBean workflowJobBean) {
-        try {
-            WorkflowJobGetJPAExecutor jpaExecutor = new WorkflowJobGetJPAExecutor(workflowJobBean.getId());
-            jpaService.execute(jpaExecutor);
-        } catch (JPAExecutorException je) {
-            fail("Workflow job "+workflowJobBean.getId()+" should not have been purged");
-        }
-    }
-
-    private void assertWorkflowJobPurged(WorkflowJobBean workflowJobBean) {
-        try {
-            WorkflowJobGetJPAExecutor jpaExecutor = new WorkflowJobGetJPAExecutor(workflowJobBean.getId());
-            jpaService.execute(jpaExecutor);
-            fail("Workflow job "+workflowJobBean.getId()+" should have been purged");
-        } catch (JPAExecutorException je) {
-            assertEquals(ErrorCode.E0604, je.getErrorCode());
-        }
-    }
-
-    private void assertWorkflowActionNotPurged(WorkflowActionBean workflowActionBean) {
-        try {
-            WorkflowActionGetJPAExecutor jpaExecutor = new WorkflowActionGetJPAExecutor(workflowActionBean.getId());
-            jpaService.execute(jpaExecutor);
-        } catch (JPAExecutorException je) {
-            fail("Workflow action "+workflowActionBean.getId()+" should not have been purged");
-        }
-    }
-
-    private void assertWorkflowActionPurged(WorkflowActionBean workflowActionBean) {
-        try {
-            WorkflowActionGetJPAExecutor jpaExecutor = new WorkflowActionGetJPAExecutor(workflowActionBean.getId());
-            jpaService.execute(jpaExecutor);
-            fail("Workflow job "+workflowActionBean.getId()+" should have been purged");
-        } catch (JPAExecutorException je) {
-            assertEquals(ErrorCode.E0605, je.getErrorCode());
-        }
-    }
-
-    private void assertCoordinatorJobNotPurged(CoordinatorJobBean coordinatorJobBean) {
-        try {
-            CoordJobGetJPAExecutor jpaExecutor = new CoordJobGetJPAExecutor(coordinatorJobBean.getId());
-            jpaService.execute(jpaExecutor);
-        } catch (JPAExecutorException je) {
-            fail("Coordinator job "+ coordinatorJobBean.getId()+" should not have been purged");
-        }
-    }
-
-    private void assertCoordinatorJobPurged(CoordinatorJobBean coordinatorJobBean) {
-        try {
-            CoordJobGetJPAExecutor jpaExecutor = new CoordJobGetJPAExecutor(coordinatorJobBean.getId());
-            jpaService.execute(jpaExecutor);
-            fail("Coordinator job "+coordinatorJobBean.getId()+" should have been purged");
-        } catch (JPAExecutorException je) {
-            assertEquals(ErrorCode.E0604, je.getErrorCode());
-        }
-    }
-
-    private void assertCoordinatorActionNotPurged(CoordinatorActionBean coordinatorActionBean) {
-        try {
-            CoordActionGetJPAExecutor jpaExecutor = new CoordActionGetJPAExecutor(coordinatorActionBean.getId());
-            jpaService.execute(jpaExecutor);
-        } catch (JPAExecutorException je) {
-            fail("Coordinator action "+coordinatorActionBean.getId()+" should not have been purged");
-        }
-    }
-
-    private void assertCoordinatorActionPurged(CoordinatorActionBean coordinatorActionBean) {
-        try {
-            CoordActionGetJPAExecutor jpaExecutor = new CoordActionGetJPAExecutor(coordinatorActionBean.getId());
-            jpaService.execute(jpaExecutor);
-            fail("Coordinator action "+coordinatorActionBean.getId()+" should have been purged");
-        } catch (JPAExecutorException je) {
-            assertEquals(ErrorCode.E0605, je.getErrorCode());
-        }
-    }
-
-    private void assertBundleJobNotPurged(BundleJobBean bundleJobBean) {
-        try {
-            BundleJobGetJPAExecutor jpaExecutor = new BundleJobGetJPAExecutor(bundleJobBean.getId());
-            jpaService.execute(jpaExecutor);
-        } catch (JPAExecutorException je) {
-            fail("Bundle job "+bundleJobBean.getId()+" should not have been purged");
-        }
-    }
-
-    private void assertBundleJobPurged(BundleJobBean bundleJobBean) {
-        try {
-            BundleJobGetJPAExecutor jpaExecutor = new BundleJobGetJPAExecutor(bundleJobBean.getId());
-            jpaService.execute(jpaExecutor);
-            fail("Bundle job "+bundleJobBean.getId()+" should have been purged");
-        } catch (JPAExecutorException je) {
-            assertEquals(ErrorCode.E0604, je.getErrorCode());
-        }
-    }
-
-    private void assertBundleActionNotPurged(BundleActionBean bundleActionBean) {
-        try {
-            BundleActionGetJPAExecutor jpaExecutor = new BundleActionGetJPAExecutor(bundleActionBean.getBundleId(), bundleActionBean.getCoordName());
-            jpaService.execute(jpaExecutor);
-        } catch (JPAExecutorException je) {
-            fail("Bundle action "+bundleActionBean.getBundleActionId()+" should not have been purged");
-        }
-    }
-
-    private void assertBundleActionPurged(BundleActionBean bundleActionBean) {
-        try {
-            BundleActionGetJPAExecutor jpaExecutor = new BundleActionGetJPAExecutor(bundleActionBean.getBundleId(), bundleActionBean.getCoordName());
-            jpaService.execute(jpaExecutor);
-            fail("Bundle action "+bundleActionBean.getBundleActionId()+" should have been purged");
-        } catch (JPAExecutorException je) {
-            assertEquals(ErrorCode.E0605, je.getErrorCode());
-        }
-    }
-
-    /**
-     * Test : The subsubworkflow shouldn't get purged,
-     *        the subworkflow should get purged,
-     *        the workflow parent should get purged --> neither will get purged
-     *
-     * @throws Exception if unable to create workflow job or action bean
-     */
-    public void testPurgeWFWithPurgeableSubWFNonPurgeableSubSubWF() throws Exception {
-        WorkflowJobBean wfJob = addRecordToWfJobTable(WorkflowJob.Status.SUCCEEDED, WorkflowInstance.Status.SUCCEEDED);
-        WorkflowActionBean wfAction = addRecordToWfActionTable(wfJob.getId(), "1", WorkflowAction.Status.OK);
-        WorkflowJobBean subwfJob = addRecordToWfJobTable(WorkflowJob.Status.SUCCEEDED, WorkflowInstance.Status.SUCCEEDED,
-                wfJob.getId());
-        WorkflowActionBean subwfAction = addRecordToWfActionTable(subwfJob.getId(), "1", WorkflowAction.Status.OK);
-        WorkflowJobBean subsubwfJob = addRecordToWfJobTable(WorkflowJob.Status.RUNNING, WorkflowInstance.Status.RUNNING,
-                subwfJob.getId());
-        WorkflowActionBean subsubwfAction = addRecordToWfActionTable(subsubwfJob.getId(), "1", WorkflowAction.Status.RUNNING);
-
-        final int wfOlderThanDays = 7;
-        final int coordOlderThanDays = 1;
-        final int bundleOlderThanDays = 1;
-        final int limit = 10;
-        new PurgeXCommand(wfOlderThanDays, coordOlderThanDays, bundleOlderThanDays, limit).call();
-
-        assertWorkflowNotPurged(wfJob.getId());
-        assertWorkflowActionNotPurged(wfAction.getId());
-        assertWorkflowNotPurged(subwfJob.getId());
-        assertWorkflowActionNotPurged(subwfAction.getId());
-        assertWorkflowNotPurged(subsubwfJob.getId());
-        assertWorkflowActionNotPurged(subsubwfAction.getId());
-    }
-
-    /**
-     * Test : The subsubworkflow should get purged,
-     *        the subworkflow shouldn't get purged,
-     *        the workflow parent should get purged --> neither will get purged
-     *
-     * @throws Exception if unable to create workflow job or action bean
-     */
-    public void testPurgeWFWithNonPurgeableSubWFPurgeableSubSubWF() throws Exception {
-        WorkflowJobBean wfJob = addRecordToWfJobTable(WorkflowJob.Status.SUCCEEDED, WorkflowInstance.Status.SUCCEEDED);
-        WorkflowActionBean wfAction = addRecordToWfActionTable(wfJob.getId(), "1", WorkflowAction.Status.OK);
-        WorkflowJobBean subwfJob = addRecordToWfJobTable(WorkflowJob.Status.RUNNING, WorkflowInstance.Status.RUNNING,
-                wfJob.getId());
-        WorkflowActionBean subwfAction = addRecordToWfActionTable(subwfJob.getId(), "1", WorkflowAction.Status.RUNNING);
-        WorkflowJobBean subsubwfJob = addRecordToWfJobTable(WorkflowJob.Status.SUCCEEDED, WorkflowInstance.Status.SUCCEEDED,
-                subwfJob.getId());
-        WorkflowActionBean subsubwfAction = addRecordToWfActionTable(subsubwfJob.getId(), "1", WorkflowAction.Status.OK);
-
-        final int wfOlderThanDays = 7;
-        final int coordOlderThanDays = 1;
-        final int bundleOlderThanDays = 1;
-        final int limit = 10;
-        new PurgeXCommand(wfOlderThanDays, coordOlderThanDays, bundleOlderThanDays, limit).call();
-
-        assertWorkflowNotPurged(wfJob.getId());
-        assertWorkflowActionNotPurged(wfAction.getId());
-        assertWorkflowNotPurged(subwfJob.getId());
-        assertWorkflowActionNotPurged(subwfAction.getId());
-        assertWorkflowNotPurged(subsubwfJob.getId());
-        assertWorkflowActionNotPurged(subsubwfAction.getId());
-    }
-
-    /**
-     * Test : The subsubworkflows should get purged,
-     *        the subworkflow should get purged,
-     *        the workflow parent should get purged --> all will get purged
-     *
-     * @throws Exception if unable to create workflow job or action bean
-     */
-    public void testPurgeWFWithPurgeableSubWFPurgeableSubSubWF() throws Exception {
-        WorkflowJobBean wfJob = addRecordToWfJobTable(WorkflowJob.Status.SUCCEEDED, WorkflowInstance.Status.SUCCEEDED);
-        WorkflowActionBean wfAction = addRecordToWfActionTable(wfJob.getId(), "1", WorkflowAction.Status.OK);
-        WorkflowJobBean subwfJob = addRecordToWfJobTable(WorkflowJob.Status.SUCCEEDED, WorkflowInstance.Status.SUCCEEDED,
-                wfJob.getId());
-        WorkflowActionBean subwfAction = addRecordToWfActionTable(subwfJob.getId(), "1", WorkflowAction.Status.OK);
-        WorkflowJobBean subsub1wfJob = addRecordToWfJobTable(WorkflowJob.Status.SUCCEEDED, WorkflowInstance.Status.SUCCEEDED,
-                subwfJob.getId());
-        WorkflowJobBean subsub2wfJob = addRecordToWfJobTable(WorkflowJob.Status.SUCCEEDED, WorkflowInstance.Status.SUCCEEDED,
-                subwfJob.getId());
-        WorkflowActionBean subsub1wfAction = addRecordToWfActionTable(subsub1wfJob.getId(), "1", WorkflowAction.Status.OK);
-        WorkflowActionBean subsub2wfAction = addRecordToWfActionTable(subsub2wfJob.getId(), "1", WorkflowAction.Status.OK);
-
-        final int wfOlderThanDays = 7;
-        final int coordOlderThanDays = 1;
-        final int bundleOlderThanDays = 1;
-        final int limit = 10;
-        new PurgeXCommand(wfOlderThanDays, coordOlderThanDays, bundleOlderThanDays, limit).call();
-
-        assertWorkflowPurged(wfJob.getId());
-        assertWorkflowActionPurged(wfAction.getId());
-        assertWorkflowPurged(subwfJob.getId());
-        assertWorkflowActionPurged(subwfAction.getId());
-        assertWorkflowPurged(subsub1wfJob.getId());
-        assertWorkflowPurged(subsub2wfJob.getId());
-        assertWorkflowActionPurged(subsub1wfAction.getId());
-        assertWorkflowActionPurged(subsub2wfAction.getId());
-    }
-
-    private void assertWorkflowNotPurged(String workflowId) {
-        try {
-            JPAExecutor jpaExecutor = new WorkflowJobGetJPAExecutor(workflowId);
-            jpaService.execute(jpaExecutor);
-        } catch (JPAExecutorException je) {
-            fail("Workflow job "+workflowId+" should not have been purged");
-        }
-    }
-
-    private void assertWorkflowPurged(String workflowId) {
-        try {
-            JPAExecutor jpaExecutor = new WorkflowJobGetJPAExecutor(workflowId);
-            jpaService.execute(jpaExecutor);
-            fail("Workflow job "+workflowId+" should have been purged");
-        } catch (JPAExecutorException je) {
-            assertEquals(ErrorCode.E0604, je.getErrorCode());
-        }
-    }
-
-    private void assertWorkflowActionNotPurged(String workflowActionId) {
-        try {
-            JPAExecutor jpaExecutor = new WorkflowActionGetJPAExecutor(workflowActionId);
-            jpaService.execute(jpaExecutor);
-        } catch (JPAExecutorException je) {
-            fail("Workflow action "+workflowActionId+" should not have been purged");
-        }
-    }
-
-    private void assertWorkflowActionPurged(String workflowActionId) {
-        try {
-            JPAExecutor jpaExecutor = new WorkflowActionGetJPAExecutor(workflowActionId);
-            jpaService.execute(jpaExecutor);
-            fail("Workflow job "+workflowActionId+" should have been purged");
-        } catch (JPAExecutorException je) {
-            assertEquals(ErrorCode.E0605, je.getErrorCode());
-        }
-    }
 
     /**
      * Test : The subworkflow should get purged, and the workflow parent should get purged --> both will get purged
