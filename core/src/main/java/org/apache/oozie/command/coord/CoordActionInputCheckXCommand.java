/**
 * Licensed to the Apache Software Foundation (ASF) under one
 * or more contributor license agreements.  See the NOTICE file
 * distributed with this work for additional information
 * regarding copyright ownership.  The ASF licenses this file
 * to you under the Apache License, Version 2.0 (the
 * "License"); you may not use this file except in compliance
 * with the License.  You may obtain a copy of the License at
 *
 *      http://www.apache.org/licenses/LICENSE-2.0
 *
 * Unless required by applicable law or agreed to in writing, software
 * distributed under the License is distributed on an "AS IS" BASIS,
 * WITHOUT WARRANTIES OR CONDITIONS OF ANY KIND, either express or implied.
 * See the License for the specific language governing permissions and
 * limitations under the License.
 */

package org.apache.oozie.command.coord;

import java.io.File;
import java.io.FileOutputStream;
import java.io.IOException;
import java.io.StringReader;
import java.net.URI;
import java.net.URISyntaxException;
<<<<<<< HEAD
import java.security.MessageDigest;
import java.security.NoSuchAlgorithmException;
import java.text.SimpleDateFormat;
import java.util.ArrayList;
=======
import java.text.ParseException;
import java.util.Calendar;
>>>>>>> abb50878
import java.util.Date;
import java.util.List;

import org.apache.hadoop.conf.Configuration;
<<<<<<< HEAD
import org.apache.hadoop.util.Shell.ShellCommandExecutor;
=======
import org.apache.hadoop.security.AccessControlException;
>>>>>>> abb50878
import org.apache.oozie.CoordinatorActionBean;
import org.apache.oozie.CoordinatorJobBean;
import org.apache.oozie.ErrorCode;
import org.apache.oozie.client.CoordinatorAction;
import org.apache.oozie.client.Job;
import org.apache.oozie.client.OozieClient;
import org.apache.oozie.command.CommandException;
import org.apache.oozie.command.PreconditionException;
import org.apache.oozie.coord.CoordELEvaluator;
import org.apache.oozie.coord.CoordELFunctions;
import org.apache.oozie.coord.TimeUnit;
import org.apache.oozie.dependency.URIHandler;
import org.apache.oozie.dependency.URIHandlerException;
import org.apache.oozie.executor.jpa.CoordActionGetForInputCheckJPAExecutor;
import org.apache.oozie.executor.jpa.CoordActionQueryExecutor;
import org.apache.oozie.executor.jpa.CoordActionQueryExecutor.CoordActionQuery;
import org.apache.oozie.executor.jpa.CoordJobQueryExecutor;
import org.apache.oozie.executor.jpa.CoordJobQueryExecutor.CoordJobQuery;
import org.apache.oozie.executor.jpa.JPAExecutorException;
import org.apache.oozie.service.CallableQueueService;
import org.apache.oozie.service.ConfigurationService;
import org.apache.oozie.service.EventHandlerService;
import org.apache.oozie.service.JPAService;
import org.apache.oozie.service.Service;
import org.apache.oozie.service.Services;
import org.apache.oozie.service.URIHandlerService;
import org.apache.oozie.util.DateUtils;
import org.apache.oozie.util.ELEvaluator;
import org.apache.oozie.util.LogUtils;
import org.apache.oozie.util.ParamChecker;
import org.apache.oozie.util.StatusUtils;
import org.apache.oozie.util.XConfiguration;
import org.apache.oozie.util.XLog;
import org.apache.oozie.util.XmlUtils;
import org.apache.openjpa.lib.log.Log;
import org.jdom.Element;

/**
 * The command to check if an action's data input paths exist in the file
 * system.
 */
public class CoordActionInputCheckXCommand extends CoordinatorXCommand<Void> {

<<<<<<< HEAD
	private final String actionId;
	/**
	 * Property name of command re-queue interval for coordinator action input
	 * check in milliseconds.
	 */
	public static final String CONF_COORD_INPUT_CHECK_REQUEUE_INTERVAL = Service.CONF_PREFIX
			+ "coord.input.check.requeue.interval";
	/**
	 * Default re-queue interval in ms. It is applied when no value defined in
	 * the oozie configuration.
	 */
	private final int DEFAULT_COMMAND_REQUEUE_INTERVAL = 60000; // 1 minute
	private CoordinatorActionBean coordAction = null;
	private CoordinatorJobBean coordJob = null;
	private JPAService jpaService = null;
	private String jobId = null;

	public CoordActionInputCheckXCommand(String actionId, String jobId) {
		super("coord_action_input", "coord_action_input", 1);
		this.actionId = ParamChecker.notEmpty(actionId, "actionId");
		this.jobId = jobId;
	}

	@Override
	protected Void execute() throws CommandException {
		LOG.debug("[" + actionId
				+ "]::ActionInputCheck:: Action is in WAITING state.");

		// this action should only get processed if current time > nominal time;
		// otherwise, requeue this action for delay execution;
		Date nominalTime = coordAction.getNominalTime();
		Date currentTime = new Date();
		if (nominalTime.compareTo(currentTime) > 0) {
			queue(new CoordActionInputCheckXCommand(coordAction.getId(),
					coordAction.getJobId()), Math.max(
					(nominalTime.getTime() - currentTime.getTime()),
					getCoordInputCheckRequeueInterval()));
			updateCoordAction(coordAction, false);
			LOG.info("["
					+ actionId
					+ "]::ActionInputCheck:: nominal Time is newer than current time, so requeue and wait. Current="
					+ DateUtils.formatDateOozieTZ(currentTime) + ", nominal="
					+ DateUtils.formatDateOozieTZ(nominalTime));

			return null;
		}

		StringBuilder actionXml = new StringBuilder(coordAction.getActionXml());
		Instrumentation.Cron cron = new Instrumentation.Cron();
		boolean isChangeInDependency = false;
		try {
			Configuration actionConf = new XConfiguration(new StringReader(
					coordAction.getRunConf()));
			cron.start();
			StringBuilder existList = new StringBuilder();
			StringBuilder nonExistList = new StringBuilder();
			StringBuilder nonResolvedList = new StringBuilder();
			String firstMissingDependency = "";
			String missingDeps = coordAction.getMissingDependencies();
			CoordCommandUtils.getResolvedList(missingDeps, nonExistList,
					nonResolvedList);

			// For clarity regarding which is the missing dependency in
			// synchronous order
			// instead of printing entire list, some of which, may be available
			if (nonExistList.length() > 0) {
				firstMissingDependency = nonExistList.toString().split(
						CoordELFunctions.INSTANCE_SEPARATOR)[0];
			}
			LOG.info("[" + actionId
					+ "]::CoordActionInputCheck:: Missing deps:"
					+ firstMissingDependency + " " + nonResolvedList.toString());
			// Updating the list of data dependencies that are available and
			// those that are yet not
			boolean status = checkInput(actionXml, existList, nonExistList,
					actionConf);
			// Chekckout done-shell
			boolean shellFlag = false;
			boolean shellStatus = false;
			Element eAction = XmlUtils.parseXml(actionXml.toString());
			Element shell = eAction.getChild("done-shell",
					eAction.getNamespace());
			if (shell != null) {
				shellFlag = true;
				shellStatus = checkShell(actionXml, nominalTime);
			}
			LOG.error("sssssssssssssss" + shellStatus + "llllllll" + shellFlag);
			if (shellStatus == true) {
				LOG.error("aaaaaaaaaaaaaaaaaaaa");
				String newActionXml = resolveCoordConfiguration(actionXml,
						actionConf, actionId);
				actionXml.replace(0, actionXml.length(), newActionXml);
				coordAction.setActionXml(actionXml.toString());
				coordAction.setStatus(CoordinatorAction.Status.READY);
				updateCoordAction(coordAction, true);
				new CoordActionReadyXCommand(coordAction.getJobId())
						.call(getEntityKey());
			}
			String pushDeps = coordAction.getPushMissingDependencies();
			// Resolve latest/future only when all current missingDependencies
			// and
			// pushMissingDependencies are met
			LOG.error("fffffffffff" + status + "hhhhhhhhhhhhh"
					+ nonResolvedList + "ggggggggg" + nonResolvedList.length());
			if (status && nonResolvedList.length() > 0) {
				status = (pushDeps == null || pushDeps.length() == 0) ? checkUnResolvedInput(
						actionXml, actionConf) : false;
			}
			LOG.error("wwwwwwwww" + status + "eeeeeeeeeeeeee" + nonResolvedList
					+ "mmmmmmmmm" + shellFlag);
			coordAction.setLastModifiedTime(currentTime);
			LOG.error("ddddddddddddddd");
			coordAction.setActionXml(actionXml.toString());
			LOG.error("kkkkkkkkkkkkkk" + status + "tttttttttttttt" + shellFlag);
			if (shellFlag == true) {
				return null;
			}
			LOG.error("ccccccccccccccc" + status + "xxxxxxxxx"
					+ nonResolvedList);
			if (nonResolvedList.length() > 0 && status == false) {
				nonExistList.append(
						CoordCommandUtils.RESOLVED_UNRESOLVED_SEPARATOR)
						.append(nonResolvedList);
			}
			LOG.error("sssssssssss" + status + "nnnnnnnnnnn" + nonResolvedList);
			String nonExistListStr = nonExistList.toString();
			LOG.error("ccccccccccccccc" + nonExistListStr + "xxxxxxxxx"
					+ missingDeps);
			if (!nonExistListStr.equals(missingDeps) || missingDeps.isEmpty()) {
				// missingDeps null or empty means action should become READY
				isChangeInDependency = true;
				coordAction.setMissingDependencies(nonExistListStr);
			}
			LOG.error("vvvvvvvvvvvvvv" + status + "yyyyyyyyyyyy" + pushDeps);
			if (status && (pushDeps == null || pushDeps.length() == 0)) {
				LOG.error("bbbbbbbbbbbbbb");
				String newActionXml = resolveCoordConfiguration(actionXml,
						actionConf, actionId);
				actionXml.replace(0, actionXml.length(), newActionXml);
				coordAction.setActionXml(actionXml.toString());
				coordAction.setStatus(CoordinatorAction.Status.READY);
				updateCoordAction(coordAction, true);
				new CoordActionReadyXCommand(coordAction.getJobId())
						.call(getEntityKey());
			} else if (!isTimeout(currentTime)) {
				if (status == false) {
					queue(new CoordActionInputCheckXCommand(
							coordAction.getId(), coordAction.getJobId()),
							getCoordInputCheckRequeueInterval());
				}
				updateCoordAction(coordAction, isChangeInDependency);
			} else {
				if (!nonExistListStr.isEmpty() && pushDeps == null
						|| pushDeps.length() == 0) {
					queue(new CoordActionTimeOutXCommand(coordAction,
							coordJob.getUser(), coordJob.getAppName()));
				} else {
					// Let CoordPushDependencyCheckXCommand queue the timeout
					queue(new CoordPushDependencyCheckXCommand(
							coordAction.getId()));
				}
				updateCoordAction(coordAction, isChangeInDependency);
			}
		} catch (Exception e) {
			if (isTimeout(currentTime)) {
				LOG.debug("Queueing timeout command");
				// XCommand.queue() will not work when there is a Exception
				Services.get()
						.get(CallableQueueService.class)
						.queue(new CoordActionTimeOutXCommand(coordAction,
								coordJob.getUser(), coordJob.getAppName()));
			}
			updateCoordAction(coordAction, isChangeInDependency);
			throw new CommandException(ErrorCode.E1021, e.getMessage(), e);
		} finally {
			cron.stop();
		}
		return null;
	}

	static String resolveCoordConfiguration(StringBuilder actionXml,
			Configuration actionConf, String actionId) throws Exception {
		Element eAction = XmlUtils.parseXml(actionXml.toString());
		ELEvaluator eval = CoordELEvaluator.createDataEvaluator(eAction,
				actionConf, actionId);
		materializeDataProperties(eAction, actionConf, eval);
		return XmlUtils.prettyPrint(eAction).toString();
	}

	private boolean isTimeout(Date currentTime) {
		long waitingTime = (currentTime.getTime() - Math.max(coordAction
				.getNominalTime().getTime(), coordAction.getCreatedTime()
				.getTime()))
				/ (60 * 1000);
		int timeOut = coordAction.getTimeOut();
		return (timeOut >= 0) && (waitingTime > timeOut);
	}

	private void updateCoordAction(CoordinatorActionBean coordAction,
			boolean isChangeInDependency) throws CommandException {
		coordAction.setLastModifiedTime(new Date());
		if (jpaService != null) {
			try {
				if (isChangeInDependency) {
					CoordActionQueryExecutor
							.getInstance()
							.executeUpdate(
									CoordActionQuery.UPDATE_COORD_ACTION_FOR_INPUTCHECK,
									coordAction);
					if (EventHandlerService.isEnabled()
							&& coordAction.getStatus() != CoordinatorAction.Status.READY) {
						// since event is not to be generated unless action
						// RUNNING via StartX
						generateEvent(coordAction, coordJob.getUser(),
								coordJob.getAppName(), null);
					}
				} else {
					CoordActionQueryExecutor
							.getInstance()
							.executeUpdate(
									CoordActionQuery.UPDATE_COORD_ACTION_FOR_MODIFIED_DATE,
									coordAction);
				}
			} catch (JPAExecutorException jex) {
				throw new CommandException(ErrorCode.E1021, jex.getMessage(),
						jex);
			}
		}
	}

	/**
	 * This function reads the value of re-queue interval for coordinator input
	 * check command from the Oozie configuration provided by Configuration
	 * Service. If nothing defined in the configuration, it uses the code
	 * specified default value.
	 * 
	 * @return re-queue interval in ms
	 */
	public long getCoordInputCheckRequeueInterval() {
		long requeueInterval = Services
				.get()
				.getConf()
				.getLong(CONF_COORD_INPUT_CHECK_REQUEUE_INTERVAL,
						DEFAULT_COMMAND_REQUEUE_INTERVAL);
		return requeueInterval;
	}

	/**
	 * To check the list of input paths if all of them exist
	 * 
	 * @param actionXml
	 *            action xml
	 * @param existList
	 *            the list of existed paths
	 * @param nonExistList
	 *            the list of non existed paths
	 * @param conf
	 *            action configuration
	 * @return true if all input paths are existed
	 * @throws Exception
	 *             thrown of unable to check input path
	 */
	protected boolean checkInput(StringBuilder actionXml,
			StringBuilder existList, StringBuilder nonExistList,
			Configuration conf) throws Exception {
		Element eAction = XmlUtils.parseXml(actionXml.toString());
		return checkResolvedUris(eAction, existList, nonExistList, conf);
	}

	protected String SimpleMD5(String executeshell) {
		// Date currentTime = new Date();
		// SimpleDateFormat formatter = new
		// SimpleDateFormat("yyyy-MM-dd HH:mm:ss");
		// String dateString = formatter.format(currentTime);
		String generatedPassword = null;
		try {
			// Create MessageDigest instance for MD5
			MessageDigest md = MessageDigest.getInstance("MD5");
			// Add password bytes to digest
			md.update(executeshell.getBytes());
			// Get the hash's bytes
			byte[] bytes = md.digest();
			// This bytes[] has bytes in decimal format;
			// Convert it to hexadecimal format
			StringBuilder sb = new StringBuilder();
			for (int i = 0; i < bytes.length; i++) {
				sb.append(Integer.toString((bytes[i] & 0xff) + 0x100, 16)
						.substring(1));
			}
			// Get complete hashed password in hex format
			generatedPassword = sb.toString();
		} catch (NoSuchAlgorithmException e) {
			e.printStackTrace();
		}
		LOG.error("pppppppppppppppppppp" + generatedPassword);
		return generatedPassword;
	}

	/**
	 * 
	 * @param actionXml
	 * @param conf
	 * @return
	 * @throws Exception
	 */
	protected boolean checkShell(StringBuilder actionXml, Date nominalTime)
			throws Exception {
		Element eAction = XmlUtils.parseXml(actionXml.toString());
		Element shell = eAction.getChild("done-shell", eAction.getNamespace());
		Element shellPath = shell.getChild("shell", eAction.getNamespace());
		// Element shellNominalTime = shell.getChild("wf-nominalTime",
		// eAction.getNamespace());
		String doneNominalTime = "true";
		// if (shellNominalTime != null){
		// doneNominalTime = shellNominalTime.getTextNormalize();
		// }
		LOG.error("jjjjjjjjjjjjjjjjjjj" + shellPath + "llllll"
				+ shellPath.getText() + "uuuuuuu" + doneNominalTime);
		if (shellPath != null && nominalTime != null) {
			String executeshell = shellPath.getText();

			String[] pwd = {"pwd"};
			ShellCommandExecutor shellLocation = new ShellCommandExecutor(pwd);
			shellLocation.execute();
			String location = shellLocation.getOutput();
			location = location.trim();
			LOG.error("location" + location);
			String filePath = location + "/shell/done-shell"
					+ SimpleMD5(coordJob.getUser() + executeshell) + ".sh";

			LOG.error("filePath" + filePath);
			File file = new File(filePath);
			if (!file.exists()) {
				try {
					LOG.error("jinlai");
					FileOutputStream fos = new FileOutputStream(filePath);
					fos.write(executeshell.getBytes());
					fos.close();
					file.setExecutable(true);
					LOG.error("rrrrrrrrrrr");
					String[] command = {"bash","-c","sudo chown " + coordJob.getUser() + ":"
							+ coordJob.getUser() + " " + filePath};
					ShellCommandExecutor shellCommandExecutor = new ShellCommandExecutor(
							command);
					shellCommandExecutor.execute();
					String outPut = shellCommandExecutor.getOutput();
					LOG.error("command" + command + "output" + outPut);
					LOG.error("eeeeeeeee");
				} catch (Exception e) {
					// TODO Auto-generated catch block
					e.printStackTrace();
				}
			}else{
				LOG.error("mei");
			}

			// String[] command =
			// "true".equalsIgnoreCase(doneNominalTime)?{executeshell,nominalTime.toString()}:{executeshell};
			ArrayList<String> list = new ArrayList<String>();
			list.add("bash");
			list.add("-c");
			list.add("sudo -u " + coordJob.getUser() + " bash -c " + filePath);
			if ("true".equalsIgnoreCase(doneNominalTime)) {
				list.add(nominalTime.toString());
			}
			int size = list.size();
			String[] command = (String[]) list.toArray(new String[size]);
			ShellCommandExecutor shellCommandExecutor = new ShellCommandExecutor(
					command);
			shellCommandExecutor.execute();
			String outPut = shellCommandExecutor.getOutput();
			LOG.error("ccccccccccccccc" + command[0] + "oooooooooooo" + outPut
					+ "yyyyyyyyyy" + outPut.indexOf("true") + "tttttttt"
					+ outPut.indexOf("false"));
			if (size > 2) {
				LOG.error("ccccccccccccccc" + command[0] + "oooooooooooo"
						+ "wwwwwwww" + command[1] + "uuuuuuuuuuuu" + command[2]
						+ "ppppppp" + outPut + "yyyyyyyyyy"
						+ outPut.indexOf("true") + "tttttttt"
						+ outPut.indexOf("false"));
			}
			if (outPut.indexOf("true") != -1) {
				return true;
			} else if (outPut.indexOf("false") != -1) {
				return false;
			}
		}
		return false;
	}

	protected boolean checkUnResolvedInput(StringBuilder actionXml,
			Configuration conf) throws Exception {
		Element eAction = XmlUtils.parseXml(actionXml.toString());
		LOG.debug("[" + actionId
				+ "]::ActionInputCheck:: Checking Latest/future");
		boolean allExist = checkUnresolvedInstances(eAction, conf);
		if (allExist) {
			actionXml.replace(0, actionXml.length(),
					XmlUtils.prettyPrint(eAction).toString());
		}
		return allExist;
	}

	/**
	 * Materialize data properties defined in <action> tag. it includes
	 * dataIn(<DS>) and dataOut(<DS>) it creates a list of files that will be
	 * needed.
	 * 
	 * @param eAction
	 *            action element
	 * @param conf
	 *            action configuration
	 * @throws Exception
	 *             thrown if failed to resolve data properties
	 * @update modify 'Action' element with appropriate list of files.
	 */
	@SuppressWarnings("unchecked")
	static void materializeDataProperties(Element eAction, Configuration conf,
			ELEvaluator eval) throws Exception {
		Element configElem = eAction.getChild("action", eAction.getNamespace())
				.getChild("workflow", eAction.getNamespace())
				.getChild("configuration", eAction.getNamespace());
		if (configElem != null) {
			for (Element propElem : (List<Element>) configElem.getChildren(
					"property", configElem.getNamespace())) {
				resolveTagContents("value", propElem, eval);
			}
		}
	}

	/**
	 * To resolve property value which contains el functions
	 * 
	 * @param tagName
	 *            tag name
	 * @param elem
	 *            the child element of "property" element
	 * @param eval
	 *            el functions evaluator
	 * @throws Exception
	 *             thrown if unable to resolve tag value
	 */
	private static void resolveTagContents(String tagName, Element elem,
			ELEvaluator eval) throws Exception {
		if (elem == null) {
			return;
		}
		Element tagElem = elem.getChild(tagName, elem.getNamespace());
		if (tagElem != null) {
			String updated = CoordELFunctions.evalAndWrap(eval,
					tagElem.getText());
			tagElem.removeContent();
			tagElem.addContent(updated);
		} else {
			XLog.getLog(CoordActionInputCheckXCommand.class).warn(
					" Value NOT FOUND " + tagName);
		}
	}

	/**
	 * Check if any unsolved paths under data output. Resolve the unresolved
	 * data input paths.
	 * 
	 * @param eAction
	 *            action element
	 * @param actionConf
	 *            action configuration
	 * @return true if successful to resolve input and output paths
	 * @throws Exception
	 *             thrown if failed to resolve data input and output paths
	 */
	@SuppressWarnings("unchecked")
	private boolean checkUnresolvedInstances(Element eAction,
			Configuration actionConf) throws Exception {
		String strAction = XmlUtils.prettyPrint(eAction).toString();
		Date nominalTime = DateUtils.parseDateOozieTZ(eAction
				.getAttributeValue("action-nominal-time"));
		String actualTimeStr = eAction.getAttributeValue("action-actual-time");
		Date actualTime = null;
		if (actualTimeStr == null) {
			LOG.debug("Unable to get action-actual-time from action xml, this job is submitted "
					+ "from previous version. Assign current date to actual time, action = "
					+ actionId);
			actualTime = new Date();
		} else {
			actualTime = DateUtils.parseDateOozieTZ(actualTimeStr);
		}

		StringBuffer resultedXml = new StringBuffer();

		boolean ret;
		Element inputList = eAction.getChild("input-events",
				eAction.getNamespace());
		if (inputList != null) {
			ret = materializeUnresolvedEvent(
					inputList.getChildren("data-in", eAction.getNamespace()),
					nominalTime, actualTime, actionConf);
			if (ret == false) {
				resultedXml.append(strAction);
				return false;
			}
		}

		// Using latest() or future() in output-event is not intuitive.
		// We need to make sure, this assumption is correct.
		Element outputList = eAction.getChild("output-events",
				eAction.getNamespace());
		if (outputList != null) {
			for (Element dEvent : (List<Element>) outputList.getChildren(
					"data-out", eAction.getNamespace())) {
				if (dEvent.getChild(CoordCommandUtils.UNRESOLVED_INST_TAG,
						dEvent.getNamespace()) != null) {
					throw new CommandException(ErrorCode.E1006,
							"coord:latest()/future()",
							" not permitted in output-event ");
				}
			}
		}
		return true;
	}

	/**
	 * Resolve the list of data input paths
	 * 
	 * @param eDataEvents
	 *            the list of data input elements
	 * @param nominalTime
	 *            action nominal time
	 * @param actualTime
	 *            current time
	 * @param conf
	 *            action configuration
	 * @return true if all unresolved URIs can be resolved
	 * @throws Exception
	 *             thrown if failed to resolve data input paths
	 */
	@SuppressWarnings("unchecked")
	private boolean materializeUnresolvedEvent(List<Element> eDataEvents,
			Date nominalTime, Date actualTime, Configuration conf)
			throws Exception {
		for (Element dEvent : eDataEvents) {
			if (dEvent.getChild(CoordCommandUtils.UNRESOLVED_INST_TAG,
					dEvent.getNamespace()) == null) {
				continue;
			}
			ELEvaluator eval = CoordELEvaluator.createLazyEvaluator(actualTime,
					nominalTime, dEvent, conf);
			String uresolvedInstance = dEvent.getChild(
					CoordCommandUtils.UNRESOLVED_INST_TAG,
					dEvent.getNamespace()).getTextTrim();
			String unresolvedList[] = uresolvedInstance
					.split(CoordELFunctions.INSTANCE_SEPARATOR);
			StringBuffer resolvedTmp = new StringBuffer();
			for (int i = 0; i < unresolvedList.length; i++) {
				String ret = CoordELFunctions.evalAndWrap(eval,
						unresolvedList[i]);
				Boolean isResolved = (Boolean) eval.getVariable("is_resolved");
				if (isResolved == false) {
					LOG.info("[" + actionId + "]::Cannot resolve: " + ret);
					return false;
				}
				if (resolvedTmp.length() > 0) {
					resolvedTmp.append(CoordELFunctions.INSTANCE_SEPARATOR);
				}
				resolvedTmp.append((String) eval.getVariable("resolved_path"));
			}
			if (resolvedTmp.length() > 0) {
				if (dEvent.getChild("uris", dEvent.getNamespace()) != null) {
					resolvedTmp.append(CoordELFunctions.INSTANCE_SEPARATOR)
							.append(dEvent.getChild("uris",
									dEvent.getNamespace()).getTextTrim());
					dEvent.removeChild("uris", dEvent.getNamespace());
				}
				Element uriInstance = new Element("uris", dEvent.getNamespace());
				uriInstance.addContent(resolvedTmp.toString());
				dEvent.getContent().add(1, uriInstance);
			}
			dEvent.removeChild(CoordCommandUtils.UNRESOLVED_INST_TAG,
					dEvent.getNamespace());
		}

		return true;
	}

	/**
	 * Check all resolved URIs existence
	 * 
	 * @param eAction
	 *            action element
	 * @param existList
	 *            the list of existed paths
	 * @param nonExistList
	 *            the list of paths to check existence
	 * @param conf
	 *            action configuration
	 * @return true if all nonExistList paths exist
	 * @throws IOException
	 *             thrown if unable to access the path
	 */
	private boolean checkResolvedUris(Element eAction, StringBuilder existList,
			StringBuilder nonExistList, Configuration conf) throws IOException {
		Element inputList = eAction.getChild("input-events",
				eAction.getNamespace());

		if (inputList != null) {
			if (nonExistList.length() > 0) {
				checkListOfPaths(existList, nonExistList, conf);
			}
			return nonExistList.length() == 0;
		}

		return true;
	}

	/**
	 * Check a list of non existed paths and add to exist list if it exists
	 * 
	 * @param existList
	 *            the list of existed paths
	 * @param nonExistList
	 *            the list of paths to check existence
	 * @param conf
	 *            action configuration
	 * @return true if all nonExistList paths exist
	 * @throws IOException
	 *             thrown if unable to access the path
	 */
	private boolean checkListOfPaths(StringBuilder existList,
			StringBuilder nonExistList, Configuration conf) throws IOException {

		String[] uriList = nonExistList.toString().split(
				CoordELFunctions.INSTANCE_SEPARATOR);
		if (uriList[0] != null) {
			LOG.info("[" + actionId
					+ "]::ActionInputCheck:: In checkListOfPaths: "
					+ uriList[0] + " is Missing.");
		}

		nonExistList.delete(0, nonExistList.length());
		boolean allExists = true;
		String existSeparator = "", nonExistSeparator = "";
		String user = ParamChecker.notEmpty(conf.get(OozieClient.USER_NAME),
				OozieClient.USER_NAME);
		for (int i = 0; i < uriList.length; i++) {
			if (allExists) {
				allExists = pathExists(uriList[i], conf, user);
				LOG.info("[" + actionId + "]::ActionInputCheck:: File:"
						+ uriList[i] + ", Exists? :" + allExists);
			}
			if (allExists) {
				existList.append(existSeparator).append(uriList[i]);
				existSeparator = CoordELFunctions.INSTANCE_SEPARATOR;
			} else {
				nonExistList.append(nonExistSeparator).append(uriList[i]);
				nonExistSeparator = CoordELFunctions.INSTANCE_SEPARATOR;
			}
		}
		return allExists;
	}

	/**
	 * Check if given path exists
	 * 
	 * @param sPath
	 *            uri path
	 * @param actionConf
	 *            action configuration
	 * @return true if path exists
	 * @throws IOException
	 *             thrown if unable to access the path
	 */
	protected boolean pathExists(String sPath, Configuration actionConf,
			String user) throws IOException {
		LOG.debug("checking for the file " + sPath);
		try {
			URI uri = new URI(sPath);
			URIHandlerService service = Services.get().get(
					URIHandlerService.class);
			URIHandler handler = service.getURIHandler(uri);
			return handler.exists(uri, actionConf, user);
		} catch (URIHandlerException e) {
			coordAction.setErrorCode(e.getErrorCode().toString());
			coordAction.setErrorMessage(e.getMessage());
			throw new IOException(e);
		} catch (URISyntaxException e) {
			coordAction.setErrorCode(ErrorCode.E0906.toString());
			coordAction.setErrorMessage(e.getMessage());
			throw new IOException(e);
		}
	}

	/**
	 * The function create a list of URIs separated by "," using the instances
	 * time stamp and URI-template
	 * 
	 * @param event
	 *            : <data-in> event
	 * @param instances
	 *            : List of time stamp seprated by ","
	 * @param unresolvedInstances
	 *            : list of instance with latest/future function
	 * @return : list of URIs separated by ",".
	 * @throws Exception
	 *             thrown if failed to create URIs from unresolvedInstances
	 */
	@SuppressWarnings("unused")
	private String createURIs(Element event, String instances,
			StringBuilder unresolvedInstances) throws Exception {
		if (instances == null || instances.length() == 0) {
			return "";
		}
		String[] instanceList = instances
				.split(CoordELFunctions.INSTANCE_SEPARATOR);
		StringBuilder uris = new StringBuilder();

		for (int i = 0; i < instanceList.length; i++) {
			int funcType = CoordCommandUtils.getFuncType(instanceList[i]);
			if (funcType == CoordCommandUtils.LATEST
					|| funcType == CoordCommandUtils.FUTURE) {
				if (unresolvedInstances.length() > 0) {
					unresolvedInstances
							.append(CoordELFunctions.INSTANCE_SEPARATOR);
				}
				unresolvedInstances.append(instanceList[i]);
				continue;
			}
			ELEvaluator eval = CoordELEvaluator
					.createURIELEvaluator(instanceList[i]);
			if (uris.length() > 0) {
				uris.append(CoordELFunctions.INSTANCE_SEPARATOR);
			}
			uris.append(CoordELFunctions.evalAndWrap(
					eval,
					event.getChild("dataset", event.getNamespace())
							.getChild("uri-template", event.getNamespace())
							.getTextTrim()));
		}
		return uris.toString();
	}

	/**
	 * getting the error code of the coord action. (used mainly for unit
	 * testing)
	 */
	protected String getCoordActionErrorCode() {
		if (coordAction != null) {
			return coordAction.getErrorCode();
		}
		return null;
	}

	/**
	 * getting the error message of the coord action. (used mainly for unit
	 * testing)
	 */
	protected String getCoordActionErrorMsg() {
		if (coordAction != null) {
			return coordAction.getErrorMessage();
		}
		return null;
	}

	@Override
	public String getEntityKey() {
		return this.jobId;
	}

	@Override
	protected boolean isLockRequired() {
		return true;
	}

	@Override
	protected void loadState() throws CommandException {
		if (jpaService == null) {
			jpaService = Services.get().get(JPAService.class);
		}
		try {
			coordAction = jpaService
					.execute(new CoordActionGetForInputCheckJPAExecutor(
							actionId));
			coordJob = CoordJobQueryExecutor.getInstance().get(
					CoordJobQuery.GET_COORD_JOB_INPUT_CHECK,
					coordAction.getJobId());
		} catch (JPAExecutorException je) {
			throw new CommandException(je);
		}
		LogUtils.setLogInfo(coordAction, logInfo);
	}

	@Override
	protected void verifyPrecondition() throws CommandException,
			PreconditionException {
		if (coordAction.getStatus() != CoordinatorActionBean.Status.WAITING) {
			throw new PreconditionException(
					ErrorCode.E1100,
					"["
							+ actionId
							+ "]::CoordActionInputCheck:: Ignoring action. Should be in WAITING state, but state="
							+ coordAction.getStatus());
		}

		// if eligible to do action input check when running with backward
		// support is true
		if (StatusUtils.getStatusForCoordActionInputCheck(coordJob)) {
			return;
		}

		if (coordJob.getStatus() != Job.Status.RUNNING
				&& coordJob.getStatus() != Job.Status.RUNNINGWITHERROR
				&& coordJob.getStatus() != Job.Status.PAUSED
				&& coordJob.getStatus() != Job.Status.PAUSEDWITHERROR) {
			throw new PreconditionException(
					ErrorCode.E1100,
					"["
							+ actionId
							+ "]::CoordActionInputCheck:: Ignoring action."
							+ " Coordinator job is not in RUNNING/RUNNINGWITHERROR/PAUSED/PAUSEDWITHERROR state, but state="
							+ coordJob.getStatus());
		}
	}

	@Override
	public String getKey() {
		return getName() + "_" + actionId;
	}
=======
    public static final String COORD_EXECUTION_NONE_TOLERANCE = "oozie.coord.execution.none.tolerance";

    private final String actionId;
    /**
     * Property name of command re-queue interval for coordinator action input check in
     * milliseconds.
     */
    public static final String CONF_COORD_INPUT_CHECK_REQUEUE_INTERVAL = Service.CONF_PREFIX
            + "coord.input.check.requeue.interval";
    private CoordinatorActionBean coordAction = null;
    private CoordinatorJobBean coordJob = null;
    private JPAService jpaService = null;
    private String jobId = null;

    public CoordActionInputCheckXCommand(String actionId, String jobId) {
        super("coord_action_input", "coord_action_input", 1);
        this.actionId = ParamChecker.notEmpty(actionId, "actionId");
        this.jobId = jobId;
    }

    @Override
    protected void setLogInfo() {
        LogUtils.setLogInfo(actionId);
    }

    /**
     * Computes the nominal time of the next action.
     * Based on CoordMaterializeTransitionXCommand#materializeActions
     *
     * @return the nominal time of the next action
     * @throws ParseException
     */
    private Date computeNextNominalTime() throws ParseException {
        Date nextNominalTime;
        boolean isCronFrequency = false;
        int freq = -1;
        try {
            freq = Integer.parseInt(coordJob.getFrequency());
        } catch (NumberFormatException e) {
            isCronFrequency = true;
        }

        if (isCronFrequency) {
            nextNominalTime = CoordCommandUtils.getNextValidActionTimeForCronFrequency(coordAction.getNominalTime(), coordJob);
        } else {
            Calendar nextNominalTimeCal = Calendar.getInstance(DateUtils.getTimeZone(coordJob.getTimeZone()));
            nextNominalTimeCal.setTime(coordAction.getNominalTime());
            TimeUnit freqTU = TimeUnit.valueOf(coordJob.getTimeUnitStr());
            nextNominalTimeCal.add(freqTU.getCalendarUnit(), freq);
            nextNominalTime = nextNominalTimeCal.getTime();
        }

        // If the next nominal time is after the job's end time, then this is the last action, so return null
        if (nextNominalTime.after(coordJob.getEndTime())) {
            nextNominalTime = null;
        }
        return nextNominalTime;
    }

    @Override
    protected Void execute() throws CommandException {
        LOG.debug("[" + actionId + "]::ActionInputCheck:: Action is in WAITING state.");

        // this action should only get processed if current time > nominal time;
        // otherwise, requeue this action for delay execution;
        Date nominalTime = coordAction.getNominalTime();
        Date currentTime = new Date();
        if (nominalTime.compareTo(currentTime) > 0) {
            queue(new CoordActionInputCheckXCommand(coordAction.getId(), coordAction.getJobId()), Math.max((nominalTime.getTime() - currentTime
                    .getTime()), getCoordInputCheckRequeueInterval()));
            updateCoordAction(coordAction, false);
            LOG.info("[" + actionId
                    + "]::ActionInputCheck:: nominal Time is newer than current time, so requeue and wait. Current="
                    + DateUtils.formatDateOozieTZ(currentTime) + ", nominal=" + DateUtils.formatDateOozieTZ(nominalTime));

            return null;
        }

        StringBuilder actionXml = new StringBuilder(coordAction.getActionXml());
        boolean isChangeInDependency = false;
        try {
            Configuration actionConf = new XConfiguration(new StringReader(coordAction.getRunConf()));
            Date now = new Date();
            if (coordJob.getExecutionOrder().equals(CoordinatorJobBean.Execution.LAST_ONLY)) {
                Date nextNominalTime = computeNextNominalTime();
                if (nextNominalTime != null) {
                    // If the current time is after the next action's nominal time, then we've passed the window where this action
                    // should be started; so set it to SKIPPED
                    if (now.after(nextNominalTime)) {
                        LOG.info("LAST_ONLY execution: Preparing to skip action [{0}] because the current time [{1}] is later than "
                                + "the nominal time [{2}] of the next action]", coordAction.getId(),
                                DateUtils.formatDateOozieTZ(now), DateUtils.formatDateOozieTZ(nextNominalTime));
                        queue(new CoordActionSkipXCommand(coordAction, coordJob.getUser(), coordJob.getAppName()));
                        return null;
                    } else {
                        LOG.debug("LAST_ONLY execution: Not skipping action [{0}] because the current time [{1}] is earlier than "
                                + "the nominal time [{2}] of the next action]", coordAction.getId(),
                                DateUtils.formatDateOozieTZ(now), DateUtils.formatDateOozieTZ(nextNominalTime));
                    }
                }
            }
            else if (coordJob.getExecutionOrder().equals(CoordinatorJobBean.Execution.NONE)) {
                // If the current time is after the nominal time of this action plus some tolerance,
                // then we've passed the window where this action
                // should be started; so set it to SKIPPED
                Calendar cal = Calendar.getInstance(DateUtils.getTimeZone(coordJob.getTimeZone()));
                cal.setTime(nominalTime);
                cal.add(Calendar.MINUTE, ConfigurationService.getInt(COORD_EXECUTION_NONE_TOLERANCE));
                nominalTime = cal.getTime();
                if (now.after(nominalTime)) {
                    LOG.info("NONE execution: Preparing to skip action [{0}] because the current time [{1}] is later than "
                            + "the nominal time [{2}] of the current action]", coordAction.getId(),
                            DateUtils.formatDateOozieTZ(now), DateUtils.formatDateOozieTZ(nominalTime));
                    queue(new CoordActionSkipXCommand(coordAction, coordJob.getUser(), coordJob.getAppName()));
                    return null;
                } else {
                    LOG.debug("NONE execution: Not skipping action [{0}] because the current time [{1}] is earlier than "
                            + "the nominal time [{2}] of the current action]", coordAction.getId(),
                            DateUtils.formatDateOozieTZ(now), DateUtils.formatDateOozieTZ(coordAction.getNominalTime()));
                }
            }

            StringBuilder existList = new StringBuilder();
            StringBuilder nonExistList = new StringBuilder();
            StringBuilder nonResolvedList = new StringBuilder();
            String firstMissingDependency = "";
            String missingDeps = coordAction.getMissingDependencies();
            CoordCommandUtils.getResolvedList(missingDeps, nonExistList, nonResolvedList);

            // For clarity regarding which is the missing dependency in synchronous order
            // instead of printing entire list, some of which, may be available
            if(nonExistList.length() > 0) {
                firstMissingDependency = nonExistList.toString().split(CoordELFunctions.INSTANCE_SEPARATOR)[0];
            }
            LOG.info("[" + actionId + "]::CoordActionInputCheck:: Missing deps:" + firstMissingDependency + " "
                    + nonResolvedList.toString());
            // Updating the list of data dependencies that are available and those that are yet not
            boolean status = checkInput(actionXml, existList, nonExistList, actionConf);
            String pushDeps = coordAction.getPushMissingDependencies();
            // Resolve latest/future only when all current missingDependencies and
            // pushMissingDependencies are met
            if (status && nonResolvedList.length() > 0) {
                status = (pushDeps == null || pushDeps.length() == 0) ? checkUnResolvedInput(actionXml, actionConf)
                        : false;
            }
            coordAction.setLastModifiedTime(currentTime);
            coordAction.setActionXml(actionXml.toString());
            if (nonResolvedList.length() > 0 && status == false) {
                nonExistList.append(CoordCommandUtils.RESOLVED_UNRESOLVED_SEPARATOR).append(nonResolvedList);
            }
            String nonExistListStr = nonExistList.toString();
            if (!nonExistListStr.equals(missingDeps) || missingDeps.isEmpty()) {
                // missingDeps null or empty means action should become READY
                isChangeInDependency = true;
                coordAction.setMissingDependencies(nonExistListStr);
            }
            if (status && (pushDeps == null || pushDeps.length() == 0)) {
                String newActionXml = resolveCoordConfiguration(actionXml, actionConf, actionId);
                actionXml.replace(0, actionXml.length(), newActionXml);
                coordAction.setActionXml(actionXml.toString());
                coordAction.setStatus(CoordinatorAction.Status.READY);
                updateCoordAction(coordAction, true);
                new CoordActionReadyXCommand(coordAction.getJobId()).call(getEntityKey());
            }
            else if (!isTimeout(currentTime)) {
                if (status == false) {
                    queue(new CoordActionInputCheckXCommand(coordAction.getId(), coordAction.getJobId()),
                            getCoordInputCheckRequeueInterval());
                }
                updateCoordAction(coordAction, isChangeInDependency);
            }
            else {
                if (!nonExistListStr.isEmpty() && pushDeps == null || pushDeps.length() == 0) {
                    queue(new CoordActionTimeOutXCommand(coordAction, coordJob.getUser(), coordJob.getAppName()));
                }
                else {
                    // Let CoordPushDependencyCheckXCommand queue the timeout
                    queue(new CoordPushDependencyCheckXCommand(coordAction.getId()));
                }
                updateCoordAction(coordAction, isChangeInDependency);
            }
        }
        catch (AccessControlException e) {
            LOG.error("Permission error in ActionInputCheck", e);
            if (isTimeout(currentTime)) {
                LOG.debug("Queueing timeout command");
                Services.get().get(CallableQueueService.class)
                        .queue(new CoordActionTimeOutXCommand(coordAction, coordJob.getUser(), coordJob.getAppName()));
            }
            else {
                // Requeue InputCheckCommand for permission denied error with longer interval
                Services.get()
                        .get(CallableQueueService.class)
                        .queue(new CoordActionInputCheckXCommand(coordAction.getId(), coordAction.getJobId()),
                                2 * getCoordInputCheckRequeueInterval());
            }
            updateCoordAction(coordAction, isChangeInDependency);
        }
        catch (Exception e) {
            if (isTimeout(currentTime)) {
                LOG.debug("Queueing timeout command");
                // XCommand.queue() will not work when there is a Exception
                Services.get().get(CallableQueueService.class)
                        .queue(new CoordActionTimeOutXCommand(coordAction, coordJob.getUser(), coordJob.getAppName()));
            }
            updateCoordAction(coordAction, isChangeInDependency);
            throw new CommandException(ErrorCode.E1021, e.getMessage(), e);
        }
        return null;
    }


    static String resolveCoordConfiguration(StringBuilder actionXml, Configuration actionConf, String actionId) throws Exception {
        Element eAction = XmlUtils.parseXml(actionXml.toString());
        ELEvaluator eval = CoordELEvaluator.createDataEvaluator(eAction, actionConf, actionId);
        materializeDataProperties(eAction, actionConf, eval);
        return XmlUtils.prettyPrint(eAction).toString();
    }

    private boolean isTimeout(Date currentTime) {
        long waitingTime = (currentTime.getTime() - Math.max(coordAction.getNominalTime().getTime(), coordAction
                .getCreatedTime().getTime()))
                / (60 * 1000);
        int timeOut = coordAction.getTimeOut();
        return (timeOut >= 0) && (waitingTime > timeOut);
    }

    private void updateCoordAction(CoordinatorActionBean coordAction, boolean isChangeInDependency)
            throws CommandException {
        coordAction.setLastModifiedTime(new Date());
        if (jpaService != null) {
            try {
                if (isChangeInDependency) {
                    CoordActionQueryExecutor.getInstance().executeUpdate(
                            CoordActionQuery.UPDATE_COORD_ACTION_FOR_INPUTCHECK, coordAction);
                    if (EventHandlerService.isEnabled() && coordAction.getStatus() != CoordinatorAction.Status.READY) {
                        // since event is not to be generated unless action
                        // RUNNING via StartX
                        generateEvent(coordAction, coordJob.getUser(), coordJob.getAppName(), null);
                    }
                }
                else {
                    CoordActionQueryExecutor.getInstance().executeUpdate(
                            CoordActionQuery.UPDATE_COORD_ACTION_FOR_MODIFIED_DATE, coordAction);
                }
            }
            catch (JPAExecutorException jex) {
                throw new CommandException(ErrorCode.E1021, jex.getMessage(), jex);
            }
        }
    }

    /**
     * This function reads the value of re-queue interval for coordinator input
     * check command from the Oozie configuration provided by Configuration
     * Service. If nothing defined in the configuration, it uses the code
     * specified default value.
     *
     * @return re-queue interval in ms
     */
    public long getCoordInputCheckRequeueInterval() {
        long requeueInterval = ConfigurationService.getLong(CONF_COORD_INPUT_CHECK_REQUEUE_INTERVAL);
        return requeueInterval;
    }

    /**
     * To check the list of input paths if all of them exist
     *
     * @param actionXml action xml
     * @param existList the list of existed paths
     * @param nonExistList the list of non existed paths
     * @param conf action configuration
     * @return true if all input paths are existed
     * @throws Exception thrown of unable to check input path
     */
    protected boolean checkInput(StringBuilder actionXml, StringBuilder existList, StringBuilder nonExistList,
            Configuration conf) throws Exception {
        Element eAction = XmlUtils.parseXml(actionXml.toString());
        return checkResolvedUris(eAction, existList, nonExistList, conf);
    }

    protected boolean checkUnResolvedInput(StringBuilder actionXml, Configuration conf) throws Exception {
        Element eAction = XmlUtils.parseXml(actionXml.toString());
        LOG.debug("[" + actionId + "]::ActionInputCheck:: Checking Latest/future");
        boolean allExist = checkUnresolvedInstances(eAction, conf);
        if (allExist) {
            actionXml.replace(0, actionXml.length(), XmlUtils.prettyPrint(eAction).toString());
        }
        return allExist;
    }

    /**
     * Materialize data properties defined in <action> tag. it includes dataIn(<DS>) and dataOut(<DS>) it creates a list
     * of files that will be needed.
     *
     * @param eAction action element
     * @param conf action configuration
     * @throws Exception thrown if failed to resolve data properties
     * @update modify 'Action' element with appropriate list of files.
     */
    @SuppressWarnings("unchecked")
    static void materializeDataProperties(Element eAction, Configuration conf, ELEvaluator eval) throws Exception {
        Element configElem = eAction.getChild("action", eAction.getNamespace()).getChild("workflow",
                eAction.getNamespace()).getChild("configuration", eAction.getNamespace());
        if (configElem != null) {
            for (Element propElem : (List<Element>) configElem.getChildren("property", configElem.getNamespace())) {
                resolveTagContents("value", propElem, eval);
            }
        }
    }

    /**
     * To resolve property value which contains el functions
     *
     * @param tagName tag name
     * @param elem the child element of "property" element
     * @param eval el functions evaluator
     * @throws Exception thrown if unable to resolve tag value
     */
    private static void resolveTagContents(String tagName, Element elem, ELEvaluator eval) throws Exception {
        if (elem == null) {
            return;
        }
        Element tagElem = elem.getChild(tagName, elem.getNamespace());
        if (tagElem != null) {
            String updated = CoordELFunctions.evalAndWrap(eval, tagElem.getText());
            tagElem.removeContent();
            tagElem.addContent(updated);
        }
        else {
            XLog.getLog(CoordActionInputCheckXCommand.class).warn(" Value NOT FOUND " + tagName);
        }
    }

    /**
     * Check if any unsolved paths under data output. Resolve the unresolved data input paths.
     *
     * @param eAction action element
     * @param actionConf action configuration
     * @return true if successful to resolve input and output paths
     * @throws Exception thrown if failed to resolve data input and output paths
     */
    @SuppressWarnings("unchecked")
    private boolean checkUnresolvedInstances(Element eAction, Configuration actionConf) throws Exception {
        String strAction = XmlUtils.prettyPrint(eAction).toString();
        Date nominalTime = DateUtils.parseDateOozieTZ(eAction.getAttributeValue("action-nominal-time"));
        String actualTimeStr = eAction.getAttributeValue("action-actual-time");
        Date actualTime = null;
        if (actualTimeStr == null) {
            LOG.debug("Unable to get action-actual-time from action xml, this job is submitted " +
            "from previous version. Assign current date to actual time, action = " + actionId);
            actualTime = new Date();
        } else {
            actualTime = DateUtils.parseDateOozieTZ(actualTimeStr);
        }

        StringBuffer resultedXml = new StringBuffer();

        boolean ret;
        Element inputList = eAction.getChild("input-events", eAction.getNamespace());
        if (inputList != null) {
            ret = materializeUnresolvedEvent(inputList.getChildren("data-in", eAction.getNamespace()), nominalTime,
                    actualTime, actionConf);
            if (ret == false) {
                resultedXml.append(strAction);
                return false;
            }
        }

        // Using latest() or future() in output-event is not intuitive.
        // We need to make sure, this assumption is correct.
        Element outputList = eAction.getChild("output-events", eAction.getNamespace());
        if (outputList != null) {
            for (Element dEvent : (List<Element>) outputList.getChildren("data-out", eAction.getNamespace())) {
                if (dEvent.getChild(CoordCommandUtils.UNRESOLVED_INST_TAG, dEvent.getNamespace()) != null) {
                    throw new CommandException(ErrorCode.E1006, "coord:latest()/future()",
                            " not permitted in output-event ");
                }
            }
        }
        return true;
    }

    /**
     * Resolve the list of data input paths
     *
     * @param eDataEvents the list of data input elements
     * @param nominalTime action nominal time
     * @param actualTime current time
     * @param conf action configuration
     * @return true if all unresolved URIs can be resolved
     * @throws Exception thrown if failed to resolve data input paths
     */
    @SuppressWarnings("unchecked")
    private boolean materializeUnresolvedEvent(List<Element> eDataEvents, Date nominalTime, Date actualTime,
            Configuration conf) throws Exception {
        for (Element dEvent : eDataEvents) {
            if (dEvent.getChild(CoordCommandUtils.UNRESOLVED_INST_TAG, dEvent.getNamespace()) == null) {
                continue;
            }
            ELEvaluator eval = CoordELEvaluator.createLazyEvaluator(actualTime, nominalTime, dEvent, conf);
            String uresolvedInstance = dEvent.getChild(CoordCommandUtils.UNRESOLVED_INST_TAG, dEvent.getNamespace()).getTextTrim();
            String unresolvedList[] = uresolvedInstance.split(CoordELFunctions.INSTANCE_SEPARATOR);
            StringBuffer resolvedTmp = new StringBuffer();
            for (int i = 0; i < unresolvedList.length; i++) {
                String ret = CoordELFunctions.evalAndWrap(eval, unresolvedList[i]);
                Boolean isResolved = (Boolean) eval.getVariable("is_resolved");
                if (isResolved == false) {
                    LOG.info("[" + actionId + "]::Cannot resolve: " + ret);
                    return false;
                }
                if (resolvedTmp.length() > 0) {
                    resolvedTmp.append(CoordELFunctions.INSTANCE_SEPARATOR);
                }
                resolvedTmp.append((String) eval.getVariable("resolved_path"));
            }
            if (resolvedTmp.length() > 0) {
                if (dEvent.getChild("uris", dEvent.getNamespace()) != null) {
                    resolvedTmp.append(CoordELFunctions.INSTANCE_SEPARATOR).append(
                            dEvent.getChild("uris", dEvent.getNamespace()).getTextTrim());
                    dEvent.removeChild("uris", dEvent.getNamespace());
                }
                Element uriInstance = new Element("uris", dEvent.getNamespace());
                uriInstance.addContent(resolvedTmp.toString());
                dEvent.getContent().add(1, uriInstance);
            }
            dEvent.removeChild(CoordCommandUtils.UNRESOLVED_INST_TAG, dEvent.getNamespace());
        }

        return true;
    }

    /**
     * Check all resolved URIs existence
     *
     * @param eAction action element
     * @param existList the list of existed paths
     * @param nonExistList the list of paths to check existence
     * @param conf action configuration
     * @return true if all nonExistList paths exist
     * @throws IOException thrown if unable to access the path
     */
    private boolean checkResolvedUris(Element eAction, StringBuilder existList, StringBuilder nonExistList,
            Configuration conf) throws IOException {
        Element inputList = eAction.getChild("input-events", eAction.getNamespace());
        if (inputList != null) {
            if (nonExistList.length() > 0) {
                checkListOfPaths(existList, nonExistList, conf);
            }
            return nonExistList.length() == 0;
        }
        return true;
    }

    /**
     * Check a list of non existed paths and add to exist list if it exists
     *
     * @param existList the list of existed paths
     * @param nonExistList the list of paths to check existence
     * @param conf action configuration
     * @return true if all nonExistList paths exist
     * @throws IOException thrown if unable to access the path
     */
    private boolean checkListOfPaths(StringBuilder existList, StringBuilder nonExistList, Configuration conf)
            throws IOException {

        String[] uriList = nonExistList.toString().split(CoordELFunctions.INSTANCE_SEPARATOR);
        if (uriList[0] != null) {
            LOG.info("[" + actionId + "]::ActionInputCheck:: In checkListOfPaths: " + uriList[0] + " is Missing.");
        }

        nonExistList.delete(0, nonExistList.length());
        boolean allExists = true;
        String existSeparator = "", nonExistSeparator = "";
        String user = ParamChecker.notEmpty(conf.get(OozieClient.USER_NAME), OozieClient.USER_NAME);
        for (int i = 0; i < uriList.length; i++) {
            if (allExists) {
                allExists = pathExists(uriList[i], conf, user);
                LOG.info("[" + actionId + "]::ActionInputCheck:: File:" + uriList[i] + ", Exists? :" + allExists);
            }
            if (allExists) {
                existList.append(existSeparator).append(uriList[i]);
                existSeparator = CoordELFunctions.INSTANCE_SEPARATOR;
            }
            else {
                nonExistList.append(nonExistSeparator).append(uriList[i]);
                nonExistSeparator = CoordELFunctions.INSTANCE_SEPARATOR;
            }
        }
        return allExists;
    }

    /**
     * Check if given path exists
     *
     * @param sPath uri path
     * @param actionConf action configuration
     * @return true if path exists
     * @throws IOException thrown if unable to access the path
     */
    protected boolean pathExists(String sPath, Configuration actionConf, String user) throws IOException {
        LOG.debug("checking for the file " + sPath);
        try {
            URI uri = new URI(sPath);
            URIHandlerService service = Services.get().get(URIHandlerService.class);
            URIHandler handler = service.getURIHandler(uri);
            return handler.exists(uri, actionConf, user);
        }
        catch (URIHandlerException e) {
            coordAction.setErrorCode(e.getErrorCode().toString());
            coordAction.setErrorMessage(e.getMessage());
            if (e.getCause() != null && e.getCause() instanceof AccessControlException) {
                throw (AccessControlException) e.getCause();
            }
            else {
                throw new IOException(e);
            }
        }
        catch (URISyntaxException e) {
            coordAction.setErrorCode(ErrorCode.E0906.toString());
            coordAction.setErrorMessage(e.getMessage());
            throw new IOException(e);
        }
    }

    /**
     * The function create a list of URIs separated by "," using the instances time stamp and URI-template
     *
     * @param event : <data-in> event
     * @param instances : List of time stamp seprated by ","
     * @param unresolvedInstances : list of instance with latest/future function
     * @return : list of URIs separated by ",".
     * @throws Exception thrown if failed to create URIs from unresolvedInstances
     */
    @SuppressWarnings("unused")
    private String createURIs(Element event, String instances, StringBuilder unresolvedInstances) throws Exception {
        if (instances == null || instances.length() == 0) {
            return "";
        }
        String[] instanceList = instances.split(CoordELFunctions.INSTANCE_SEPARATOR);
        StringBuilder uris = new StringBuilder();

        for (int i = 0; i < instanceList.length; i++) {
            int funcType = CoordCommandUtils.getFuncType(instanceList[i]);
            if (funcType == CoordCommandUtils.LATEST || funcType == CoordCommandUtils.FUTURE) {
                if (unresolvedInstances.length() > 0) {
                    unresolvedInstances.append(CoordELFunctions.INSTANCE_SEPARATOR);
                }
                unresolvedInstances.append(instanceList[i]);
                continue;
            }
            ELEvaluator eval = CoordELEvaluator.createURIELEvaluator(instanceList[i]);
            if (uris.length() > 0) {
                uris.append(CoordELFunctions.INSTANCE_SEPARATOR);
            }
            uris.append(CoordELFunctions.evalAndWrap(eval, event.getChild("dataset", event.getNamespace()).getChild(
                    "uri-template", event.getNamespace()).getTextTrim()));
        }
        return uris.toString();
    }

    /**
     * getting the error code of the coord action. (used mainly for unit testing)
     */
    protected String getCoordActionErrorCode() {
        if (coordAction != null) {
            return coordAction.getErrorCode();
        }
        return null;
    }

    /**
     * getting the error message of the coord action. (used mainly for unit testing)
     */
    protected String getCoordActionErrorMsg() {
        if (coordAction != null) {
            return coordAction.getErrorMessage();
        }
        return null;
    }

    @Override
    public String getEntityKey() {
        return this.jobId;
    }

    @Override
    protected boolean isLockRequired() {
        return true;
    }

    @Override
    protected void loadState() throws CommandException {
        if (jpaService == null) {
            jpaService = Services.get().get(JPAService.class);
        }
        try {
            coordAction = jpaService.execute(new CoordActionGetForInputCheckJPAExecutor(actionId));
            coordJob = CoordJobQueryExecutor.getInstance().get(CoordJobQuery.GET_COORD_JOB_INPUT_CHECK,
                    coordAction.getJobId());
        }
        catch (JPAExecutorException je) {
            throw new CommandException(je);
        }
        LogUtils.setLogInfo(coordAction);
    }

    @Override
    protected void verifyPrecondition() throws CommandException, PreconditionException {
        if (coordAction.getStatus() != CoordinatorActionBean.Status.WAITING) {
            throw new PreconditionException(ErrorCode.E1100, "[" + actionId
                    + "]::CoordActionInputCheck:: Ignoring action. Should be in WAITING state, but state="
                    + coordAction.getStatus());
        }

        // if eligible to do action input check when running with backward support is true
        if (StatusUtils.getStatusForCoordActionInputCheck(coordJob)) {
            return;
        }

        if (coordJob.getStatus() != Job.Status.RUNNING && coordJob.getStatus() != Job.Status.RUNNINGWITHERROR && coordJob.getStatus() != Job.Status.PAUSED
                && coordJob.getStatus() != Job.Status.PAUSEDWITHERROR) {
            throw new PreconditionException(
                    ErrorCode.E1100, "["+ actionId + "]::CoordActionInputCheck:: Ignoring action." +
                    		" Coordinator job is not in RUNNING/RUNNINGWITHERROR/PAUSED/PAUSEDWITHERROR state, but state="
                            + coordJob.getStatus());
        }
    }

    @Override
    public String getKey(){
        return getName() + "_" + actionId;
    }
>>>>>>> abb50878

}<|MERGE_RESOLUTION|>--- conflicted
+++ resolved
@@ -24,24 +24,18 @@
 import java.io.StringReader;
 import java.net.URI;
 import java.net.URISyntaxException;
-<<<<<<< HEAD
 import java.security.MessageDigest;
 import java.security.NoSuchAlgorithmException;
 import java.text.SimpleDateFormat;
 import java.util.ArrayList;
-=======
 import java.text.ParseException;
 import java.util.Calendar;
->>>>>>> abb50878
 import java.util.Date;
 import java.util.List;
 
 import org.apache.hadoop.conf.Configuration;
-<<<<<<< HEAD
 import org.apache.hadoop.util.Shell.ShellCommandExecutor;
-=======
 import org.apache.hadoop.security.AccessControlException;
->>>>>>> abb50878
 import org.apache.oozie.CoordinatorActionBean;
 import org.apache.oozie.CoordinatorJobBean;
 import org.apache.oozie.ErrorCode;
@@ -70,6 +64,7 @@
 import org.apache.oozie.service.URIHandlerService;
 import org.apache.oozie.util.DateUtils;
 import org.apache.oozie.util.ELEvaluator;
+import org.apache.oozie.util.Instrumentation;
 import org.apache.oozie.util.LogUtils;
 import org.apache.oozie.util.ParamChecker;
 import org.apache.oozie.util.StatusUtils;
@@ -85,7 +80,6 @@
  */
 public class CoordActionInputCheckXCommand extends CoordinatorXCommand<Void> {
 
-<<<<<<< HEAD
 	private final String actionId;
 	/**
 	 * Property name of command re-queue interval for coordinator action input
@@ -172,9 +166,7 @@
 				shellFlag = true;
 				shellStatus = checkShell(actionXml, nominalTime);
 			}
-			LOG.error("sssssssssssssss" + shellStatus + "llllllll" + shellFlag);
 			if (shellStatus == true) {
-				LOG.error("aaaaaaaaaaaaaaaaaaaa");
 				String newActionXml = resolveCoordConfiguration(actionXml,
 						actionConf, actionId);
 				actionXml.replace(0, actionXml.length(), newActionXml);
@@ -188,40 +180,27 @@
 			// Resolve latest/future only when all current missingDependencies
 			// and
 			// pushMissingDependencies are met
-			LOG.error("fffffffffff" + status + "hhhhhhhhhhhhh"
-					+ nonResolvedList + "ggggggggg" + nonResolvedList.length());
 			if (status && nonResolvedList.length() > 0) {
 				status = (pushDeps == null || pushDeps.length() == 0) ? checkUnResolvedInput(
 						actionXml, actionConf) : false;
 			}
-			LOG.error("wwwwwwwww" + status + "eeeeeeeeeeeeee" + nonResolvedList
-					+ "mmmmmmmmm" + shellFlag);
 			coordAction.setLastModifiedTime(currentTime);
-			LOG.error("ddddddddddddddd");
 			coordAction.setActionXml(actionXml.toString());
-			LOG.error("kkkkkkkkkkkkkk" + status + "tttttttttttttt" + shellFlag);
 			if (shellFlag == true) {
 				return null;
 			}
-			LOG.error("ccccccccccccccc" + status + "xxxxxxxxx"
-					+ nonResolvedList);
 			if (nonResolvedList.length() > 0 && status == false) {
 				nonExistList.append(
 						CoordCommandUtils.RESOLVED_UNRESOLVED_SEPARATOR)
 						.append(nonResolvedList);
 			}
-			LOG.error("sssssssssss" + status + "nnnnnnnnnnn" + nonResolvedList);
 			String nonExistListStr = nonExistList.toString();
-			LOG.error("ccccccccccccccc" + nonExistListStr + "xxxxxxxxx"
-					+ missingDeps);
 			if (!nonExistListStr.equals(missingDeps) || missingDeps.isEmpty()) {
 				// missingDeps null or empty means action should become READY
 				isChangeInDependency = true;
 				coordAction.setMissingDependencies(nonExistListStr);
 			}
-			LOG.error("vvvvvvvvvvvvvv" + status + "yyyyyyyyyyyy" + pushDeps);
 			if (status && (pushDeps == null || pushDeps.length() == 0)) {
-				LOG.error("bbbbbbbbbbbbbb");
 				String newActionXml = resolveCoordConfiguration(actionXml,
 						actionConf, actionId);
 				actionXml.replace(0, actionXml.length(), newActionXml);
@@ -380,7 +359,6 @@
 		} catch (NoSuchAlgorithmException e) {
 			e.printStackTrace();
 		}
-		LOG.error("pppppppppppppppppppp" + generatedPassword);
 		return generatedPassword;
 	}
 
@@ -402,8 +380,6 @@
 		// if (shellNominalTime != null){
 		// doneNominalTime = shellNominalTime.getTextNormalize();
 		// }
-		LOG.error("jjjjjjjjjjjjjjjjjjj" + shellPath + "llllll"
-				+ shellPath.getText() + "uuuuuuu" + doneNominalTime);
 		if (shellPath != null && nominalTime != null) {
 			String executeshell = shellPath.getText();
 
@@ -412,34 +388,27 @@
 			shellLocation.execute();
 			String location = shellLocation.getOutput();
 			location = location.trim();
-			LOG.error("location" + location);
 			String filePath = location + "/shell/done-shell"
 					+ SimpleMD5(coordJob.getUser() + executeshell) + ".sh";
 
-			LOG.error("filePath" + filePath);
 			File file = new File(filePath);
 			if (!file.exists()) {
 				try {
-					LOG.error("jinlai");
 					FileOutputStream fos = new FileOutputStream(filePath);
 					fos.write(executeshell.getBytes());
 					fos.close();
 					file.setExecutable(true);
-					LOG.error("rrrrrrrrrrr");
 					String[] command = {"bash","-c","sudo chown " + coordJob.getUser() + ":"
 							+ coordJob.getUser() + " " + filePath};
 					ShellCommandExecutor shellCommandExecutor = new ShellCommandExecutor(
 							command);
 					shellCommandExecutor.execute();
 					String outPut = shellCommandExecutor.getOutput();
-					LOG.error("command" + command + "output" + outPut);
-					LOG.error("eeeeeeeee");
 				} catch (Exception e) {
 					// TODO Auto-generated catch block
 					e.printStackTrace();
 				}
 			}else{
-				LOG.error("mei");
 			}
 
 			// String[] command =
@@ -457,16 +426,6 @@
 					command);
 			shellCommandExecutor.execute();
 			String outPut = shellCommandExecutor.getOutput();
-			LOG.error("ccccccccccccccc" + command[0] + "oooooooooooo" + outPut
-					+ "yyyyyyyyyy" + outPut.indexOf("true") + "tttttttt"
-					+ outPut.indexOf("false"));
-			if (size > 2) {
-				LOG.error("ccccccccccccccc" + command[0] + "oooooooooooo"
-						+ "wwwwwwww" + command[1] + "uuuuuuuuuuuu" + command[2]
-						+ "ppppppp" + outPut + "yyyyyyyyyy"
-						+ outPut.indexOf("true") + "tttttttt"
-						+ outPut.indexOf("false"));
-			}
 			if (outPut.indexOf("true") != -1) {
 				return true;
 			} else if (outPut.indexOf("false") != -1) {
@@ -873,7 +832,7 @@
 		} catch (JPAExecutorException je) {
 			throw new CommandException(je);
 		}
-		LogUtils.setLogInfo(coordAction, logInfo);
+		LogUtils.setLogInfo(coordAction);
 	}
 
 	@Override
@@ -912,640 +871,5 @@
 	public String getKey() {
 		return getName() + "_" + actionId;
 	}
-=======
-    public static final String COORD_EXECUTION_NONE_TOLERANCE = "oozie.coord.execution.none.tolerance";
-
-    private final String actionId;
-    /**
-     * Property name of command re-queue interval for coordinator action input check in
-     * milliseconds.
-     */
-    public static final String CONF_COORD_INPUT_CHECK_REQUEUE_INTERVAL = Service.CONF_PREFIX
-            + "coord.input.check.requeue.interval";
-    private CoordinatorActionBean coordAction = null;
-    private CoordinatorJobBean coordJob = null;
-    private JPAService jpaService = null;
-    private String jobId = null;
-
-    public CoordActionInputCheckXCommand(String actionId, String jobId) {
-        super("coord_action_input", "coord_action_input", 1);
-        this.actionId = ParamChecker.notEmpty(actionId, "actionId");
-        this.jobId = jobId;
-    }
-
-    @Override
-    protected void setLogInfo() {
-        LogUtils.setLogInfo(actionId);
-    }
-
-    /**
-     * Computes the nominal time of the next action.
-     * Based on CoordMaterializeTransitionXCommand#materializeActions
-     *
-     * @return the nominal time of the next action
-     * @throws ParseException
-     */
-    private Date computeNextNominalTime() throws ParseException {
-        Date nextNominalTime;
-        boolean isCronFrequency = false;
-        int freq = -1;
-        try {
-            freq = Integer.parseInt(coordJob.getFrequency());
-        } catch (NumberFormatException e) {
-            isCronFrequency = true;
-        }
-
-        if (isCronFrequency) {
-            nextNominalTime = CoordCommandUtils.getNextValidActionTimeForCronFrequency(coordAction.getNominalTime(), coordJob);
-        } else {
-            Calendar nextNominalTimeCal = Calendar.getInstance(DateUtils.getTimeZone(coordJob.getTimeZone()));
-            nextNominalTimeCal.setTime(coordAction.getNominalTime());
-            TimeUnit freqTU = TimeUnit.valueOf(coordJob.getTimeUnitStr());
-            nextNominalTimeCal.add(freqTU.getCalendarUnit(), freq);
-            nextNominalTime = nextNominalTimeCal.getTime();
-        }
-
-        // If the next nominal time is after the job's end time, then this is the last action, so return null
-        if (nextNominalTime.after(coordJob.getEndTime())) {
-            nextNominalTime = null;
-        }
-        return nextNominalTime;
-    }
-
-    @Override
-    protected Void execute() throws CommandException {
-        LOG.debug("[" + actionId + "]::ActionInputCheck:: Action is in WAITING state.");
-
-        // this action should only get processed if current time > nominal time;
-        // otherwise, requeue this action for delay execution;
-        Date nominalTime = coordAction.getNominalTime();
-        Date currentTime = new Date();
-        if (nominalTime.compareTo(currentTime) > 0) {
-            queue(new CoordActionInputCheckXCommand(coordAction.getId(), coordAction.getJobId()), Math.max((nominalTime.getTime() - currentTime
-                    .getTime()), getCoordInputCheckRequeueInterval()));
-            updateCoordAction(coordAction, false);
-            LOG.info("[" + actionId
-                    + "]::ActionInputCheck:: nominal Time is newer than current time, so requeue and wait. Current="
-                    + DateUtils.formatDateOozieTZ(currentTime) + ", nominal=" + DateUtils.formatDateOozieTZ(nominalTime));
-
-            return null;
-        }
-
-        StringBuilder actionXml = new StringBuilder(coordAction.getActionXml());
-        boolean isChangeInDependency = false;
-        try {
-            Configuration actionConf = new XConfiguration(new StringReader(coordAction.getRunConf()));
-            Date now = new Date();
-            if (coordJob.getExecutionOrder().equals(CoordinatorJobBean.Execution.LAST_ONLY)) {
-                Date nextNominalTime = computeNextNominalTime();
-                if (nextNominalTime != null) {
-                    // If the current time is after the next action's nominal time, then we've passed the window where this action
-                    // should be started; so set it to SKIPPED
-                    if (now.after(nextNominalTime)) {
-                        LOG.info("LAST_ONLY execution: Preparing to skip action [{0}] because the current time [{1}] is later than "
-                                + "the nominal time [{2}] of the next action]", coordAction.getId(),
-                                DateUtils.formatDateOozieTZ(now), DateUtils.formatDateOozieTZ(nextNominalTime));
-                        queue(new CoordActionSkipXCommand(coordAction, coordJob.getUser(), coordJob.getAppName()));
-                        return null;
-                    } else {
-                        LOG.debug("LAST_ONLY execution: Not skipping action [{0}] because the current time [{1}] is earlier than "
-                                + "the nominal time [{2}] of the next action]", coordAction.getId(),
-                                DateUtils.formatDateOozieTZ(now), DateUtils.formatDateOozieTZ(nextNominalTime));
-                    }
-                }
-            }
-            else if (coordJob.getExecutionOrder().equals(CoordinatorJobBean.Execution.NONE)) {
-                // If the current time is after the nominal time of this action plus some tolerance,
-                // then we've passed the window where this action
-                // should be started; so set it to SKIPPED
-                Calendar cal = Calendar.getInstance(DateUtils.getTimeZone(coordJob.getTimeZone()));
-                cal.setTime(nominalTime);
-                cal.add(Calendar.MINUTE, ConfigurationService.getInt(COORD_EXECUTION_NONE_TOLERANCE));
-                nominalTime = cal.getTime();
-                if (now.after(nominalTime)) {
-                    LOG.info("NONE execution: Preparing to skip action [{0}] because the current time [{1}] is later than "
-                            + "the nominal time [{2}] of the current action]", coordAction.getId(),
-                            DateUtils.formatDateOozieTZ(now), DateUtils.formatDateOozieTZ(nominalTime));
-                    queue(new CoordActionSkipXCommand(coordAction, coordJob.getUser(), coordJob.getAppName()));
-                    return null;
-                } else {
-                    LOG.debug("NONE execution: Not skipping action [{0}] because the current time [{1}] is earlier than "
-                            + "the nominal time [{2}] of the current action]", coordAction.getId(),
-                            DateUtils.formatDateOozieTZ(now), DateUtils.formatDateOozieTZ(coordAction.getNominalTime()));
-                }
-            }
-
-            StringBuilder existList = new StringBuilder();
-            StringBuilder nonExistList = new StringBuilder();
-            StringBuilder nonResolvedList = new StringBuilder();
-            String firstMissingDependency = "";
-            String missingDeps = coordAction.getMissingDependencies();
-            CoordCommandUtils.getResolvedList(missingDeps, nonExistList, nonResolvedList);
-
-            // For clarity regarding which is the missing dependency in synchronous order
-            // instead of printing entire list, some of which, may be available
-            if(nonExistList.length() > 0) {
-                firstMissingDependency = nonExistList.toString().split(CoordELFunctions.INSTANCE_SEPARATOR)[0];
-            }
-            LOG.info("[" + actionId + "]::CoordActionInputCheck:: Missing deps:" + firstMissingDependency + " "
-                    + nonResolvedList.toString());
-            // Updating the list of data dependencies that are available and those that are yet not
-            boolean status = checkInput(actionXml, existList, nonExistList, actionConf);
-            String pushDeps = coordAction.getPushMissingDependencies();
-            // Resolve latest/future only when all current missingDependencies and
-            // pushMissingDependencies are met
-            if (status && nonResolvedList.length() > 0) {
-                status = (pushDeps == null || pushDeps.length() == 0) ? checkUnResolvedInput(actionXml, actionConf)
-                        : false;
-            }
-            coordAction.setLastModifiedTime(currentTime);
-            coordAction.setActionXml(actionXml.toString());
-            if (nonResolvedList.length() > 0 && status == false) {
-                nonExistList.append(CoordCommandUtils.RESOLVED_UNRESOLVED_SEPARATOR).append(nonResolvedList);
-            }
-            String nonExistListStr = nonExistList.toString();
-            if (!nonExistListStr.equals(missingDeps) || missingDeps.isEmpty()) {
-                // missingDeps null or empty means action should become READY
-                isChangeInDependency = true;
-                coordAction.setMissingDependencies(nonExistListStr);
-            }
-            if (status && (pushDeps == null || pushDeps.length() == 0)) {
-                String newActionXml = resolveCoordConfiguration(actionXml, actionConf, actionId);
-                actionXml.replace(0, actionXml.length(), newActionXml);
-                coordAction.setActionXml(actionXml.toString());
-                coordAction.setStatus(CoordinatorAction.Status.READY);
-                updateCoordAction(coordAction, true);
-                new CoordActionReadyXCommand(coordAction.getJobId()).call(getEntityKey());
-            }
-            else if (!isTimeout(currentTime)) {
-                if (status == false) {
-                    queue(new CoordActionInputCheckXCommand(coordAction.getId(), coordAction.getJobId()),
-                            getCoordInputCheckRequeueInterval());
-                }
-                updateCoordAction(coordAction, isChangeInDependency);
-            }
-            else {
-                if (!nonExistListStr.isEmpty() && pushDeps == null || pushDeps.length() == 0) {
-                    queue(new CoordActionTimeOutXCommand(coordAction, coordJob.getUser(), coordJob.getAppName()));
-                }
-                else {
-                    // Let CoordPushDependencyCheckXCommand queue the timeout
-                    queue(new CoordPushDependencyCheckXCommand(coordAction.getId()));
-                }
-                updateCoordAction(coordAction, isChangeInDependency);
-            }
-        }
-        catch (AccessControlException e) {
-            LOG.error("Permission error in ActionInputCheck", e);
-            if (isTimeout(currentTime)) {
-                LOG.debug("Queueing timeout command");
-                Services.get().get(CallableQueueService.class)
-                        .queue(new CoordActionTimeOutXCommand(coordAction, coordJob.getUser(), coordJob.getAppName()));
-            }
-            else {
-                // Requeue InputCheckCommand for permission denied error with longer interval
-                Services.get()
-                        .get(CallableQueueService.class)
-                        .queue(new CoordActionInputCheckXCommand(coordAction.getId(), coordAction.getJobId()),
-                                2 * getCoordInputCheckRequeueInterval());
-            }
-            updateCoordAction(coordAction, isChangeInDependency);
-        }
-        catch (Exception e) {
-            if (isTimeout(currentTime)) {
-                LOG.debug("Queueing timeout command");
-                // XCommand.queue() will not work when there is a Exception
-                Services.get().get(CallableQueueService.class)
-                        .queue(new CoordActionTimeOutXCommand(coordAction, coordJob.getUser(), coordJob.getAppName()));
-            }
-            updateCoordAction(coordAction, isChangeInDependency);
-            throw new CommandException(ErrorCode.E1021, e.getMessage(), e);
-        }
-        return null;
-    }
-
-
-    static String resolveCoordConfiguration(StringBuilder actionXml, Configuration actionConf, String actionId) throws Exception {
-        Element eAction = XmlUtils.parseXml(actionXml.toString());
-        ELEvaluator eval = CoordELEvaluator.createDataEvaluator(eAction, actionConf, actionId);
-        materializeDataProperties(eAction, actionConf, eval);
-        return XmlUtils.prettyPrint(eAction).toString();
-    }
-
-    private boolean isTimeout(Date currentTime) {
-        long waitingTime = (currentTime.getTime() - Math.max(coordAction.getNominalTime().getTime(), coordAction
-                .getCreatedTime().getTime()))
-                / (60 * 1000);
-        int timeOut = coordAction.getTimeOut();
-        return (timeOut >= 0) && (waitingTime > timeOut);
-    }
-
-    private void updateCoordAction(CoordinatorActionBean coordAction, boolean isChangeInDependency)
-            throws CommandException {
-        coordAction.setLastModifiedTime(new Date());
-        if (jpaService != null) {
-            try {
-                if (isChangeInDependency) {
-                    CoordActionQueryExecutor.getInstance().executeUpdate(
-                            CoordActionQuery.UPDATE_COORD_ACTION_FOR_INPUTCHECK, coordAction);
-                    if (EventHandlerService.isEnabled() && coordAction.getStatus() != CoordinatorAction.Status.READY) {
-                        // since event is not to be generated unless action
-                        // RUNNING via StartX
-                        generateEvent(coordAction, coordJob.getUser(), coordJob.getAppName(), null);
-                    }
-                }
-                else {
-                    CoordActionQueryExecutor.getInstance().executeUpdate(
-                            CoordActionQuery.UPDATE_COORD_ACTION_FOR_MODIFIED_DATE, coordAction);
-                }
-            }
-            catch (JPAExecutorException jex) {
-                throw new CommandException(ErrorCode.E1021, jex.getMessage(), jex);
-            }
-        }
-    }
-
-    /**
-     * This function reads the value of re-queue interval for coordinator input
-     * check command from the Oozie configuration provided by Configuration
-     * Service. If nothing defined in the configuration, it uses the code
-     * specified default value.
-     *
-     * @return re-queue interval in ms
-     */
-    public long getCoordInputCheckRequeueInterval() {
-        long requeueInterval = ConfigurationService.getLong(CONF_COORD_INPUT_CHECK_REQUEUE_INTERVAL);
-        return requeueInterval;
-    }
-
-    /**
-     * To check the list of input paths if all of them exist
-     *
-     * @param actionXml action xml
-     * @param existList the list of existed paths
-     * @param nonExistList the list of non existed paths
-     * @param conf action configuration
-     * @return true if all input paths are existed
-     * @throws Exception thrown of unable to check input path
-     */
-    protected boolean checkInput(StringBuilder actionXml, StringBuilder existList, StringBuilder nonExistList,
-            Configuration conf) throws Exception {
-        Element eAction = XmlUtils.parseXml(actionXml.toString());
-        return checkResolvedUris(eAction, existList, nonExistList, conf);
-    }
-
-    protected boolean checkUnResolvedInput(StringBuilder actionXml, Configuration conf) throws Exception {
-        Element eAction = XmlUtils.parseXml(actionXml.toString());
-        LOG.debug("[" + actionId + "]::ActionInputCheck:: Checking Latest/future");
-        boolean allExist = checkUnresolvedInstances(eAction, conf);
-        if (allExist) {
-            actionXml.replace(0, actionXml.length(), XmlUtils.prettyPrint(eAction).toString());
-        }
-        return allExist;
-    }
-
-    /**
-     * Materialize data properties defined in <action> tag. it includes dataIn(<DS>) and dataOut(<DS>) it creates a list
-     * of files that will be needed.
-     *
-     * @param eAction action element
-     * @param conf action configuration
-     * @throws Exception thrown if failed to resolve data properties
-     * @update modify 'Action' element with appropriate list of files.
-     */
-    @SuppressWarnings("unchecked")
-    static void materializeDataProperties(Element eAction, Configuration conf, ELEvaluator eval) throws Exception {
-        Element configElem = eAction.getChild("action", eAction.getNamespace()).getChild("workflow",
-                eAction.getNamespace()).getChild("configuration", eAction.getNamespace());
-        if (configElem != null) {
-            for (Element propElem : (List<Element>) configElem.getChildren("property", configElem.getNamespace())) {
-                resolveTagContents("value", propElem, eval);
-            }
-        }
-    }
-
-    /**
-     * To resolve property value which contains el functions
-     *
-     * @param tagName tag name
-     * @param elem the child element of "property" element
-     * @param eval el functions evaluator
-     * @throws Exception thrown if unable to resolve tag value
-     */
-    private static void resolveTagContents(String tagName, Element elem, ELEvaluator eval) throws Exception {
-        if (elem == null) {
-            return;
-        }
-        Element tagElem = elem.getChild(tagName, elem.getNamespace());
-        if (tagElem != null) {
-            String updated = CoordELFunctions.evalAndWrap(eval, tagElem.getText());
-            tagElem.removeContent();
-            tagElem.addContent(updated);
-        }
-        else {
-            XLog.getLog(CoordActionInputCheckXCommand.class).warn(" Value NOT FOUND " + tagName);
-        }
-    }
-
-    /**
-     * Check if any unsolved paths under data output. Resolve the unresolved data input paths.
-     *
-     * @param eAction action element
-     * @param actionConf action configuration
-     * @return true if successful to resolve input and output paths
-     * @throws Exception thrown if failed to resolve data input and output paths
-     */
-    @SuppressWarnings("unchecked")
-    private boolean checkUnresolvedInstances(Element eAction, Configuration actionConf) throws Exception {
-        String strAction = XmlUtils.prettyPrint(eAction).toString();
-        Date nominalTime = DateUtils.parseDateOozieTZ(eAction.getAttributeValue("action-nominal-time"));
-        String actualTimeStr = eAction.getAttributeValue("action-actual-time");
-        Date actualTime = null;
-        if (actualTimeStr == null) {
-            LOG.debug("Unable to get action-actual-time from action xml, this job is submitted " +
-            "from previous version. Assign current date to actual time, action = " + actionId);
-            actualTime = new Date();
-        } else {
-            actualTime = DateUtils.parseDateOozieTZ(actualTimeStr);
-        }
-
-        StringBuffer resultedXml = new StringBuffer();
-
-        boolean ret;
-        Element inputList = eAction.getChild("input-events", eAction.getNamespace());
-        if (inputList != null) {
-            ret = materializeUnresolvedEvent(inputList.getChildren("data-in", eAction.getNamespace()), nominalTime,
-                    actualTime, actionConf);
-            if (ret == false) {
-                resultedXml.append(strAction);
-                return false;
-            }
-        }
-
-        // Using latest() or future() in output-event is not intuitive.
-        // We need to make sure, this assumption is correct.
-        Element outputList = eAction.getChild("output-events", eAction.getNamespace());
-        if (outputList != null) {
-            for (Element dEvent : (List<Element>) outputList.getChildren("data-out", eAction.getNamespace())) {
-                if (dEvent.getChild(CoordCommandUtils.UNRESOLVED_INST_TAG, dEvent.getNamespace()) != null) {
-                    throw new CommandException(ErrorCode.E1006, "coord:latest()/future()",
-                            " not permitted in output-event ");
-                }
-            }
-        }
-        return true;
-    }
-
-    /**
-     * Resolve the list of data input paths
-     *
-     * @param eDataEvents the list of data input elements
-     * @param nominalTime action nominal time
-     * @param actualTime current time
-     * @param conf action configuration
-     * @return true if all unresolved URIs can be resolved
-     * @throws Exception thrown if failed to resolve data input paths
-     */
-    @SuppressWarnings("unchecked")
-    private boolean materializeUnresolvedEvent(List<Element> eDataEvents, Date nominalTime, Date actualTime,
-            Configuration conf) throws Exception {
-        for (Element dEvent : eDataEvents) {
-            if (dEvent.getChild(CoordCommandUtils.UNRESOLVED_INST_TAG, dEvent.getNamespace()) == null) {
-                continue;
-            }
-            ELEvaluator eval = CoordELEvaluator.createLazyEvaluator(actualTime, nominalTime, dEvent, conf);
-            String uresolvedInstance = dEvent.getChild(CoordCommandUtils.UNRESOLVED_INST_TAG, dEvent.getNamespace()).getTextTrim();
-            String unresolvedList[] = uresolvedInstance.split(CoordELFunctions.INSTANCE_SEPARATOR);
-            StringBuffer resolvedTmp = new StringBuffer();
-            for (int i = 0; i < unresolvedList.length; i++) {
-                String ret = CoordELFunctions.evalAndWrap(eval, unresolvedList[i]);
-                Boolean isResolved = (Boolean) eval.getVariable("is_resolved");
-                if (isResolved == false) {
-                    LOG.info("[" + actionId + "]::Cannot resolve: " + ret);
-                    return false;
-                }
-                if (resolvedTmp.length() > 0) {
-                    resolvedTmp.append(CoordELFunctions.INSTANCE_SEPARATOR);
-                }
-                resolvedTmp.append((String) eval.getVariable("resolved_path"));
-            }
-            if (resolvedTmp.length() > 0) {
-                if (dEvent.getChild("uris", dEvent.getNamespace()) != null) {
-                    resolvedTmp.append(CoordELFunctions.INSTANCE_SEPARATOR).append(
-                            dEvent.getChild("uris", dEvent.getNamespace()).getTextTrim());
-                    dEvent.removeChild("uris", dEvent.getNamespace());
-                }
-                Element uriInstance = new Element("uris", dEvent.getNamespace());
-                uriInstance.addContent(resolvedTmp.toString());
-                dEvent.getContent().add(1, uriInstance);
-            }
-            dEvent.removeChild(CoordCommandUtils.UNRESOLVED_INST_TAG, dEvent.getNamespace());
-        }
-
-        return true;
-    }
-
-    /**
-     * Check all resolved URIs existence
-     *
-     * @param eAction action element
-     * @param existList the list of existed paths
-     * @param nonExistList the list of paths to check existence
-     * @param conf action configuration
-     * @return true if all nonExistList paths exist
-     * @throws IOException thrown if unable to access the path
-     */
-    private boolean checkResolvedUris(Element eAction, StringBuilder existList, StringBuilder nonExistList,
-            Configuration conf) throws IOException {
-        Element inputList = eAction.getChild("input-events", eAction.getNamespace());
-        if (inputList != null) {
-            if (nonExistList.length() > 0) {
-                checkListOfPaths(existList, nonExistList, conf);
-            }
-            return nonExistList.length() == 0;
-        }
-        return true;
-    }
-
-    /**
-     * Check a list of non existed paths and add to exist list if it exists
-     *
-     * @param existList the list of existed paths
-     * @param nonExistList the list of paths to check existence
-     * @param conf action configuration
-     * @return true if all nonExistList paths exist
-     * @throws IOException thrown if unable to access the path
-     */
-    private boolean checkListOfPaths(StringBuilder existList, StringBuilder nonExistList, Configuration conf)
-            throws IOException {
-
-        String[] uriList = nonExistList.toString().split(CoordELFunctions.INSTANCE_SEPARATOR);
-        if (uriList[0] != null) {
-            LOG.info("[" + actionId + "]::ActionInputCheck:: In checkListOfPaths: " + uriList[0] + " is Missing.");
-        }
-
-        nonExistList.delete(0, nonExistList.length());
-        boolean allExists = true;
-        String existSeparator = "", nonExistSeparator = "";
-        String user = ParamChecker.notEmpty(conf.get(OozieClient.USER_NAME), OozieClient.USER_NAME);
-        for (int i = 0; i < uriList.length; i++) {
-            if (allExists) {
-                allExists = pathExists(uriList[i], conf, user);
-                LOG.info("[" + actionId + "]::ActionInputCheck:: File:" + uriList[i] + ", Exists? :" + allExists);
-            }
-            if (allExists) {
-                existList.append(existSeparator).append(uriList[i]);
-                existSeparator = CoordELFunctions.INSTANCE_SEPARATOR;
-            }
-            else {
-                nonExistList.append(nonExistSeparator).append(uriList[i]);
-                nonExistSeparator = CoordELFunctions.INSTANCE_SEPARATOR;
-            }
-        }
-        return allExists;
-    }
-
-    /**
-     * Check if given path exists
-     *
-     * @param sPath uri path
-     * @param actionConf action configuration
-     * @return true if path exists
-     * @throws IOException thrown if unable to access the path
-     */
-    protected boolean pathExists(String sPath, Configuration actionConf, String user) throws IOException {
-        LOG.debug("checking for the file " + sPath);
-        try {
-            URI uri = new URI(sPath);
-            URIHandlerService service = Services.get().get(URIHandlerService.class);
-            URIHandler handler = service.getURIHandler(uri);
-            return handler.exists(uri, actionConf, user);
-        }
-        catch (URIHandlerException e) {
-            coordAction.setErrorCode(e.getErrorCode().toString());
-            coordAction.setErrorMessage(e.getMessage());
-            if (e.getCause() != null && e.getCause() instanceof AccessControlException) {
-                throw (AccessControlException) e.getCause();
-            }
-            else {
-                throw new IOException(e);
-            }
-        }
-        catch (URISyntaxException e) {
-            coordAction.setErrorCode(ErrorCode.E0906.toString());
-            coordAction.setErrorMessage(e.getMessage());
-            throw new IOException(e);
-        }
-    }
-
-    /**
-     * The function create a list of URIs separated by "," using the instances time stamp and URI-template
-     *
-     * @param event : <data-in> event
-     * @param instances : List of time stamp seprated by ","
-     * @param unresolvedInstances : list of instance with latest/future function
-     * @return : list of URIs separated by ",".
-     * @throws Exception thrown if failed to create URIs from unresolvedInstances
-     */
-    @SuppressWarnings("unused")
-    private String createURIs(Element event, String instances, StringBuilder unresolvedInstances) throws Exception {
-        if (instances == null || instances.length() == 0) {
-            return "";
-        }
-        String[] instanceList = instances.split(CoordELFunctions.INSTANCE_SEPARATOR);
-        StringBuilder uris = new StringBuilder();
-
-        for (int i = 0; i < instanceList.length; i++) {
-            int funcType = CoordCommandUtils.getFuncType(instanceList[i]);
-            if (funcType == CoordCommandUtils.LATEST || funcType == CoordCommandUtils.FUTURE) {
-                if (unresolvedInstances.length() > 0) {
-                    unresolvedInstances.append(CoordELFunctions.INSTANCE_SEPARATOR);
-                }
-                unresolvedInstances.append(instanceList[i]);
-                continue;
-            }
-            ELEvaluator eval = CoordELEvaluator.createURIELEvaluator(instanceList[i]);
-            if (uris.length() > 0) {
-                uris.append(CoordELFunctions.INSTANCE_SEPARATOR);
-            }
-            uris.append(CoordELFunctions.evalAndWrap(eval, event.getChild("dataset", event.getNamespace()).getChild(
-                    "uri-template", event.getNamespace()).getTextTrim()));
-        }
-        return uris.toString();
-    }
-
-    /**
-     * getting the error code of the coord action. (used mainly for unit testing)
-     */
-    protected String getCoordActionErrorCode() {
-        if (coordAction != null) {
-            return coordAction.getErrorCode();
-        }
-        return null;
-    }
-
-    /**
-     * getting the error message of the coord action. (used mainly for unit testing)
-     */
-    protected String getCoordActionErrorMsg() {
-        if (coordAction != null) {
-            return coordAction.getErrorMessage();
-        }
-        return null;
-    }
-
-    @Override
-    public String getEntityKey() {
-        return this.jobId;
-    }
-
-    @Override
-    protected boolean isLockRequired() {
-        return true;
-    }
-
-    @Override
-    protected void loadState() throws CommandException {
-        if (jpaService == null) {
-            jpaService = Services.get().get(JPAService.class);
-        }
-        try {
-            coordAction = jpaService.execute(new CoordActionGetForInputCheckJPAExecutor(actionId));
-            coordJob = CoordJobQueryExecutor.getInstance().get(CoordJobQuery.GET_COORD_JOB_INPUT_CHECK,
-                    coordAction.getJobId());
-        }
-        catch (JPAExecutorException je) {
-            throw new CommandException(je);
-        }
-        LogUtils.setLogInfo(coordAction);
-    }
-
-    @Override
-    protected void verifyPrecondition() throws CommandException, PreconditionException {
-        if (coordAction.getStatus() != CoordinatorActionBean.Status.WAITING) {
-            throw new PreconditionException(ErrorCode.E1100, "[" + actionId
-                    + "]::CoordActionInputCheck:: Ignoring action. Should be in WAITING state, but state="
-                    + coordAction.getStatus());
-        }
-
-        // if eligible to do action input check when running with backward support is true
-        if (StatusUtils.getStatusForCoordActionInputCheck(coordJob)) {
-            return;
-        }
-
-        if (coordJob.getStatus() != Job.Status.RUNNING && coordJob.getStatus() != Job.Status.RUNNINGWITHERROR && coordJob.getStatus() != Job.Status.PAUSED
-                && coordJob.getStatus() != Job.Status.PAUSEDWITHERROR) {
-            throw new PreconditionException(
-                    ErrorCode.E1100, "["+ actionId + "]::CoordActionInputCheck:: Ignoring action." +
-                    		" Coordinator job is not in RUNNING/RUNNINGWITHERROR/PAUSED/PAUSEDWITHERROR state, but state="
-                            + coordJob.getStatus());
-        }
-    }
-
-    @Override
-    public String getKey(){
-        return getName() + "_" + actionId;
-    }
->>>>>>> abb50878
 
 }