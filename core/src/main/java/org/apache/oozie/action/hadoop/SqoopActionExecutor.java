--- conflicted
+++ resolved
@@ -18,16 +18,12 @@
 
 package org.apache.oozie.action.hadoop;
 
-<<<<<<< HEAD
 import java.io.IOException;
 import java.io.StringReader;
-import java.net.URISyntaxException;
 import java.util.ArrayList;
 import java.util.List;
 import java.util.StringTokenizer;
 
-=======
->>>>>>> 3eca3c2b
 import org.apache.hadoop.conf.Configuration;
 import org.apache.hadoop.fs.Path;
 import org.apache.hadoop.mapred.Counters;
@@ -43,12 +39,6 @@
 import org.jdom.Element;
 import org.jdom.Namespace;
 
-import java.io.IOException;
-import java.io.StringReader;
-import java.util.ArrayList;
-import java.util.List;
-import java.util.StringTokenizer;
-
 public class SqoopActionExecutor extends JavaActionExecutor {
 
   public static final String OOZIE_ACTION_EXTERNAL_STATS_WRITE = "oozie.action.external.stats.write";
@@ -235,30 +225,8 @@
         }
     }
 
+
     /**
-<<<<<<< HEAD
-     * Get the stats and external child IDs
-     *  @param actionFs the FileSystem object
-     * @param action the Workflow action
-     * @param context executor context
-     *
-     */
-    @Override
-    protected void getActionData(FileSystem actionFs, WorkflowAction action, Context context)
-            throws HadoopAccessorException, JDOMException, IOException, URISyntaxException{
-        super.getActionData(actionFs, action, context);
-        readExternalChildIDs(action, context);
-    }
-
-    @Override
-    protected boolean getCaptureOutput(WorkflowAction action) throws JDOMException {
-        return true;
-    }
-
-
-    /**
-=======
->>>>>>> 3eca3c2b
      * Return the sharelib name for the action.
      *
      * @return returns <code>sqoop</code>.
