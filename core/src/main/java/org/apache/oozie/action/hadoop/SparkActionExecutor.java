/**
 * Licensed to the Apache Software Foundation (ASF) under one
 * or more contributor license agreements.  See the NOTICE file
 * distributed with this work for additional information
 * regarding copyright ownership.  The ASF licenses this file
 * to you under the Apache License, Version 2.0 (the
 * "License"); you may not use this file except in compliance
 * with the License.  You may obtain a copy of the License at
 *
 *      http://www.apache.org/licenses/LICENSE-2.0
 *
 * Unless required by applicable law or agreed to in writing, software
 * distributed under the License is distributed on an "AS IS" BASIS,
 * WITHOUT WARRANTIES OR CONDITIONS OF ANY KIND, either express or implied.
 * See the License for the specific language governing permissions and
 * limitations under the License.
 */

package org.apache.oozie.action.hadoop;

import org.apache.hadoop.conf.Configuration;
import org.apache.hadoop.fs.FileSystem;
import org.apache.hadoop.fs.Path;
import org.apache.oozie.action.ActionExecutorException;
import org.apache.oozie.client.WorkflowAction;
import org.apache.oozie.service.ConfigurationService;
import org.apache.oozie.service.Services;
import org.apache.oozie.service.SparkConfigurationService;
import org.jdom.Element;
import org.jdom.Namespace;

import java.util.ArrayList;
import java.util.List;
import java.util.Properties;

public class SparkActionExecutor extends JavaActionExecutor {
    public static final String SPARK_MAIN_CLASS_NAME = "org.apache.oozie.action.hadoop.SparkMain";
    public static final String TASK_USER_PRECEDENCE = "mapreduce.task.classpath.user.precedence";
    public static final String SPARK_MASTER = "oozie.spark.master";
    public static final String SPARK_MODE = "oozie.spark.mode";
    public static final String SPARK_OPTS = "oozie.spark.spark-opts";
    public static final String SPARK_JOB_NAME = "oozie.spark.name";
    public static final String SPARK_CLASS = "oozie.spark.class";
    public static final String SPARK_JAR = "oozie.spark.jar";
    public static final String MAPRED_CHILD_ENV = "mapred.child.env";
    private static final String CONF_OOZIE_SPARK_SETUP_HADOOP_CONF_DIR = "oozie.action.spark.setup.hadoop.conf.dir";

    public SparkActionExecutor() {
        super("spark");
    }

    @Override
    Configuration setupActionConf(Configuration actionConf, Context context, Element actionXml, Path appPath)
            throws ActionExecutorException {
        actionConf = super.setupActionConf(actionConf, context, actionXml, appPath);
        Namespace ns = actionXml.getNamespace();

        String master = actionXml.getChildTextTrim("master", ns);
        actionConf.set(SPARK_MASTER, master);

        String mode = actionXml.getChildTextTrim("mode", ns);
        if (mode != null) {
            actionConf.set(SPARK_MODE, mode);
        }

        String jobName = actionXml.getChildTextTrim("name", ns);
        actionConf.set(SPARK_JOB_NAME, jobName);

        String sparkClass = actionXml.getChildTextTrim("class", ns);
        if (sparkClass != null) {
            actionConf.set(SPARK_CLASS, sparkClass);
        }

        String jarLocation = actionXml.getChildTextTrim("jar", ns);
        actionConf.set(SPARK_JAR, jarLocation);

        StringBuilder sparkOptsSb = new StringBuilder();
        if (master.startsWith("yarn")) {
<<<<<<< HEAD
            String resourceManager = actionConf.get(HADOOP_YARN_RM);
            Map<String, String> sparkConfig = Services.get().get(SparkConfigurationService.class).getSparkConfig(resourceManager);
            for (Map.Entry<String, String> entry : sparkConfig.entrySet()) {
                sparkOptsSb.append("--conf ").append(entry.getKey()).append("=").append(entry.getValue()).append(" ");
=======
            String resourceManager = actionConf.get(HADOOP_JOB_TRACKER);
            Properties sparkConfig =
                    Services.get().get(SparkConfigurationService.class).getSparkConfig(resourceManager);
            for (String property : sparkConfig.stringPropertyNames()) {
                sparkOptsSb.append("--conf ")
                        .append(property).append("=").append(sparkConfig.getProperty(property)).append(" ");
>>>>>>> d6383866
            }
        }
        String sparkOpts = actionXml.getChildTextTrim("spark-opts", ns);
        if (sparkOpts != null) {
            sparkOptsSb.append(sparkOpts);
        }
        if (sparkOptsSb.length() > 0) {
            actionConf.set(SPARK_OPTS, sparkOptsSb.toString().trim());
        }

        // Setting if SparkMain should setup hadoop config *-site.xml
        boolean setupHadoopConf = actionConf.getBoolean(CONF_OOZIE_SPARK_SETUP_HADOOP_CONF_DIR,
                ConfigurationService.getBoolean(CONF_OOZIE_SPARK_SETUP_HADOOP_CONF_DIR));
        actionConf.setBoolean(CONF_OOZIE_SPARK_SETUP_HADOOP_CONF_DIR, setupHadoopConf);
        return actionConf;
    }

    @Override
    Configuration createLauncherConf(FileSystem actionFs, Context context, WorkflowAction action, Element actionXml,
                               Configuration actionConf) throws ActionExecutorException {

        Configuration launcherJobConf = super.createLauncherConf(actionFs, context, action, actionXml, actionConf);
        if (launcherJobConf.get("oozie.launcher." + TASK_USER_PRECEDENCE) == null) {
            launcherJobConf.set(TASK_USER_PRECEDENCE, "true");
        }
        return launcherJobConf;
    }

    @Override
    Configuration setupLauncherConf(Configuration conf, Element actionXml, Path appPath, Context context)
            throws ActionExecutorException {
        super.setupLauncherConf(conf, actionXml, appPath, context);

        // Set SPARK_HOME environment variable on launcher job
        // It is needed since pyspark client checks for it.
        String sparkHome = "SPARK_HOME=.";
        String mapredChildEnv = conf.get("oozie.launcher." + MAPRED_CHILD_ENV);

        if (mapredChildEnv == null) {
            conf.set(MAPRED_CHILD_ENV, sparkHome);
            conf.set("oozie.launcher." + MAPRED_CHILD_ENV, sparkHome);
        } else if (!mapredChildEnv.contains("SPARK_HOME")) {
            conf.set(MAPRED_CHILD_ENV, mapredChildEnv + "," + sparkHome);
            conf.set("oozie.launcher." + MAPRED_CHILD_ENV, mapredChildEnv + "," + sparkHome);
        }
        return conf;
    }

    @Override
    public List<Class<?>> getLauncherClasses() {
        List<Class<?>> classes = new ArrayList<Class<?>>();
        try {
            classes.add(Class.forName(SPARK_MAIN_CLASS_NAME));
        } catch (ClassNotFoundException e) {
            throw new RuntimeException("Class not found", e);
        }
        return classes;
    }


    /**
     * Return the sharelib name for the action.
     *
     * @param actionXml
     * @return returns <code>spark</code>.
     */
    @Override
    protected String getDefaultShareLibName(Element actionXml) {
        return "spark";
    }

    @Override
    protected boolean needToAddMRJars() {
        return true;
    }

    @Override
    protected void addActionSpecificEnvVars(Map<String, String> env) {
        env.put("SPARK_HOME", ".");
    }

    @Override
    protected String getLauncherMain(Configuration launcherConf, Element actionXml) {
        return launcherConf.get(LauncherMapper.CONF_OOZIE_ACTION_MAIN_CLASS, SPARK_MAIN_CLASS_NAME);
    }

    @Override
    public String[] getShareLibFilesForActionConf() {
        return new String[] { "hive-site.xml" };
    }

}<|MERGE_RESOLUTION|>--- conflicted
+++ resolved
@@ -31,6 +31,7 @@
 
 import java.util.ArrayList;
 import java.util.List;
+import java.util.Map;
 import java.util.Properties;
 
 public class SparkActionExecutor extends JavaActionExecutor {
@@ -76,19 +77,12 @@
 
         StringBuilder sparkOptsSb = new StringBuilder();
         if (master.startsWith("yarn")) {
-<<<<<<< HEAD
             String resourceManager = actionConf.get(HADOOP_YARN_RM);
-            Map<String, String> sparkConfig = Services.get().get(SparkConfigurationService.class).getSparkConfig(resourceManager);
-            for (Map.Entry<String, String> entry : sparkConfig.entrySet()) {
-                sparkOptsSb.append("--conf ").append(entry.getKey()).append("=").append(entry.getValue()).append(" ");
-=======
-            String resourceManager = actionConf.get(HADOOP_JOB_TRACKER);
             Properties sparkConfig =
                     Services.get().get(SparkConfigurationService.class).getSparkConfig(resourceManager);
             for (String property : sparkConfig.stringPropertyNames()) {
                 sparkOptsSb.append("--conf ")
                         .append(property).append("=").append(sparkConfig.getProperty(property)).append(" ");
->>>>>>> d6383866
             }
         }
         String sparkOpts = actionXml.getChildTextTrim("spark-opts", ns);
