/**
 * Licensed to the Apache Software Foundation (ASF) under one
 * or more contributor license agreements.  See the NOTICE file
 * distributed with this work for additional information
 * regarding copyright ownership.  The ASF licenses this file
 * to you under the Apache License, Version 2.0 (the
 * "License"); you may not use this file except in compliance
 * with the License.  You may obtain a copy of the License at
 *
 *      http://www.apache.org/licenses/LICENSE-2.0
 *
 * Unless required by applicable law or agreed to in writing, software
 * distributed under the License is distributed on an "AS IS" BASIS,
 * WITHOUT WARRANTIES OR CONDITIONS OF ANY KIND, either express or implied.
 * See the License for the specific language governing permissions and
 * limitations under the License.
 */

package org.apache.oozie.action.hadoop;

import java.io.FileNotFoundException;
import java.io.IOException;
import java.io.StringReader;
import java.net.ConnectException;
import java.net.URI;
import java.net.URISyntaxException;
import java.net.UnknownHostException;
import java.nio.ByteBuffer;
import java.text.MessageFormat;
import java.util.ArrayList;
import java.util.Arrays;
import java.util.Collections;
import java.util.HashMap;
import java.util.HashSet;
import java.util.Iterator;
import java.util.List;
import java.util.Map;
import java.util.Map.Entry;
import java.util.Objects;
import java.util.Properties;
import java.util.Set;

import org.apache.commons.io.IOUtils;
import com.google.common.annotations.VisibleForTesting;
import com.google.common.primitives.Ints;
import org.apache.hadoop.conf.Configuration;
import org.apache.hadoop.filecache.DistributedCache;
import org.apache.hadoop.fs.FileStatus;
import org.apache.hadoop.fs.FileSystem;
import org.apache.hadoop.fs.Path;
import org.apache.hadoop.fs.permission.AccessControlException;
import org.apache.hadoop.io.DataOutputBuffer;
import org.apache.hadoop.io.Text;
import org.apache.hadoop.ipc.RemoteException;
import org.apache.hadoop.mapred.JobClient;
import org.apache.hadoop.mapred.TaskLog;
import org.apache.hadoop.mapreduce.filecache.ClientDistributedCacheManager;
import org.apache.hadoop.mapreduce.v2.util.MRApps;
import org.apache.hadoop.security.Credentials;
import org.apache.hadoop.security.UserGroupInformation;
import org.apache.hadoop.security.token.Token;
import org.apache.hadoop.security.token.TokenIdentifier;
import org.apache.hadoop.util.DiskChecker;
import org.apache.hadoop.yarn.api.ApplicationConstants;
import org.apache.hadoop.yarn.api.protocolrecords.ApplicationsRequestScope;
import org.apache.hadoop.yarn.api.records.ApplicationId;
import org.apache.hadoop.yarn.api.records.ApplicationReport;
import org.apache.hadoop.yarn.api.records.ApplicationSubmissionContext;
import org.apache.hadoop.yarn.api.records.ContainerLaunchContext;
import org.apache.hadoop.yarn.api.records.FinalApplicationStatus;
import org.apache.hadoop.yarn.api.records.LocalResource;
import org.apache.hadoop.yarn.api.records.Priority;
import org.apache.hadoop.yarn.api.records.Resource;
import org.apache.hadoop.yarn.api.records.YarnApplicationState;
import org.apache.hadoop.yarn.client.api.YarnClient;
import org.apache.hadoop.yarn.client.api.YarnClientApplication;
import org.apache.hadoop.yarn.conf.YarnConfiguration;
import org.apache.hadoop.yarn.util.Apps;
import org.apache.hadoop.yarn.util.ConverterUtils;
import org.apache.hadoop.yarn.util.Records;
import org.apache.oozie.WorkflowActionBean;
import org.apache.oozie.WorkflowJobBean;
import org.apache.oozie.action.ActionExecutor;
import org.apache.oozie.action.ActionExecutorException;
import org.apache.oozie.client.OozieClient;
import org.apache.oozie.client.WorkflowAction;
import org.apache.oozie.command.coord.CoordActionStartXCommand;
import org.apache.oozie.service.ConfigurationService;
import org.apache.oozie.service.HadoopAccessorException;
import org.apache.oozie.service.HadoopAccessorService;
import org.apache.oozie.service.Services;
import org.apache.oozie.service.ShareLibService;
import org.apache.oozie.service.URIHandlerService;
import org.apache.oozie.service.WorkflowAppService;
import org.apache.oozie.util.ClasspathUtils;
import org.apache.oozie.util.ELEvaluationException;
import org.apache.oozie.util.ELEvaluator;
import org.apache.oozie.util.JobUtils;
import org.apache.oozie.util.LogUtils;
import org.apache.oozie.util.PropertiesUtils;
import org.apache.oozie.util.XConfiguration;
import org.apache.oozie.util.XLog;
import org.apache.oozie.util.XmlUtils;
import org.jdom.Element;
import org.jdom.JDOMException;
import org.jdom.Namespace;

import com.google.common.collect.ImmutableList;
import com.google.common.io.Closeables;


public class JavaActionExecutor extends ActionExecutor {

    public static final String RUNNING = "RUNNING";
    public static final String SUCCEEDED = "SUCCEEDED";
    public static final String KILLED = "KILLED";
    public static final String FAILED = "FAILED";
    public static final String FAILED_KILLED = "FAILED/KILLED";
    public static final String HADOOP_YARN_RM = "yarn.resourcemanager.address";
    public static final String HADOOP_NAME_NODE = "fs.default.name";
    public static final String OOZIE_COMMON_LIBDIR = "oozie";

    public static final String MAX_EXTERNAL_STATS_SIZE = "oozie.external.stats.max.size";
    public static final String ACL_VIEW_JOB = "mapreduce.job.acl-view-job";
    public static final String ACL_MODIFY_JOB = "mapreduce.job.acl-modify-job";
    public static final String HADOOP_YARN_TIMELINE_SERVICE_ENABLED = "yarn.timeline-service.enabled";
    public static final String HADOOP_YARN_UBER_MODE = "mapreduce.job.ubertask.enable";
    public static final String OOZIE_ACTION_LAUNCHER_PREFIX = ActionExecutor.CONF_PREFIX  + "launcher.";
    public static final String HADOOP_YARN_KILL_CHILD_JOBS_ON_AMRESTART =
            OOZIE_ACTION_LAUNCHER_PREFIX + "am.restart.kill.childjobs";
    public static final String HADOOP_MAP_MEMORY_MB = "mapreduce.map.memory.mb";
    public static final String HADOOP_CHILD_JAVA_OPTS = "mapred.child.java.opts";
    public static final String HADOOP_MAP_JAVA_OPTS = "mapreduce.map.java.opts";
    public static final String HADOOP_REDUCE_JAVA_OPTS = "mapreduce.reduce.java.opts";
    public static final String HADOOP_CHILD_JAVA_ENV = "mapred.child.env";
    public static final String HADOOP_MAP_JAVA_ENV = "mapreduce.map.env";
    public static final String HADOOP_JOB_CLASSLOADER = "mapreduce.job.classloader";
    public static final String HADOOP_USER_CLASSPATH_FIRST = "mapreduce.user.classpath.first";
    public static final String OOZIE_CREDENTIALS_SKIP = "oozie.credentials.skip";
    public static final String YARN_AM_RESOURCE_MB = "yarn.app.mapreduce.am.resource.mb";
    public static final String YARN_AM_COMMAND_OPTS = "yarn.app.mapreduce.am.command-opts";
    public static final String YARN_AM_ENV = "yarn.app.mapreduce.am.env";
    public static final int YARN_MEMORY_MB_MIN = 512;

    private static final String JAVA_MAIN_CLASS_NAME = "org.apache.oozie.action.hadoop.JavaMain";
    private static final String HADOOP_JOB_NAME = "mapred.job.name";
    private static final Set<String> DISALLOWED_PROPERTIES = new HashSet<String>();

    private static int maxActionOutputLen;
    private static int maxExternalStatsSize;
    private static int maxFSGlobMax;

    protected static final String HADOOP_USER = "user.name";

    protected XLog LOG = XLog.getLog(getClass());
    private static final String JAVA_TMP_DIR_SETTINGS = "-Djava.io.tmpdir=";

    public XConfiguration workflowConf = null;

    static {
        DISALLOWED_PROPERTIES.add(HADOOP_USER);
        DISALLOWED_PROPERTIES.add(HADOOP_NAME_NODE);
        DISALLOWED_PROPERTIES.add(HADOOP_YARN_RM);
    }

    public JavaActionExecutor() {
        this("java");
    }

    protected JavaActionExecutor(String type) {
        super(type);
    }

    public static List<Class<?>> getCommonLauncherClasses() {
        List<Class<?>> classes = new ArrayList<Class<?>>();
        classes.add(LauncherMain.class);
        classes.addAll(Services.get().get(URIHandlerService.class).getClassesForLauncher());
        classes.add(LauncherAM.class);
        classes.add(LauncherAMCallbackNotifier.class);
        return classes;
    }

    public List<Class<?>> getLauncherClasses() {
       List<Class<?>> classes = new ArrayList<Class<?>>();
        try {
            classes.add(Class.forName(JAVA_MAIN_CLASS_NAME));
        }
        catch (ClassNotFoundException e) {
            throw new RuntimeException("Class not found", e);
        }
        return classes;
    }

    @Override
    public void initActionType() {
        super.initActionType();
        maxActionOutputLen = ConfigurationService.getInt(LauncherAM.CONF_OOZIE_ACTION_MAX_OUTPUT_DATA);
        //Get the limit for the maximum allowed size of action stats
        maxExternalStatsSize = ConfigurationService.getInt(JavaActionExecutor.MAX_EXTERNAL_STATS_SIZE);
        maxExternalStatsSize = (maxExternalStatsSize == -1) ? Integer.MAX_VALUE : maxExternalStatsSize;
        //Get the limit for the maximum number of globbed files/dirs for FS operation
        maxFSGlobMax = ConfigurationService.getInt(LauncherMapper.CONF_OOZIE_ACTION_FS_GLOB_MAX);

        registerError(UnknownHostException.class.getName(), ActionExecutorException.ErrorType.TRANSIENT, "JA001");
        registerError(AccessControlException.class.getName(), ActionExecutorException.ErrorType.NON_TRANSIENT,
                "JA002");
        registerError(DiskChecker.DiskOutOfSpaceException.class.getName(),
                ActionExecutorException.ErrorType.NON_TRANSIENT, "JA003");
        registerError(org.apache.hadoop.hdfs.protocol.QuotaExceededException.class.getName(),
                ActionExecutorException.ErrorType.NON_TRANSIENT, "JA004");
        registerError(org.apache.hadoop.hdfs.server.namenode.SafeModeException.class.getName(),
                ActionExecutorException.ErrorType.NON_TRANSIENT, "JA005");
        registerError(ConnectException.class.getName(), ActionExecutorException.ErrorType.TRANSIENT, "  JA006");
        registerError(JDOMException.class.getName(), ActionExecutorException.ErrorType.ERROR, "JA007");
        registerError(FileNotFoundException.class.getName(), ActionExecutorException.ErrorType.ERROR, "JA008");
        registerError(IOException.class.getName(), ActionExecutorException.ErrorType.TRANSIENT, "JA009");
    }


    /**
     * Get the maximum allowed size of stats
     *
     * @return maximum size of stats
     */
    public static int getMaxExternalStatsSize() {
        return maxExternalStatsSize;
    }

    static void checkForDisallowedProps(Configuration conf, String confName) throws ActionExecutorException {
        for (String prop : DISALLOWED_PROPERTIES) {
            if (conf.get(prop) != null) {
                throw new ActionExecutorException(ActionExecutorException.ErrorType.FAILED, "JA010",
                        "Property [{0}] not allowed in action [{1}] configuration", prop, confName);
            }
        }
    }

    public Configuration createBaseHadoopConf(Context context, Element actionXml) {
        return createBaseHadoopConf(context, actionXml, true);
    }

    protected Configuration createBaseHadoopConf(Context context, Element actionXml, boolean loadResources) {

        Namespace ns = actionXml.getNamespace();
        String jobTracker = actionXml.getChild("job-tracker", ns).getTextTrim();
        String nameNode = actionXml.getChild("name-node", ns).getTextTrim();
        Configuration conf = null;
        if (loadResources) {
            conf = Services.get().get(HadoopAccessorService.class).createJobConf(jobTracker);
        }
        else {
            conf = new Configuration(false);
        }

        conf.set(HADOOP_USER, context.getProtoActionConf().get(WorkflowAppService.HADOOP_USER));
        conf.set(HADOOP_YARN_RM, jobTracker);
        conf.set(HADOOP_NAME_NODE, nameNode);
        conf.set("mapreduce.fileoutputcommitter.marksuccessfuljobs", "true");

        return conf;
    }

    protected Configuration loadHadoopDefaultResources(Context context, Element actionXml) {
        return createBaseHadoopConf(context, actionXml);
    }

    private static void injectLauncherProperties(Configuration srcConf, Configuration launcherConf) {
        for (Map.Entry<String, String> entry : srcConf) {
            if (entry.getKey().startsWith("oozie.launcher.")) {
                String name = entry.getKey().substring("oozie.launcher.".length());
                String value = entry.getValue();
                // setting original KEY
                launcherConf.set(entry.getKey(), value);
                // setting un-prefixed key (to allow Hadoop job config
                // for the launcher job
                launcherConf.set(name, value);
            }
        }
    }

    Configuration setupLauncherConf(Configuration conf, Element actionXml, Path appPath, Context context)
            throws ActionExecutorException {
        try {
            Namespace ns = actionXml.getNamespace();
            XConfiguration launcherConf = new XConfiguration();
            // Inject action defaults for launcher
            HadoopAccessorService has = Services.get().get(HadoopAccessorService.class);
            XConfiguration actionDefaultConf = has.createActionDefaultConf(conf.get(HADOOP_YARN_RM), getType());
            injectLauncherProperties(actionDefaultConf, launcherConf);
            // Inject <job-xml> and <configuration> for launcher
            try {
                parseJobXmlAndConfiguration(context, actionXml, appPath, launcherConf, true);
            } catch (HadoopAccessorException ex) {
                throw convertException(ex);
            } catch (URISyntaxException ex) {
                throw convertException(ex);
            }
            XConfiguration.copy(launcherConf, conf);
            checkForDisallowedProps(launcherConf, "launcher configuration");
            return conf;
        }
        catch (IOException ex) {
            throw convertException(ex);
        }
    }

    void injectLauncherTimelineServiceEnabled(Configuration launcherConf, Configuration actionConf) {
        // Getting delegation token for ATS. If tez-site.xml is present in distributed cache, turn on timeline service.
        if (actionConf.get("oozie.launcher." + HADOOP_YARN_TIMELINE_SERVICE_ENABLED) == null
                && ConfigurationService.getBoolean(OOZIE_ACTION_LAUNCHER_PREFIX + HADOOP_YARN_TIMELINE_SERVICE_ENABLED)) {
            String cacheFiles = launcherConf.get("mapred.cache.files");
            if (cacheFiles != null && cacheFiles.contains("tez-site.xml")) {
                launcherConf.setBoolean(HADOOP_YARN_TIMELINE_SERVICE_ENABLED, true);
            }
        }
    }

    public static void parseJobXmlAndConfiguration(Context context, Element element, Path appPath, Configuration conf)
            throws IOException, ActionExecutorException, HadoopAccessorException, URISyntaxException {
        parseJobXmlAndConfiguration(context, element, appPath, conf, false);
    }

    public static void parseJobXmlAndConfiguration(Context context, Element element, Path appPath, Configuration conf,
            boolean isLauncher) throws IOException, ActionExecutorException, HadoopAccessorException, URISyntaxException {
        Namespace ns = element.getNamespace();
        @SuppressWarnings("unchecked")
        Iterator<Element> it = element.getChildren("job-xml", ns).iterator();
        HashMap<String, FileSystem> filesystemsMap = new HashMap<String, FileSystem>();
        HadoopAccessorService has = Services.get().get(HadoopAccessorService.class);
        while (it.hasNext()) {
            Element e = it.next();
            String jobXml = e.getTextTrim();
            Path pathSpecified = new Path(jobXml);
            Path path = pathSpecified.isAbsolute() ? pathSpecified : new Path(appPath, jobXml);
            FileSystem fs;
            if (filesystemsMap.containsKey(path.toUri().getAuthority())) {
              fs = filesystemsMap.get(path.toUri().getAuthority());
            }
            else {
              if (path.toUri().getAuthority() != null) {
                fs = has.createFileSystem(context.getWorkflow().getUser(), path.toUri(),
                        has.createJobConf(path.toUri().getAuthority()));
              }
              else {
                fs = context.getAppFileSystem();
              }
              filesystemsMap.put(path.toUri().getAuthority(), fs);
            }
            Configuration jobXmlConf = new XConfiguration(fs.open(path));
            try {
                String jobXmlConfString = XmlUtils.prettyPrint(jobXmlConf).toString();
                jobXmlConfString = XmlUtils.removeComments(jobXmlConfString);
                jobXmlConfString = context.getELEvaluator().evaluate(jobXmlConfString, String.class);
                jobXmlConf = new XConfiguration(new StringReader(jobXmlConfString));
            }
            catch (ELEvaluationException ex) {
                throw new ActionExecutorException(ActionExecutorException.ErrorType.TRANSIENT, "EL_EVAL_ERROR", ex
                        .getMessage(), ex);
            }
            catch (Exception ex) {
                context.setErrorInfo("EL_ERROR", ex.getMessage());
            }
            checkForDisallowedProps(jobXmlConf, "job-xml");
            if (isLauncher) {
                injectLauncherProperties(jobXmlConf, conf);
            } else {
                XConfiguration.copy(jobXmlConf, conf);
            }
        }
        Element e = element.getChild("configuration", ns);
        if (e != null) {
            String strConf = XmlUtils.prettyPrint(e).toString();
            XConfiguration inlineConf = new XConfiguration(new StringReader(strConf));
            checkForDisallowedProps(inlineConf, "inline configuration");
            if (isLauncher) {
                injectLauncherProperties(inlineConf, conf);
            } else {
                XConfiguration.copy(inlineConf, conf);
            }
        }
    }

    Configuration setupActionConf(Configuration actionConf, Context context, Element actionXml, Path appPath)
            throws ActionExecutorException {
        try {
            HadoopAccessorService has = Services.get().get(HadoopAccessorService.class);
            XConfiguration actionDefaults = has.createActionDefaultConf(actionConf.get(HADOOP_YARN_RM), getType());
            XConfiguration.injectDefaults(actionDefaults, actionConf);
            has.checkSupportedFilesystem(appPath.toUri());

            // Set the Java Main Class for the Java action to give to the Java launcher
            setJavaMain(actionConf, actionXml);

            parseJobXmlAndConfiguration(context, actionXml, appPath, actionConf);

            // set cancel.delegation.token in actionConf that child job doesn't cancel delegation token
            actionConf.setBoolean("mapreduce.job.complete.cancel.delegation.tokens", false);
            setRootLoggerLevel(actionConf);
            return actionConf;
        }
        catch (IOException ex) {
            throw convertException(ex);
        }
        catch (HadoopAccessorException ex) {
            throw convertException(ex);
        }
        catch (URISyntaxException ex) {
            throw convertException(ex);
        }
    }

    /**
     * Set root log level property in actionConf
     * @param actionConf
     */
    void setRootLoggerLevel(Configuration actionConf) {
        String oozieActionTypeRootLogger = "oozie.action." + getType() + LauncherMapper.ROOT_LOGGER_LEVEL;
        String oozieActionRootLogger = "oozie.action." + LauncherMapper.ROOT_LOGGER_LEVEL;

        // check if root log level has already mentioned in action configuration
        String rootLogLevel = actionConf.get(oozieActionTypeRootLogger, actionConf.get(oozieActionRootLogger));
        if (rootLogLevel != null) {
            // root log level is mentioned in action configuration
            return;
        }

        // set the root log level which is mentioned in oozie default
        rootLogLevel = ConfigurationService.get(oozieActionTypeRootLogger);
        if (rootLogLevel != null && rootLogLevel.length() > 0) {
            actionConf.set(oozieActionRootLogger, rootLogLevel);
        }
        else {
            rootLogLevel = ConfigurationService.get(oozieActionRootLogger);
            if (rootLogLevel != null && rootLogLevel.length() > 0) {
                actionConf.set(oozieActionRootLogger, rootLogLevel);
            }
        }
    }

    Configuration addToCache(Configuration conf, Path appPath, String filePath, boolean archive)
            throws ActionExecutorException {

        URI uri = null;
        try {
            uri = new URI(filePath);
            URI baseUri = appPath.toUri();
            if (uri.getScheme() == null) {
                String resolvedPath = uri.getPath();
                if (!resolvedPath.startsWith("/")) {
                    resolvedPath = baseUri.getPath() + "/" + resolvedPath;
                }
                uri = new URI(baseUri.getScheme(), baseUri.getAuthority(), resolvedPath, uri.getQuery(), uri.getFragment());
            }
            if (archive) {
                DistributedCache.addCacheArchive(uri.normalize(), conf);
            }
            else {
                String fileName = filePath.substring(filePath.lastIndexOf("/") + 1);
                if (fileName.endsWith(".so") || fileName.contains(".so.")) { // .so files
                    uri = new URI(uri.getScheme(), uri.getAuthority(), uri.getPath(), uri.getQuery(), fileName);
                    DistributedCache.addCacheFile(uri.normalize(), conf);
                }
                else if (fileName.endsWith(".jar")) { // .jar files
                    if (!fileName.contains("#")) {
                        String user = conf.get("user.name");
                        Path pathToAdd = new Path(uri.normalize());
                        Services.get().get(HadoopAccessorService.class).addFileToClassPath(user, pathToAdd, conf);
                    }
                    else {
                        DistributedCache.addCacheFile(uri.normalize(), conf);
                    }
                }
                else { // regular files
                    if (!fileName.contains("#")) {
                        uri = new URI(uri.getScheme(), uri.getAuthority(), uri.getPath(), uri.getQuery(), fileName);
                    }
                    DistributedCache.addCacheFile(uri.normalize(), conf);
                }
            }
            DistributedCache.createSymlink(conf);
            return conf;
        }
        catch (Exception ex) {
            LOG.debug(
                    "Errors when add to DistributedCache. Path=" + Objects.toString(uri, "<null>") + ", archive="
                            + archive + ", conf=" + XmlUtils.prettyPrint(conf).toString());
            throw convertException(ex);
        }
    }

    public void prepareActionDir(FileSystem actionFs, Context context) throws ActionExecutorException {
        try {
            Path actionDir = context.getActionDir();
            Path tempActionDir = new Path(actionDir.getParent(), actionDir.getName() + ".tmp");
            if (!actionFs.exists(actionDir)) {
                try {
                    actionFs.mkdirs(tempActionDir);
                    actionFs.rename(tempActionDir, actionDir);
                }
                catch (IOException ex) {
                    actionFs.delete(tempActionDir, true);
                    actionFs.delete(actionDir, true);
                    throw ex;
                }
            }
        }
        catch (Exception ex) {
            throw convertException(ex);
        }
    }

    void cleanUpActionDir(FileSystem actionFs, Context context) throws ActionExecutorException {
        try {
            Path actionDir = context.getActionDir();
            if (!context.getProtoActionConf().getBoolean("oozie.action.keep.action.dir", false)
                    && actionFs.exists(actionDir)) {
                actionFs.delete(actionDir, true);
            }
        }
        catch (Exception ex) {
            throw convertException(ex);
        }
    }

    protected void addShareLib(Configuration conf, String[] actionShareLibNames)
            throws ActionExecutorException {
        Set<String> confSet = new HashSet<String>(Arrays.asList(getShareLibFilesForActionConf() == null ? new String[0]
                : getShareLibFilesForActionConf()));

        Set<Path> sharelibList = new HashSet<Path>();

        if (actionShareLibNames != null) {
            try {
                ShareLibService shareLibService = Services.get().get(ShareLibService.class);
                FileSystem fs = shareLibService.getFileSystem();
                if (fs != null) {
                    for (String actionShareLibName : actionShareLibNames) {
                        List<Path> listOfPaths = shareLibService.getShareLibJars(actionShareLibName);
                        if (listOfPaths != null && !listOfPaths.isEmpty()) {
                            for (Path actionLibPath : listOfPaths) {
                                String fragmentName = new URI(actionLibPath.toString()).getFragment();
                                String fileName = fragmentName == null ? actionLibPath.getName() : fragmentName;
                                if (confSet.contains(fileName)) {
                                    Configuration jobXmlConf = shareLibService.getShareLibConf(actionShareLibName,
                                            actionLibPath);
                                    if (jobXmlConf != null) {
                                        checkForDisallowedProps(jobXmlConf, actionLibPath.getName());
                                        XConfiguration.injectDefaults(jobXmlConf, conf);
                                        LOG.trace("Adding properties of " + actionLibPath + " to job conf");
                                    }
                                }
                                else {
                                    // Filtering out duplicate jars or files
                                    sharelibList.add(new Path(actionLibPath.toUri()) {
                                        @Override
                                        public int hashCode() {
                                            return getName().hashCode();
                                        }
                                        @Override
                                        public String getName() {
                                            try {
                                                return (new URI(toString())).getFragment() == null ? new Path(toUri()).getName()
                                                        : (new URI(toString())).getFragment();
                                            }
                                            catch (URISyntaxException e) {
                                                throw new RuntimeException(e);
                                            }
                                        }
                                        @Override
                                        public boolean equals(Object input) {
                                            if (input == null) {
                                                return false;
                                            }
                                            if (input == this) {
                                                return true;
                                            }
                                            if (!(input instanceof Path)) {
                                                return false;
                                            }
                                            return getName().equals(((Path) input).getName());
                                        }
                                    });
                                }
                            }
                        }
                    }
                }
                for (Path libPath : sharelibList) {
                    addToCache(conf, libPath, libPath.toUri().getPath(), false);
                }
            }
            catch (URISyntaxException ex) {
                throw new ActionExecutorException(ActionExecutorException.ErrorType.FAILED, "Error configuring sharelib",
                        ex.getMessage());
            }
            catch (IOException ex) {
                throw new ActionExecutorException(ActionExecutorException.ErrorType.FAILED, "It should never happen",
                        ex.getMessage());
            }
        }
    }

    protected void addSystemShareLibForAction(Configuration conf) throws ActionExecutorException {
        ShareLibService shareLibService = Services.get().get(ShareLibService.class);
        // ShareLibService is null for test cases
        if (shareLibService != null) {
            try {
                List<Path> listOfPaths = shareLibService.getSystemLibJars(JavaActionExecutor.OOZIE_COMMON_LIBDIR);
                if (listOfPaths.isEmpty()) {
                    throw new ActionExecutorException(ActionExecutorException.ErrorType.FAILED, "EJ001",
                            "Could not locate Oozie sharelib");
                }
                FileSystem fs = listOfPaths.get(0).getFileSystem(conf);
                for (Path actionLibPath : listOfPaths) {
                    JobUtils.addFileToClassPath(actionLibPath, conf, fs);
                    DistributedCache.createSymlink(conf);
                }
                listOfPaths = shareLibService.getSystemLibJars(getType());
                if (!listOfPaths.isEmpty()) {
                    for (Path actionLibPath : listOfPaths) {
                        JobUtils.addFileToClassPath(actionLibPath, conf, fs);
                        DistributedCache.createSymlink(conf);
                    }
                }
            }
            catch (IOException ex) {
                throw new ActionExecutorException(ActionExecutorException.ErrorType.FAILED, "It should never happen",
                        ex.getMessage());
            }
        }
    }

    protected void addActionLibs(Path appPath, Configuration conf) throws ActionExecutorException {
        String[] actionLibsStrArr = conf.getStrings("oozie.launcher.oozie.libpath");
        if (actionLibsStrArr != null) {
            try {
                for (String actionLibsStr : actionLibsStrArr) {
                    actionLibsStr = actionLibsStr.trim();
                    if (actionLibsStr.length() > 0)
                    {
                        Path actionLibsPath = new Path(actionLibsStr);
                        String user = conf.get("user.name");
                        FileSystem fs = Services.get().get(HadoopAccessorService.class).createFileSystem(user, appPath.toUri(), conf);
                        if (fs.exists(actionLibsPath)) {
                            FileStatus[] files = fs.listStatus(actionLibsPath);
                            for (FileStatus file : files) {
                                addToCache(conf, appPath, file.getPath().toUri().getPath(), false);
                            }
                        }
                    }
                }
            }
            catch (HadoopAccessorException ex){
                throw new ActionExecutorException(ActionExecutorException.ErrorType.FAILED,
                        ex.getErrorCode().toString(), ex.getMessage());
            }
            catch (IOException ex){
                throw new ActionExecutorException(ActionExecutorException.ErrorType.FAILED,
                        "It should never happen", ex.getMessage());
            }
        }
    }

    @SuppressWarnings("unchecked")
    public void setLibFilesArchives(Context context, Element actionXml, Path appPath, Configuration conf)
            throws ActionExecutorException {
        Configuration proto = context.getProtoActionConf();

        // Workflow lib/
        String[] paths = proto.getStrings(WorkflowAppService.APP_LIB_PATH_LIST);
        if (paths != null) {
            for (String path : paths) {
                addToCache(conf, appPath, path, false);
            }
        }

        // Action libs
        addActionLibs(appPath, conf);

        // files and archives defined in the action
        for (Element eProp : (List<Element>) actionXml.getChildren()) {
            if (eProp.getName().equals("file")) {
                String[] filePaths = eProp.getTextTrim().split(",");
                for (String path : filePaths) {
                    addToCache(conf, appPath, path.trim(), false);
                }
            }
            else if (eProp.getName().equals("archive")) {
                String[] archivePaths = eProp.getTextTrim().split(",");
                for (String path : archivePaths){
                    addToCache(conf, appPath, path.trim(), true);
                }
            }
        }

        addAllShareLibs(appPath, conf, context, actionXml);
    }

    // Adds action specific share libs and common share libs
    private void addAllShareLibs(Path appPath, Configuration conf, Context context, Element actionXml)
            throws ActionExecutorException {
        // Add action specific share libs
        addActionShareLib(appPath, conf, context, actionXml);
        // Add common sharelibs for Oozie and launcher jars
        addSystemShareLibForAction(conf);
    }

    private void addActionShareLib(Path appPath, Configuration conf, Context context, Element actionXml)
            throws ActionExecutorException {
        XConfiguration wfJobConf = null;
        try {
            wfJobConf = getWorkflowConf(context);
        }
        catch (IOException ioe) {
            throw new ActionExecutorException(ActionExecutorException.ErrorType.FAILED, "It should never happen",
                    ioe.getMessage());
        }
        // Action sharelibs are only added if user has specified to use system libpath
        if (conf.get(OozieClient.USE_SYSTEM_LIBPATH) == null) {
            if (wfJobConf.getBoolean(OozieClient.USE_SYSTEM_LIBPATH,
                    ConfigurationService.getBoolean(OozieClient.USE_SYSTEM_LIBPATH))) {
                // add action specific sharelibs
                addShareLib(conf, getShareLibNames(context, actionXml, conf));
            }
        }
        else {
            if (conf.getBoolean(OozieClient.USE_SYSTEM_LIBPATH, false)) {
                // add action specific sharelibs
                addShareLib(conf, getShareLibNames(context, actionXml, conf));
            }
        }
    }


    protected String getLauncherMain(Configuration launcherConf, Element actionXml) {
        return launcherConf.get(LauncherAM.CONF_OOZIE_ACTION_MAIN_CLASS, JavaMain.class.getName());
    }

    private void setJavaMain(Configuration actionConf, Element actionXml) {
        Namespace ns = actionXml.getNamespace();
        Element e = actionXml.getChild("main-class", ns);
        if (e != null) {
            actionConf.set(JavaMain.JAVA_MAIN_CLASS, e.getTextTrim());
        }
    }

    private static final String QUEUE_NAME = "mapred.job.queue.name";

    private static final Set<String> SPECIAL_PROPERTIES = new HashSet<String>();

    static {
        SPECIAL_PROPERTIES.add(QUEUE_NAME);
        SPECIAL_PROPERTIES.add(ACL_VIEW_JOB);
        SPECIAL_PROPERTIES.add(ACL_MODIFY_JOB);
    }

    @SuppressWarnings("unchecked")
    Configuration createLauncherConf(FileSystem actionFs, Context context, WorkflowAction action, Element actionXml,
            Configuration actionConf) throws ActionExecutorException {
        try {

            // app path could be a file
            Path appPathRoot = new Path(context.getWorkflow().getAppPath());
            if (actionFs.isFile(appPathRoot)) {
                appPathRoot = appPathRoot.getParent();
            }

            // launcher job configuration
            Configuration launcherJobConf = createBaseHadoopConf(context, actionXml);
            // cancel delegation token on a launcher job which stays alive till child job(s) finishes
            // otherwise (in mapred action), doesn't cancel not to disturb running child job
            launcherJobConf.setBoolean("mapreduce.job.complete.cancel.delegation.tokens", true);
            setupLauncherConf(launcherJobConf, actionXml, appPathRoot, context);

            // Properties for when a launcher job's AM gets restarted
            if (ConfigurationService.getBoolean(HADOOP_YARN_KILL_CHILD_JOBS_ON_AMRESTART)) {
                // launcher time filter is required to prune the search of launcher tag.
                // Setting coordinator action nominal time as launcher time as it child job cannot launch before nominal
                // time. Workflow created time is good enough when workflow is running independently or workflow is
                // rerunning from failed node.
                long launcherTime = System.currentTimeMillis();
                String coordActionNominalTime = context.getProtoActionConf().get(
                        CoordActionStartXCommand.OOZIE_COORD_ACTION_NOMINAL_TIME);
                if (coordActionNominalTime != null) {
                    launcherTime = Long.parseLong(coordActionNominalTime);
                }
                else if (context.getWorkflow().getCreatedTime() != null) {
                    launcherTime = context.getWorkflow().getCreatedTime().getTime();
                }
                String actionYarnTag = getActionYarnTag(getWorkflowConf(context), context.getWorkflow(), action);
                LauncherHelper.setupYarnRestartHandling(launcherJobConf, actionConf, actionYarnTag, launcherTime);
            }
            else {
                LOG.info(MessageFormat.format("{0} is set to false, not setting YARN restart properties",
                        HADOOP_YARN_KILL_CHILD_JOBS_ON_AMRESTART));
            }

            String actionShareLibProperty = actionConf.get(ACTION_SHARELIB_FOR + getType());
            if (actionShareLibProperty != null) {
                launcherJobConf.set(ACTION_SHARELIB_FOR + getType(), actionShareLibProperty);
            }
            setLibFilesArchives(context, actionXml, appPathRoot, launcherJobConf);

            // Inject Oozie job information if enabled.
            injectJobInfo(launcherJobConf, actionConf, context, action);

            injectLauncherCallback(context, launcherJobConf);

            String jobId = context.getWorkflow().getId();
            String actionId = action.getId();
            Path actionDir = context.getActionDir();
            String recoveryId = context.getRecoveryId();

            // Getting the prepare XML from the action XML
            Namespace ns = actionXml.getNamespace();
            Element prepareElement = actionXml.getChild("prepare", ns);
            String prepareXML = "";
            if (prepareElement != null) {
                if (prepareElement.getChildren().size() > 0) {
                    prepareXML = XmlUtils.prettyPrint(prepareElement).toString().trim();
                }
            }
            LauncherHelper.setupLauncherInfo(launcherJobConf, jobId, actionId, actionDir, recoveryId, actionConf,
                    prepareXML);

            // Set the launcher Main Class
            LauncherHelper.setupMainClass(launcherJobConf, getLauncherMain(launcherJobConf, actionXml));
            LauncherHelper.setupLauncherURIHandlerConf(launcherJobConf);
            LauncherHelper.setupMaxOutputData(launcherJobConf, getMaxOutputData(actionConf));
            LauncherHelper.setupMaxExternalStatsSize(launcherJobConf, maxExternalStatsSize);
            LauncherHelper.setupMaxFSGlob(launcherJobConf, maxFSGlobMax);

            List<Element> list = actionXml.getChildren("arg", ns);
            String[] args = new String[list.size()];
            for (int i = 0; i < list.size(); i++) {
                args[i] = list.get(i).getTextTrim();
            }
<<<<<<< HEAD
            LauncherHelper.setupMainArguments(launcherJobConf, args);
=======
            LauncherMapperHelper.setupMainArguments(launcherJobConf, args);
            // backward compatibility flag - see OOZIE-2872
            if (ConfigurationService.getBoolean(LauncherMapper.CONF_OOZIE_NULL_ARGS_ALLOWED)) {
                launcherJobConf.setBoolean(LauncherMapper.CONF_OOZIE_NULL_ARGS_ALLOWED, true);
            } else {
                launcherJobConf.setBoolean(LauncherMapper.CONF_OOZIE_NULL_ARGS_ALLOWED, false);
            }
>>>>>>> 53b1d1e4

            // Make mapred.child.java.opts and mapreduce.map.java.opts equal, but give values from the latter priority; also append
            // <java-opt> and <java-opts> and give those highest priority
            StringBuilder opts = new StringBuilder(launcherJobConf.get(HADOOP_CHILD_JAVA_OPTS, ""));
            if (launcherJobConf.get(HADOOP_MAP_JAVA_OPTS) != null) {
                opts.append(" ").append(launcherJobConf.get(HADOOP_MAP_JAVA_OPTS));
            }
            List<Element> javaopts = actionXml.getChildren("java-opt", ns);
            for (Element opt: javaopts) {
                opts.append(" ").append(opt.getTextTrim());
            }
            Element opt = actionXml.getChild("java-opts", ns);
            if (opt != null) {
                opts.append(" ").append(opt.getTextTrim());
            }
            launcherJobConf.set(HADOOP_CHILD_JAVA_OPTS, opts.toString().trim());
            launcherJobConf.set(HADOOP_MAP_JAVA_OPTS, opts.toString().trim());

            injectLauncherTimelineServiceEnabled(launcherJobConf, actionConf);

            // properties from action that are needed by the launcher (e.g. QUEUE NAME, ACLs)
            // maybe we should add queue to the WF schema, below job-tracker
            actionConfToLauncherConf(actionConf, launcherJobConf);

            return launcherJobConf;
        }
        catch (Exception ex) {
            throw convertException(ex);
        }
    }

    @VisibleForTesting
    protected static int getMaxOutputData(Configuration actionConf) {
        String userMaxActionOutputLen = actionConf.get("oozie.action.max.output.data");
        if (userMaxActionOutputLen != null) {
            Integer i = Ints.tryParse(userMaxActionOutputLen);
            return i != null ? i : maxActionOutputLen;
        }
        return maxActionOutputLen;
    }

    protected void injectCallback(Context context, Configuration conf) {
        String callback = context.getCallbackUrl(LauncherAMCallbackNotifier.OOZIE_LAUNCHER_CALLBACK_JOBSTATUS_TOKEN);
        conf.set(LauncherAMCallbackNotifier.OOZIE_LAUNCHER_CALLBACK_URL, callback);
    }

    void injectActionCallback(Context context, Configuration actionConf) {
        // action callback needs to be injected only for mapreduce actions.
    }

    void injectLauncherCallback(Context context, Configuration launcherConf) {
        injectCallback(context, launcherConf);
    }

    private void actionConfToLauncherConf(Configuration actionConf, Configuration launcherConf) {
        for (String name : SPECIAL_PROPERTIES) {
            if (actionConf.get(name) != null && launcherConf.get("oozie.launcher." + name) == null) {
                launcherConf.set(name, actionConf.get(name));
            }
        }
    }

    public void submitLauncher(FileSystem actionFs, final Context context, WorkflowAction action) throws ActionExecutorException {
        YarnClient yarnClient = null;
        try {
            Path appPathRoot = new Path(context.getWorkflow().getAppPath());

            // app path could be a file
            if (actionFs.isFile(appPathRoot)) {
                appPathRoot = appPathRoot.getParent();
            }

            Element actionXml = XmlUtils.parseXml(action.getConf());

            // action job configuration
            Configuration actionConf = loadHadoopDefaultResources(context, actionXml);
            setupActionConf(actionConf, context, actionXml, appPathRoot);
            LOG.debug("Setting LibFilesArchives ");
            setLibFilesArchives(context, actionXml, appPathRoot, actionConf);

            injectActionCallback(context, actionConf);

            if(actionConf.get(ACL_MODIFY_JOB) == null || actionConf.get(ACL_MODIFY_JOB).trim().equals("")) {
                // ONLY in the case where user has not given the
                // modify-job ACL specifically
                if (context.getWorkflow().getAcl() != null) {
                    // setting the group owning the Oozie job to allow anybody in that
                    // group to modify the jobs.
                    actionConf.set(ACL_MODIFY_JOB, context.getWorkflow().getAcl());
                }
            }

            // Setting the credential properties in launcher conf
            Configuration credentialsConf = null;

            HashMap<String, CredentialsProperties> credentialsProperties = setCredentialPropertyToActionConf(context,
                    action, actionConf);
            Credentials credentials = null;
            if (credentialsProperties != null) {
                credentials = new Credentials();
                // Adding if action need to set more credential tokens
                credentialsConf = new Configuration(false);
                XConfiguration.copy(actionConf, credentialsConf);
                setCredentialTokens(credentials, credentialsConf, context, action, credentialsProperties);

                // insert conf to action conf from credentialsConf
                for (Entry<String, String> entry : credentialsConf) {
                    if (actionConf.get(entry.getKey()) == null) {
                        actionConf.set(entry.getKey(), entry.getValue());
                    }
                }
            }
            Configuration launcherJobConf = createLauncherConf(actionFs, context, action, actionXml, actionConf);

            String consoleUrl;
            String launcherId = LauncherHelper.getRecoveryId(launcherJobConf, context.getActionDir(), context
                    .getRecoveryId());
            boolean alreadyRunning = launcherId != null;

            // if user-retry is on, always submit new launcher
            boolean isUserRetry = ((WorkflowActionBean)action).isUserRetry();
            LOG.debug("Creating yarnClient for action {0}", action.getId());
            yarnClient = createYarnClient(context, launcherJobConf);

            if (alreadyRunning && !isUserRetry) {
                try {
                    ApplicationId appId = ConverterUtils.toApplicationId(launcherId);
                    ApplicationReport report = yarnClient.getApplicationReport(appId);
                    consoleUrl = report.getTrackingUrl();
                } catch (RemoteException e) {
                    // caught when the application id does not exist
                    LOG.error("Got RemoteException from YARN", e);
                    String jobTracker = launcherJobConf.get(HADOOP_YARN_RM);
                    throw new ActionExecutorException(ActionExecutorException.ErrorType.ERROR, "JA017",
                            "unknown job [{0}@{1}], cannot recover", launcherId, jobTracker);
                }
            }
            else {
                // TODO: OYA: do we actually need an MR token?  IIRC, it's issued by the JHS
//                // setting up propagation of the delegation token.
//                Token<DelegationTokenIdentifier> mrdt = null;
//                HadoopAccessorService has = Services.get().get(HadoopAccessorService.class);
//                mrdt = jobClient.getDelegationToken(has
//                        .getMRDelegationTokenRenewer(launcherJobConf));
//                launcherJobConf.getCredentials().addToken(HadoopAccessorService.MR_TOKEN_ALIAS, mrdt);

                // insert credentials tokens to launcher job conf if needed
                if (credentialsConf != null) {
                    for (Token<? extends TokenIdentifier> tk :credentials.getAllTokens()) {
                        Text fauxAlias = new Text(tk.getKind() + "_" + tk.getService());
                        LOG.debug("ADDING TOKEN: " + fauxAlias);
                        credentials.addToken(fauxAlias, tk);
                    }
                    if (credentials.numberOfSecretKeys() > 0) {
                        for (Entry<String, CredentialsProperties> entry : credentialsProperties.entrySet()) {
                            CredentialsProperties credProps = entry.getValue();
                            if (credProps != null) {
                                Text credName = new Text(credProps.getName());
                                byte[] secKey = credentials.getSecretKey(credName);
                                if (secKey != null) {
                                    LOG.debug("ADDING CREDENTIAL: " + credProps.getName());
                                    credentials.addSecretKey(credName, secKey);
                                }
                            }
                        }
                    }
                }
                else {
                    LOG.info("No need to inject credentials.");
                }

                String user = context.getWorkflow().getUser();

                YarnClientApplication newApp = yarnClient.createApplication();
                ApplicationId appId = newApp.getNewApplicationResponse().getApplicationId();
                ApplicationSubmissionContext appContext =
                        createAppSubmissionContext(appId, launcherJobConf, user, context, actionConf, action.getName(),
                                credentials);
                yarnClient.submitApplication(appContext);

                launcherId = appId.toString();
                LOG.debug("After submission get the launcherId [{0}]", launcherId);
                ApplicationReport appReport = yarnClient.getApplicationReport(appId);
                consoleUrl = appReport.getTrackingUrl();
            }

            String jobTracker = launcherJobConf.get(HADOOP_YARN_RM);
            context.setStartData(launcherId, jobTracker, consoleUrl);
        }
        catch (Exception ex) {
            throw convertException(ex);
        }
        finally {
            if (yarnClient != null) {
                Closeables.closeQuietly(yarnClient);
            }
        }
    }

    private ApplicationSubmissionContext createAppSubmissionContext(ApplicationId appId, Configuration launcherJobConf,
                                        String user, Context context, Configuration actionConf, String actionName,
                                        Credentials credentials)
            throws IOException, HadoopAccessorException, URISyntaxException {

        ApplicationSubmissionContext appContext = Records.newRecord(ApplicationSubmissionContext.class);

        String jobName = XLog.format(
                "oozie:launcher:T={0}:W={1}:A={2}:ID={3}", getType(),
                context.getWorkflow().getAppName(), actionName,
                context.getWorkflow().getId());

        appContext.setApplicationId(appId);
        appContext.setApplicationName(jobName);
        appContext.setApplicationType("Oozie Launcher");
        Priority pri = Records.newRecord(Priority.class);
        int priority = 0; // TODO: OYA: Add a constant or a config
        pri.setPriority(priority);
        appContext.setPriority(pri);
        appContext.setQueue("default");  // TODO: will be possible to set in <launcher>
        ContainerLaunchContext amContainer = Records.newRecord(ContainerLaunchContext.class);

        // Set the resources to localize
        Map<String, LocalResource> localResources = new HashMap<String, LocalResource>();
        ClientDistributedCacheManager.determineTimestampsAndCacheVisibilities(launcherJobConf);
        MRApps.setupDistributedCache(launcherJobConf, localResources);
        // Add the Launcher and Action configs as Resources
        HadoopAccessorService has = Services.get().get(HadoopAccessorService.class);
        LocalResource launcherJobConfLR = has.createLocalResourceForConfigurationFile(LauncherAM.LAUNCHER_JOB_CONF_XML, user,
                launcherJobConf, context.getAppFileSystem().getUri(), context.getActionDir());
        localResources.put(LauncherAM.LAUNCHER_JOB_CONF_XML, launcherJobConfLR);
        LocalResource actionConfLR = has.createLocalResourceForConfigurationFile(LauncherAM.ACTION_CONF_XML, user, actionConf,
                context.getAppFileSystem().getUri(), context.getActionDir());
        localResources.put(LauncherAM.ACTION_CONF_XML, actionConfLR);
        amContainer.setLocalResources(localResources);

        // Set the environment variables
        Map<String, String> env = new HashMap<String, String>();
        // This adds the Hadoop jars to the classpath in the Launcher JVM
        ClasspathUtils.setupClasspath(env, launcherJobConf);

        if (needToAddMapReduceToClassPath()) {
            ClasspathUtils.addMapReduceToClasspath(env, launcherJobConf);
        }

        addActionSpecificEnvVars(env);
        amContainer.setEnvironment(Collections.unmodifiableMap(env));

        // Set the command
        List<String> vargs = new ArrayList<String>(6);
        vargs.add(Apps.crossPlatformify(ApplicationConstants.Environment.JAVA_HOME.toString())
                + "/bin/java");

        vargs.add("-Dlog4j.configuration=container-log4j.properties");
        vargs.add("-Dlog4j.debug=true");
        vargs.add("-D" + YarnConfiguration.YARN_APP_CONTAINER_LOG_DIR + "=" + ApplicationConstants.LOG_DIR_EXPANSION_VAR);
        vargs.add("-D" + YarnConfiguration.YARN_APP_CONTAINER_LOG_SIZE + "=" + 0);
        vargs.add("-Dhadoop.root.logger=INFO,CLA");
        vargs.add("-Dhadoop.root.logfile=" + TaskLog.LogName.SYSLOG);
        vargs.add("-Dsubmitter.user=" + context.getWorkflow().getUser());

        Path amTmpDir = new Path(Apps.crossPlatformify(ApplicationConstants.Environment.PWD.toString()),
                YarnConfiguration.DEFAULT_CONTAINER_TEMP_DIR);
        vargs.add("-Djava.io.tmpdir=" + amTmpDir);

        vargs.add(LauncherAM.class.getCanonicalName());
        vargs.add("1>" + ApplicationConstants.LOG_DIR_EXPANSION_VAR +
                Path.SEPARATOR + ApplicationConstants.STDOUT);
        vargs.add("2>" + ApplicationConstants.LOG_DIR_EXPANSION_VAR +
                Path.SEPARATOR + ApplicationConstants.STDERR);
        StringBuilder mergedCommand = new StringBuilder();
        for (CharSequence str : vargs) {
            mergedCommand.append(str).append(" ");
        }

        List<String> vargsFinal = ImmutableList.of(mergedCommand.toString());
        LOG.debug("Command to launch container for ApplicationMaster is: {0}", mergedCommand);
        amContainer.setCommands(vargsFinal);
        appContext.setAMContainerSpec(amContainer);

        // Set tokens
        if (credentials != null) {
            DataOutputBuffer dob = new DataOutputBuffer();
            credentials.writeTokenStorageToStream(dob);
            amContainer.setTokens(ByteBuffer.wrap(dob.getData(), 0, dob.getLength()));
        }

        // Set Resources
        // TODO: OYA: make resources allocated for the AM configurable and choose good defaults (memory MB, vcores)
        Resource resource = Resource.newInstance(2048, 1);
        appContext.setResource(resource);
        appContext.setCancelTokensWhenComplete(true);

        return appContext;
    }

    protected HashMap<String, CredentialsProperties> setCredentialPropertyToActionConf(Context context,
            WorkflowAction action, Configuration actionConf) throws Exception {
        HashMap<String, CredentialsProperties> credPropertiesMap = null;
        if (context != null && action != null) {
            if (!"true".equals(actionConf.get(OOZIE_CREDENTIALS_SKIP))) {
                XConfiguration wfJobConf = getWorkflowConf(context);
                if ("false".equals(actionConf.get(OOZIE_CREDENTIALS_SKIP)) ||
                    !wfJobConf.getBoolean(OOZIE_CREDENTIALS_SKIP, ConfigurationService.getBoolean(OOZIE_CREDENTIALS_SKIP))) {
                    credPropertiesMap = getActionCredentialsProperties(context, action);
                    if (!credPropertiesMap.isEmpty()) {
                        for (Entry<String, CredentialsProperties> entry : credPropertiesMap.entrySet()) {
                            if (entry.getValue() != null) {
                                CredentialsProperties prop = entry.getValue();
                                LOG.debug("Credential Properties set for action : " + action.getId());
                                for (Entry<String, String> propEntry : prop.getProperties().entrySet()) {
                                    String key = propEntry.getKey();
                                    String value = propEntry.getValue();
                                    actionConf.set(key, value);
                                    LOG.debug("property : '" + key + "', value : '" + value + "'");
                                }
                            }
                        }
                    } else {
                        LOG.warn("No credential properties found for action : " + action.getId() + ", cred : " + action.getCred());
                    }
                } else {
                    LOG.info("Skipping credentials (" + OOZIE_CREDENTIALS_SKIP + "=true)");
                }
            } else {
                LOG.info("Skipping credentials (" + OOZIE_CREDENTIALS_SKIP + "=true)");
            }
        } else {
            LOG.warn("context or action is null");
        }
        return credPropertiesMap;
    }

    protected void setCredentialTokens(Credentials credentials, Configuration jobconf, Context context, WorkflowAction action,
            HashMap<String, CredentialsProperties> credPropertiesMap) throws Exception {

        if (context != null && action != null && credPropertiesMap != null) {
            // Make sure we're logged into Kerberos; if not, or near expiration, it will relogin
            CredentialsProviderFactory.ensureKerberosLogin();
            for (Entry<String, CredentialsProperties> entry : credPropertiesMap.entrySet()) {
                String credName = entry.getKey();
                CredentialsProperties credProps = entry.getValue();
                if (credProps != null) {
                    CredentialsProvider tokenProvider = CredentialsProviderFactory.getInstance()
                            .createCredentialsProvider(credProps.getType());
                    if (tokenProvider != null) {
                        tokenProvider.updateCredentials(credentials, jobconf, credProps, context);
                        LOG.debug("Retrieved Credential '" + credName + "' for action " + action.getId());
                    }
                    else {
                        LOG.debug("Credentials object is null for name= " + credName + ", type=" + credProps.getType());
                        throw new ActionExecutorException(ActionExecutorException.ErrorType.ERROR, "JA020",
                            "Could not load credentials of type [{0}] with name [{1}]]; perhaps it was not defined"
                                + " in oozie-site.xml?", credProps.getType(), credName);
                    }
                }
            }
        }
    }

    protected HashMap<String, CredentialsProperties> getActionCredentialsProperties(Context context,
            WorkflowAction action) throws Exception {
        HashMap<String, CredentialsProperties> props = new HashMap<String, CredentialsProperties>();
        if (context != null && action != null) {
            String credsInAction = action.getCred();
            if (credsInAction != null) {
                LOG.debug("Get credential '" + credsInAction + "' properties for action : " + action.getId());
                String[] credNames = credsInAction.split(",");
                for (String credName : credNames) {
                    CredentialsProperties credProps = getCredProperties(context, credName);
                    props.put(credName, credProps);
                }
            }
        }
        else {
            LOG.warn("context or action is null");
        }
        return props;
    }

    @SuppressWarnings("unchecked")
    protected CredentialsProperties getCredProperties(Context context, String credName)
            throws Exception {
        CredentialsProperties credProp = null;
        String workflowXml = ((WorkflowJobBean) context.getWorkflow()).getWorkflowInstance().getApp().getDefinition();
        XConfiguration wfjobConf = getWorkflowConf(context);
        Element elementJob = XmlUtils.parseXml(workflowXml);
        Element credentials = elementJob.getChild("credentials", elementJob.getNamespace());
        if (credentials != null) {
            for (Element credential : (List<Element>) credentials.getChildren("credential", credentials.getNamespace())) {
                String name = credential.getAttributeValue("name");
                String type = credential.getAttributeValue("type");
                LOG.debug("getCredProperties: Name: " + name + ", Type: " + type);
                if (name.equalsIgnoreCase(credName)) {
                    credProp = new CredentialsProperties(name, type);
                    for (Element property : (List<Element>) credential.getChildren("property",
                            credential.getNamespace())) {
                        String propertyName = property.getChildText("name", property.getNamespace());
                        String propertyValue = property.getChildText("value", property.getNamespace());
                        ELEvaluator eval = new ELEvaluator();
                        for (Map.Entry<String, String> entry : wfjobConf) {
                            eval.setVariable(entry.getKey(), entry.getValue().trim());
                        }
                        propertyName = eval.evaluate(propertyName, String.class);
                        propertyValue = eval.evaluate(propertyValue, String.class);

                        credProp.getProperties().put(propertyName, propertyValue);
                        LOG.debug("getCredProperties: Properties name :'" + propertyName + "', Value : '"
                                + propertyValue + "'");
                    }
                }
            }
            if (credProp == null && credName != null) {
                throw new ActionExecutorException(ActionExecutorException.ErrorType.ERROR, "JA021",
                        "Could not load credentials with name [{0}]].", credName);
            }
        } else {
            LOG.debug("credentials is null for the action");
        }
        return credProp;
    }

    @Override
    public void start(Context context, WorkflowAction action) throws ActionExecutorException {
        LogUtils.setLogInfo(action);
        try {
            LOG.debug("Starting action " + action.getId() + " getting Action File System");
            FileSystem actionFs = context.getAppFileSystem();
            LOG.debug("Preparing action Dir through copying " + context.getActionDir());
            prepareActionDir(actionFs, context);
            LOG.debug("Action Dir is ready. Submitting the action ");
            submitLauncher(actionFs, context, action);
            LOG.debug("Action submit completed. Performing check ");
            check(context, action);
            LOG.debug("Action check is done after submission");
        }
        catch (Exception ex) {
            throw convertException(ex);
        }
    }

    @Override
    public void end(Context context, WorkflowAction action) throws ActionExecutorException {
        try {
            String externalStatus = action.getExternalStatus();
            WorkflowAction.Status status = externalStatus.equals(SUCCEEDED) ? WorkflowAction.Status.OK
                    : WorkflowAction.Status.ERROR;
            context.setEndData(status, getActionSignal(status));
        }
        catch (Exception ex) {
            throw convertException(ex);
        }
        finally {
            try {
                FileSystem actionFs = context.getAppFileSystem();
                cleanUpActionDir(actionFs, context);
            }
            catch (Exception ex) {
                throw convertException(ex);
            }
        }
    }

    /**
     * Create job client object
     *
     * @param context
     * @param jobConf
     * @return JobClient
     * @throws HadoopAccessorException
     */
    protected JobClient createJobClient(Context context, Configuration jobConf) throws HadoopAccessorException {
        String user = context.getWorkflow().getUser();
        return Services.get().get(HadoopAccessorService.class).createJobClient(user, jobConf);
    }

    /**
     * Create yarn client object
     *
     * @param context
     * @param jobConf
     * @return YarnClient
     * @throws HadoopAccessorException
     */
    protected YarnClient createYarnClient(Context context, Configuration jobConf) throws HadoopAccessorException {
        String user = context.getWorkflow().getUser();
        return Services.get().get(HadoopAccessorService.class).createYarnClient(user, jobConf);
    }

    /**
     * Useful for overriding in actions that do subsequent job runs
     * such as the MapReduce Action, where the launcher job is not the
     * actual job that then gets monitored.
     */
    protected String getActualExternalId(WorkflowAction action) {
        return action.getExternalId();
    }

    /**
     * If returns true, it means that we have to add Hadoop MR jars to the classpath.
     * Subclasses should override this method if necessary. By default we don't add
     * MR jars to the classpath.
     * @return false by default
     */
    protected boolean needToAddMapReduceToClassPath() {
        return false;
    }

    /**
     * Adds action-specific environment variables. Default implementation is no-op.
     * Subclasses should override this method if necessary.
     *
     */
    protected void addActionSpecificEnvVars(Map<String, String> env) {
        // nop
    }

    @Override
    public void check(Context context, WorkflowAction action) throws ActionExecutorException {
        boolean fallback = false;
        LOG = XLog.resetPrefix(LOG);
        LogUtils.setLogInfo(action);
        YarnClient yarnClient = null;
        try {
            Element actionXml = XmlUtils.parseXml(action.getConf());
            Configuration jobConf = createBaseHadoopConf(context, actionXml);
            FileSystem actionFs = context.getAppFileSystem();
            yarnClient = createYarnClient(context, jobConf);
            FinalApplicationStatus appStatus = null;
            try {
                ApplicationReport appReport =
                        yarnClient.getApplicationReport(ConverterUtils.toApplicationId(action.getExternalId()));
                YarnApplicationState appState = appReport.getYarnApplicationState();
                if (appState == YarnApplicationState.FAILED || appState == YarnApplicationState.FINISHED
                        || appState == YarnApplicationState.KILLED) {
                    appStatus = appReport.getFinalApplicationStatus();
                }

            } catch (Exception ye) {
                LOG.warn("Exception occurred while checking Launcher AM status; will try checking action data file instead ", ye);
                // Fallback to action data file if we can't find the Launcher AM (maybe it got purged)
                fallback = true;
            }
            if (appStatus != null || fallback) {
                Path actionDir = context.getActionDir();
                // load sequence file into object
                Map<String, String> actionData = LauncherHelper.getActionData(actionFs, actionDir, jobConf);
                if (fallback) {
                    String finalStatus = actionData.get(LauncherAM.ACTION_DATA_FINAL_STATUS);
                    if (finalStatus != null) {
                        appStatus = FinalApplicationStatus.valueOf(finalStatus);
                    } else {
                        context.setExecutionData(FAILED, null);
                        throw new ActionExecutorException(ActionExecutorException.ErrorType.FAILED, "JA017",
                                "Unknown hadoop job [{0}] associated with action [{1}] and couldn't determine status from" +
                                        " action data.  Failing this action!", action.getExternalId(), action.getId());
                    }
                }

                String externalID = actionData.get(LauncherAM.ACTION_DATA_NEW_ID);  // MapReduce was launched
                if (externalID != null) {
                    context.setExternalChildIDs(externalID);
                    LOG.info(XLog.STD, "Hadoop Job was launched : [{0}]", externalID);
                }

               // Multiple child IDs - Pig or Hive action
                String externalIDs = actionData.get(LauncherAM.ACTION_DATA_EXTERNAL_CHILD_IDS);
                if (externalIDs != null) {
                    context.setExternalChildIDs(externalIDs);
                    LOG.info(XLog.STD, "External Child IDs  : [{0}]", externalIDs);

                }

                LOG.info(XLog.STD, "action completed, external ID [{0}]", action.getExternalId());
                context.setExecutionData(appStatus.toString(), null);
                if (appStatus == FinalApplicationStatus.SUCCEEDED) {
                    if (getCaptureOutput(action) && LauncherHelper.hasOutputData(actionData)) {
                        context.setExecutionData(SUCCEEDED, PropertiesUtils.stringToProperties(actionData
                                .get(LauncherAM.ACTION_DATA_OUTPUT_PROPS)));
                        LOG.info(XLog.STD, "action produced output");
                    }
                    else {
                        context.setExecutionData(SUCCEEDED, null);
                    }
                    if (LauncherHelper.hasStatsData(actionData)) {
                        context.setExecutionStats(actionData.get(LauncherAM.ACTION_DATA_STATS));
                        LOG.info(XLog.STD, "action produced stats");
                    }
                    getActionData(actionFs, action, context);
                }
                else {
                    String errorReason;
                    if (actionData.containsKey(LauncherAM.ACTION_DATA_ERROR_PROPS)) {
                        Properties props = PropertiesUtils.stringToProperties(actionData
                                .get(LauncherAM.ACTION_DATA_ERROR_PROPS));
                        String errorCode = props.getProperty("error.code");
                        if ("0".equals(errorCode)) {
                            errorCode = "JA018";
                        }
                        if ("-1".equals(errorCode)) {
                            errorCode = "JA019";
                        }
                        errorReason = props.getProperty("error.reason");
                        LOG.warn("Launcher ERROR, reason: {0}", errorReason);
                        String exMsg = props.getProperty("exception.message");
                        String errorInfo = (exMsg != null) ? exMsg : errorReason;
                        context.setErrorInfo(errorCode, errorInfo);
                        String exStackTrace = props.getProperty("exception.stacktrace");
                        if (exMsg != null) {
                            LOG.warn("Launcher exception: {0}{E}{1}", exMsg, exStackTrace);
                        }
                    }
                    else {
                        errorReason = XLog.format("Launcher AM died, check Hadoop LOG for job [{0}:{1}]", action
                                .getTrackerUri(), action.getExternalId());
                        LOG.warn(errorReason);
                    }
                    context.setExecutionData(FAILED_KILLED, null);
                }
            }
            else {
                context.setExternalStatus(YarnApplicationState.RUNNING.toString());
                LOG.info(XLog.STD, "checking action, hadoop job ID [{0}] status [RUNNING]",
                        action.getExternalId());
            }
        }
        catch (Exception ex) {
            LOG.warn("Exception in check(). Message[{0}]", ex.getMessage(), ex);
            throw convertException(ex);
        }
        finally {
            if (yarnClient != null) {
                IOUtils.closeQuietly(yarnClient);
            }
        }
    }

    /**
     * Get the output data of an action. Subclasses should override this method
     * to get action specific output data.
     * @param actionFs the FileSystem object
     * @param action the Workflow action
     * @param context executor context
     *
     */
    protected void getActionData(FileSystem actionFs, WorkflowAction action, Context context)
            throws HadoopAccessorException, JDOMException, IOException, URISyntaxException {
    }

    protected boolean getCaptureOutput(WorkflowAction action) throws JDOMException {
        Element eConf = XmlUtils.parseXml(action.getConf());
        Namespace ns = eConf.getNamespace();
        Element captureOutput = eConf.getChild("capture-output", ns);
        return captureOutput != null;
    }

    @Override
    public void kill(Context context, WorkflowAction action) throws ActionExecutorException {
        YarnClient yarnClient = null;
        try {
            Element actionXml = XmlUtils.parseXml(action.getConf());

            final Configuration jobConf = createBaseHadoopConf(context, actionXml);
            String launcherTag = LauncherHelper.getActionYarnTag(jobConf, context.getWorkflow().getParentId(), action);
            jobConf.set(LauncherMain.CHILD_MAPREDUCE_JOB_TAGS, LauncherHelper.getTag(launcherTag));
            yarnClient = createYarnClient(context, jobConf);
            if(action.getExternalId() != null) {
                yarnClient.killApplication(ConverterUtils.toApplicationId(action.getExternalId()));
            }
            for(ApplicationId id : LauncherMain.getChildYarnJobs(jobConf, ApplicationsRequestScope.ALL,
                    action.getStartTime().getTime())){
                try {
                    yarnClient.killApplication(id);
                } catch (Exception e) {
                    LOG.warn("Could not kill child of {0}, {1}", action.getExternalId(), id);
                }
            }

            context.setExternalStatus(KILLED);
            context.setExecutionData(KILLED, null);
        } catch (Exception ex) {
            LOG.error("Error when killing YARN application", ex);
            throw convertException(ex);
        } finally {
            try {
                FileSystem actionFs = context.getAppFileSystem();
                cleanUpActionDir(actionFs, context);
                Closeables.closeQuietly(yarnClient);
            } catch (Exception ex) {
                LOG.error("Error when cleaning up action dir", ex);
                throw convertException(ex);
            }
        }
    }

    private static Set<String> FINAL_STATUS = new HashSet<String>();

    static {
        FINAL_STATUS.add(SUCCEEDED);
        FINAL_STATUS.add(KILLED);
        FINAL_STATUS.add(FAILED);
        FINAL_STATUS.add(FAILED_KILLED);
    }

    @Override
    public boolean isCompleted(String externalStatus) {
        return FINAL_STATUS.contains(externalStatus);
    }


    /**
     * Return the sharelib names for the action.
     * <p>
     * If <code>NULL</code> or empty, it means that the action does not use the action
     * sharelib.
     * <p>
     * If a non-empty string, i.e. <code>foo</code>, it means the action uses the
     * action sharelib sub-directory <code>foo</code> and all JARs in the sharelib
     * <code>foo</code> directory will be in the action classpath. Multiple sharelib
     * sub-directories can be specified as a comma separated list.
     * <p>
     * The resolution is done using the following precedence order:
     * <ul>
     *     <li><b>action.sharelib.for.#ACTIONTYPE#</b> in the action configuration</li>
     *     <li><b>action.sharelib.for.#ACTIONTYPE#</b> in the job configuration</li>
     *     <li><b>action.sharelib.for.#ACTIONTYPE#</b> in the oozie configuration</li>
     *     <li>Action Executor <code>getDefaultShareLibName()</code> method</li>
     * </ul>
     *
     *
     * @param context executor context.
     * @param actionXml
     * @param conf action configuration.
     * @return the action sharelib names.
     */
    protected String[] getShareLibNames(Context context, Element actionXml, Configuration conf) {
        String[] names = conf.getStrings(ACTION_SHARELIB_FOR + getType());
        if (names == null || names.length == 0) {
            try {
                XConfiguration jobConf = getWorkflowConf(context);
                names = jobConf.getStrings(ACTION_SHARELIB_FOR + getType());
                if (names == null || names.length == 0) {
                    names = Services.get().getConf().getStrings(ACTION_SHARELIB_FOR + getType());
                    if (names == null || names.length == 0) {
                        String name = getDefaultShareLibName(actionXml);
                        if (name != null) {
                            names = new String[] { name };
                        }
                    }
                }
            }
            catch (IOException ex) {
                throw new RuntimeException("It cannot happen, " + ex.toString(), ex);
            }
        }
        return names;
    }

    private final static String ACTION_SHARELIB_FOR = "oozie.action.sharelib.for.";


    /**
     * Returns the default sharelib name for the action if any.
     *
     * @param actionXml the action XML fragment.
     * @return the sharelib name for the action, <code>NULL</code> if none.
     */
    protected String getDefaultShareLibName(Element actionXml) {
        return null;
    }

    public String[] getShareLibFilesForActionConf() {
        return null;
    }

    /**
     * Sets some data for the action on completion
     *
     * @param context executor context
     * @param actionFs the FileSystem object
     */
    protected void setActionCompletionData(Context context, FileSystem actionFs) throws IOException,
            HadoopAccessorException, URISyntaxException {
    }

    private void injectJobInfo(Configuration launcherJobConf, Configuration actionConf, Context context, WorkflowAction action) {
        if (OozieJobInfo.isJobInfoEnabled()) {
            try {
                OozieJobInfo jobInfo = new OozieJobInfo(actionConf, context, action);
                String jobInfoStr = jobInfo.getJobInfo();
                launcherJobConf.set(OozieJobInfo.JOB_INFO_KEY, jobInfoStr + "launcher=true");
                actionConf.set(OozieJobInfo.JOB_INFO_KEY, jobInfoStr + "launcher=false");
            }
            catch (Exception e) {
                // Just job info, should not impact the execution.
                LOG.error("Error while populating job info", e);
            }
        }
    }

    @Override
    public boolean requiresNameNodeJobTracker() {
        return true;
    }

    @Override
    public boolean supportsConfigurationJobXML() {
        return true;
    }

    private XConfiguration getWorkflowConf(Context context) throws IOException {
        if (workflowConf == null) {
            workflowConf = new XConfiguration(new StringReader(context.getWorkflow().getConf()));
        }
        return workflowConf;

    }

    private String getActionTypeLauncherPrefix() {
        return "oozie.action." + getType() + ".launcher.";
    }
}<|MERGE_RESOLUTION|>--- conflicted
+++ resolved
@@ -835,17 +835,13 @@
             for (int i = 0; i < list.size(); i++) {
                 args[i] = list.get(i).getTextTrim();
             }
-<<<<<<< HEAD
             LauncherHelper.setupMainArguments(launcherJobConf, args);
-=======
-            LauncherMapperHelper.setupMainArguments(launcherJobConf, args);
             // backward compatibility flag - see OOZIE-2872
             if (ConfigurationService.getBoolean(LauncherMapper.CONF_OOZIE_NULL_ARGS_ALLOWED)) {
                 launcherJobConf.setBoolean(LauncherMapper.CONF_OOZIE_NULL_ARGS_ALLOWED, true);
             } else {
                 launcherJobConf.setBoolean(LauncherMapper.CONF_OOZIE_NULL_ARGS_ALLOWED, false);
             }
->>>>>>> 53b1d1e4
 
             // Make mapred.child.java.opts and mapreduce.map.java.opts equal, but give values from the latter priority; also append
             // <java-opt> and <java-opts> and give those highest priority
