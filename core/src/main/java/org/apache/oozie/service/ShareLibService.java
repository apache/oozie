/**
 * Licensed to the Apache Software Foundation (ASF) under one
 * or more contributor license agreements.  See the NOTICE file
 * distributed with this work for additional information
 * regarding copyright ownership.  The ASF licenses this file
 * to you under the Apache License, Version 2.0 (the
 * "License"); you may not use this file except in compliance
 * with the License.  You may obtain a copy of the License at
 *
 *      http://www.apache.org/licenses/LICENSE-2.0
 *
 * Unless required by applicable law or agreed to in writing, software
 * distributed under the License is distributed on an "AS IS" BASIS,
 * WITHOUT WARRANTIES OR CONDITIONS OF ANY KIND, either express or implied.
 * See the License for the specific language governing permissions and
 * limitations under the License.
 */
package org.apache.oozie.service;

import java.io.File;
import java.io.IOException;
import java.net.URI;
import java.net.URL;
import java.net.URLDecoder;
import java.text.ParseException;
import java.text.SimpleDateFormat;
import java.util.ArrayList;
import java.util.Arrays;
import java.util.Calendar;
import java.util.Comparator;
import java.util.Date;
import java.util.Enumeration;
import java.util.HashMap;
import java.util.HashSet;
import java.util.List;
import java.util.Map;
import java.util.Properties;
import java.util.Set;
import java.util.TimeZone;

import org.apache.commons.lang.StringUtils;
import org.apache.hadoop.conf.Configuration;
import org.apache.hadoop.fs.FileStatus;
import org.apache.hadoop.fs.FileSystem;
import org.apache.hadoop.fs.Path;
import org.apache.hadoop.fs.PathFilter;
import org.apache.hadoop.fs.permission.FsPermission;
import org.apache.oozie.action.ActionExecutor;
import org.apache.oozie.action.hadoop.JavaActionExecutor;
import org.apache.oozie.client.rest.JsonUtils;
import org.apache.oozie.util.Instrumentable;
import org.apache.oozie.util.Instrumentation;
import org.apache.oozie.util.XLog;

import com.google.common.annotations.VisibleForTesting;

public class ShareLibService implements Service, Instrumentable {

    public static final String LAUNCHERJAR_LIB_RETENTION = CONF_PREFIX + "ShareLibService.temp.sharelib.retention.days";

    public static final String SHARELIB_MAPPING_FILE = CONF_PREFIX + "ShareLibService.mapping.file";

    public static final String SHIP_LAUNCHER_JAR = "oozie.action.ship.launcher.jar";

    private static final String PERMISSION_STRING = "-rwxr-xr-x";

    public static final String LAUNCHER_PREFIX = "launcher_";

    public static final String SHARED_LIB_PREFIX = "lib_";

    public static final SimpleDateFormat dateFormat = new SimpleDateFormat("yyyyMMddHHmmss");

    private Services services;

    private Map<String, List<Path>> shareLibMap = new HashMap<String, List<Path>>();

    private Map<String, List<Path>> launcherLibMap = new HashMap<String, List<Path>>();

    private static XLog LOG = XLog.getLog(ShareLibService.class);

    private String sharelibMappingFile;

    private boolean isShipLauncherEnabled = false;

    public static String SHARE_LIB_CONF_PREFIX = "oozie";

    private boolean shareLibLoadAttempted = false;

    private String sharelibMetaFileOldTimeStamp;

    private String sharelibDirOld;

    FileSystem fs;

    final long retentionTime = 1000 * 60 * 60 * 24 * Services.get().getConf().getInt(LAUNCHERJAR_LIB_RETENTION, 7);

    @Override
    public void init(Services services) throws ServiceException {
        this.services = services;
        try {
            sharelibMappingFile = services.getConf().get(SHARELIB_MAPPING_FILE, "");
            LOG.error("WWWWWWWWWWWWWWWWWWWWWWWWWWWWWWWWW"+sharelibMappingFile); //sharelibMappingFile is empty
            isShipLauncherEnabled = services.getConf().getBoolean(SHIP_LAUNCHER_JAR, false); //isShipLauncherEnabled is false
            LOG.error("DDDDDDDDDDDDDDDDDDDDDDDDDDDDDDDDDDDDDDD"+isShipLauncherEnabled);
            Path launcherlibPath = getLauncherlibPath();
            if(launcherlibPath!=null)
              LOG.error("ttttttttttttttttttttttttttttttttt"+launcherlibPath); //launcherlibPath is /user/oozie/share/lib/launcher_20140314112019
            HadoopAccessorService has = Services.get().get(HadoopAccessorService.class);
            URI uri = launcherlibPath.toUri();
            if(uri!=null)
              LOG.error("UUUUUUUUUUUUUUUUUUUUUUUUUUUUUUUUUUUUUUU"+uri);
//            fs = FileSystem.get(has.createJobConf(uri.getAuthority()));
            fs = launcherlibPath.getFileSystem(has.createJobConf(uri.getAuthority()));
            if(fs!=null) LOG.error("FS YYYYYYYYYYYYYYYYYYYYYYYYYYY");
            updateLauncherLib();
            updateShareLib();
            //Only one server should purge sharelib
<<<<<<< HEAD
        //    if (Services.get().get(JobsConcurrencyService.class).isFirstServer()) {
                purgeLibs(fs, LAUNCHER_PREFIX);
                purgeLibs(fs, SHARED_LIB_PREFIX);
        //    }
=======
            if (Services.get().get(JobsConcurrencyService.class).isFirstServer()) {
                final Date current = Calendar.getInstance(TimeZone.getTimeZone("GMT")).getTime();
                purgeLibs(fs, LAUNCHER_PREFIX, current);
                purgeLibs(fs, SHARED_LIB_PREFIX, current);
            }
>>>>>>> ff9e43fa
        }
        catch (Exception e) {
            LOG.error("Not able to cache shareLib. Admin need to issue oozlie cli command to update sharelib.", e);
        }

    }

    /**
     * Recursively change permissions.
     *
     * @throws IOException Signals that an I/O exception has occurred.
     * @throws ClassNotFoundException the class not found exception
     */

    private void updateLauncherLib() throws IOException {
      LOG.error("#######################################################");
        if (isShipLauncherEnabled) {
            if (fs == null) {
                Path launcherlibPath = getLauncherlibPath();
                if(launcherlibPath!=null)
                  LOG.error("EEEEEEEEEEEEEEEEEEEEEEEEEEEEEEEEEEEEEEEEEEEEEEEEEEEE"+launcherlibPath);
                HadoopAccessorService has = Services.get().get(HadoopAccessorService.class);
                URI uri = launcherlibPath.toUri();
                if(uri!=null)
                  LOG.error("CCCCCCCCCCCCCCCCCCCCCCCCCCCCCCCCCC"+uri);
                fs = FileSystem.get(has.createJobConf(uri.getAuthority()));
            }
            Path launcherlibPath = getLauncherlibPath();
            if(launcherlibPath!=null)
              LOG.error("RRRRRRRRRRRRRRRRRRRRRRRRRRRRRRRRRRRRRRRRRRRR"+launcherlibPath);
            setupLauncherLibPath(fs, launcherlibPath);
            recursiveChangePermissions(fs, launcherlibPath, FsPermission.valueOf(PERMISSION_STRING));
        }

    }

    /**
     * Copy launcher jars to Temp directory
     *
     * @param fs the FileSystem
     * @param tmpShareLibPath destination path
     * @throws IOException Signals that an I/O exception has occurred.
     * @throws ClassNotFoundException the class not found exception
     */
    private void setupLauncherLibPath(FileSystem fs, Path tmpLauncherLibPath) throws IOException {

        ActionService actionService = Services.get().get(ActionService.class);
        List<Class> classes = JavaActionExecutor.getCommonLauncherClasses();
        Path baseDir = new Path(tmpLauncherLibPath, JavaActionExecutor.OOZIE_COMMON_LIBDIR);
        copyJarContainingClasses(classes, fs, baseDir, JavaActionExecutor.OOZIE_COMMON_LIBDIR);
        Set<String> actionTypes = actionService.getActionTypes();
        for (String key : actionTypes) {
            ActionExecutor executor = actionService.getExecutor(key);
            if (executor instanceof JavaActionExecutor) {
                JavaActionExecutor jexecutor = (JavaActionExecutor) executor;
                classes = jexecutor.getLauncherClasses();
                if (classes != null) {
                    String type = executor.getType();
                    Path executorDir = new Path(tmpLauncherLibPath, type);
                    copyJarContainingClasses(classes, fs, executorDir, type);
                }
            }
        }
    }

    /**
     * Recursive change permissions.
     *
     * @param fs the FileSystem
     * @param path the Path
     * @param perm is permission
     * @throws IOException Signals that an I/O exception has occurred.
     */
    private void recursiveChangePermissions(FileSystem fs, Path path, FsPermission fsPerm) throws IOException {
        fs.setPermission(path, fsPerm);
        FileStatus[] filesStatus = fs.listStatus(path);
        for (int i = 0; i < filesStatus.length; i++) {
            Path p = filesStatus[i].getPath();
            if (filesStatus[i].isDir()) {
                recursiveChangePermissions(fs, p, fsPerm);
            }
            else {
                fs.setPermission(p, fsPerm);
            }
        }
    }

    /**
     * Copy jar containing classes.
     *
     * @param classes the classes
     * @param fs the FileSystem
     * @param executorDir is Path
     * @param type is actionKey
     * @throws IOException Signals that an I/O exception has occurred.
     */
    private void copyJarContainingClasses(List<Class> classes, FileSystem fs, Path executorDir, String type)
            throws IOException {
 //     if(executorDir!=null)
 //       LOG.error("IIIIIIIII"+executorDir);
        fs.mkdirs(executorDir);
        Set<String> localJarSet = new HashSet<String>();
        for (Class c : classes) {
            String localJar = findContainingJar(c);
            if (localJar != null) {
                localJarSet.add(localJar);
            }
            else {
                throw new IOException("No jar containing " + c + " found");
            }
        }
        List<Path> listOfPaths = new ArrayList<Path>();
        for (String localJarStr : localJarSet) {
            File localJar = new File(localJarStr);
            fs.copyFromLocalFile(new Path(localJar.getPath()), executorDir);
     //       if(localJar!=null)
    //          LOG.error("LLLLLLLLLLLL"+localJar.getName());
            Path path = new Path(executorDir, localJar.getName());
            listOfPaths.add(path);
            LOG.info(localJar.getName() + " uploaded to " + executorDir.toString());
        }
  //      if(listOfPaths!=null)
  //      LOG.error("QQQQQQ"+type+"wwwwwwwww"+listOfPaths.toString());
        launcherLibMap.put(type, listOfPaths);

    }

    /**
     * Gets the path recursively.
     *
     * @param fs the FileSystem
     * @param rootDir the root directory
     * @param listOfPaths the list of paths
     * @return the path recursively
     * @throws IOException Signals that an I/O exception has occurred.
     */
    private void getPathRecursively(FileSystem fs, Path rootDir, List<Path> listOfPaths) throws IOException {
        if (rootDir == null) {
            return;
        }

        FileStatus[] status = fs.listStatus(rootDir);
        if (status == null) {
            LOG.info("Shared lib " + rootDir + " doesn't exist, not adding to cache");
            return;
        }

        for (FileStatus file : status) {
            if (file.isDir()) {
                getPathRecursively(fs, file.getPath(), listOfPaths);
            }
            else {
                listOfPaths.add(file.getPath());
            }
        }
    }

    public Map<String, List<Path>> getShareLib() {
        return shareLibMap;
    }

    /**
     * Gets the action system lib common jars.
     *
     * @param actionKey the action key
     * @return List of paths
     * @throws IOException
     */
    public List<Path> getShareLibJars(String actionKey) throws IOException {
        // Sharelib map is empty means that on previous or startup attempt of
        // caching sharelib has failed.Trying to reload
      LOG.error("KAI SHI getShareLibJars");
        if (shareLibMap.isEmpty() && !shareLibLoadAttempted) {
          LOG.error("KAI JIN RU LE");
            synchronized (ShareLibService.class) {
                if (shareLibMap.isEmpty()) {
                  LOG.error("YAO updateShareLib LE");
                    updateShareLib();
                    shareLibLoadAttempted = true;
                }
            }
        }
        if(shareLibMap != null && shareLibMap.get(actionKey) != null)
        LOG.error(shareLibMap.get(actionKey).toString());
        LOG.error("gggggggggggggggggggggggggggggggggggggggg"+shareLibMap.get(actionKey));
        return shareLibMap.get(actionKey);
    }

    /**
     * Gets the launcher jars.
     *
     * @param actionKey the action key
     * @return launcher jars paths
     * @throws ClassNotFoundException
     * @throws IOException
     */
    public List<Path> getSystemLibJars(String actionKey) throws IOException {
        List<Path> returnList = new ArrayList<Path>();
        // Sharelib map is empty means that on previous or startup attempt of
        // caching launcher jars has failed.Trying to reload
  //      LOG.error("getSystemLibJars lalalalallalalallala");
        if (isShipLauncherEnabled) {
            if (launcherLibMap.isEmpty()) {
                synchronized (ShareLibService.class) {
                    if (launcherLibMap.isEmpty()) {
    //                    LOG.error("kai shi updateLauncherLib");
                        updateLauncherLib();
                    }
                }
            }
 //           if(returnList!=null)
//            LOG.error("CCCCCCCCCCCC"+returnList.toString());
  //          LOG.error("OOOOOOOOOOOOO"+launcherLibMap);
            if(launcherLibMap.get(actionKey)!=null)
                returnList.addAll(launcherLibMap.get(actionKey));
   //         if(returnList!=null)
   //           LOG.error("DDDDDDDDDD"+returnList.toString());
        }
 //       LOG.error("MEI YOU updateLauncherLib"+actionKey);
        if (actionKey.equals(JavaActionExecutor.OOZIE_COMMON_LIBDIR)) {
   //       LOG.error("JIN RU");
            List<Path> sharelibList = getShareLibJars(actionKey);
     //       LOG.error("***&&&&&"+sharelibList);
            if (sharelibList != null) {
         //     LOG.error("sharelibList != null");
                returnList.addAll(sharelibList);
  //              if(returnList!=null)
   //               LOG.error("EEEEEEEEEEEE"+returnList.toString());
            }
        }
        return returnList;
    }

    /**
     * Find containing jar containing.
     *
     * @param clazz the clazz
     * @return the string
     */
    @VisibleForTesting
    protected String findContainingJar(Class clazz) {
        ClassLoader loader = clazz.getClassLoader();
        String classFile = clazz.getName().replaceAll("\\.", "/") + ".class";
        try {
            for (Enumeration itr = loader.getResources(classFile); itr.hasMoreElements();) {
                URL url = (URL) itr.nextElement();
                if ("jar".equals(url.getProtocol())) {
                    String toReturn = url.getPath();
                    if (toReturn.startsWith("file:")) {
                        toReturn = toReturn.substring("file:".length());
                        // URLDecoder is a misnamed class, since it actually
                        // decodes
                        // x-www-form-urlencoded MIME type rather than actual
                        // URL encoding (which the file path has). Therefore it
                        // would
                        // decode +s to ' 's which is incorrect (spaces are
                        // actually
                        // either unencoded or encoded as "%20"). Replace +s
                        // first, so
                        // that they are kept sacred during the decoding
                        // process.
                        toReturn = toReturn.replaceAll("\\+", "%2B");
                        toReturn = URLDecoder.decode(toReturn, "UTF-8");
                        toReturn = toReturn.replaceAll("!.*$", "");
                        return toReturn;
                    }
                }
            }
        }
        catch (IOException ioe) {
            throw new RuntimeException(ioe);
        }
        return null;
    }

    /**
     * Purge libs.
     *
     * @param fs the fs
     * @param prefix the prefix
     * @throws IOException Signals that an I/O exception has occurred.
     * @throws ParseException the parse exception
     */
    private void purgeLibs(FileSystem fs, final String prefix, final Date current) throws IOException, ParseException {
        Path executorLibBasePath = services.get(WorkflowAppService.class).getSystemLibPath();
        PathFilter directoryFilter = new PathFilter() {
            @Override
            public boolean accept(Path path) {
                if (path.getName().startsWith(prefix)) {
                    String name = path.getName().toString();
                    String time = name.substring(prefix.length());
                    Date d = null;
                    try {
                        d = dateFormat.parse(time);
                    }
                    catch (ParseException e) {
                        return false;
                    }
                    return (current.getTime() - d.getTime()) > retentionTime;
                }
                else {
                    return false;
                }
            }
        };
        FileStatus[] dirList = fs.listStatus(executorLibBasePath, directoryFilter);
        Arrays.sort(dirList, new Comparator<FileStatus>() {
            // sort in desc order
            @Override
            public int compare(FileStatus o1, FileStatus o2) {
                return o2.getPath().getName().compareTo(o1.getPath().getName());
            }
        });

        //Logic is to keep all share-lib between current timestamp and 7days old + 1 latest sharelib older than 7 days.
        // refer OOZIE-1761
        for (int i = 1; i < dirList.length; i++) {
            Path dirPath = dirList[i].getPath();
            fs.delete(dirPath, true);
            LOG.info("Deleted old launcher jar lib directory {0}", dirPath.getName());
        }
    }

    @Override
    public void destroy() {
        shareLibMap.clear();
        launcherLibMap.clear();

    }

    @Override
    public Class<? extends Service> getInterface() {
        return ShareLibService.class;
    }

    /**
     * Update share lib cache.
     *
     * @return the map
     * @throws IOException Signals that an I/O exception has occurred.
     */
    public Map<String, String> updateShareLib() throws IOException {
        Map<String, String> status = new HashMap<String, String>();

        LOG.error("JIN RU updateShareLib LA");
//        if (fs == null) {
//            Path launcherlibPath = getLauncherlibPath();
//            LOG.error("launcherlibPath:::::::::::"+launcherlibPath+"uri:"+launcherlibPath.toUri()+"uri.getAuthority():"+launcherlibPath.toUri().getAuthority());
//            HadoopAccessorService has = Services.get().get(HadoopAccessorService.class);
//            URI uri = launcherlibPath.toUri();
//            //fs = FileSystem.get(has.createJobConf(uri.getAuthority()));
//            fs = launcherlibPath.getFileSystem(has.createJobConf(uri.getAuthority()));
//        }

        Map<String, List<Path>> tempShareLibMap = new HashMap<String, List<Path>>();

        if (!StringUtils.isEmpty(sharelibMappingFile)) {
          LOG.error("sharelibMappingFile AAAAAA fei KONG ");
          FileSystem fs = new Path(sharelibMappingFile).getFileSystem(new Configuration());
            String sharelibMetaFileNewTimeStamp = JsonUtils.formatDateRfc822(new Date(fs.getFileStatus(
                    new Path(sharelibMappingFile)).getModificationTime()),"GMT");
            loadShareLibMetaFile(tempShareLibMap, sharelibMappingFile);
            status.put("sharelibMetaFile", sharelibMappingFile);
            status.put("sharelibMetaFileNewTimeStamp", sharelibMetaFileNewTimeStamp);
            status.put("sharelibMetaFileOldTimeStamp", sharelibMetaFileOldTimeStamp);
            sharelibMetaFileOldTimeStamp = sharelibMetaFileNewTimeStamp;
        }
        else {
          LOG.error("sharelibMappingFile BBBB shi KONG ");
            Path shareLibpath = getLatestLibPath(services.get(WorkflowAppService.class).getSystemLibPath(),
                    SHARED_LIB_PREFIX);
          //author by mengsun
            loadShareLibfromDFS(tempShareLibMap, shareLibpath);
            if(shareLibpath!=null)
            LOG.error("ZHUYI -----&&&&&&"+shareLibpath.toString());
            if (shareLibpath != null) {
                status.put("sharelibDirNew", shareLibpath.toString());
                status.put("sharelibDirOld", sharelibDirOld);
                sharelibDirOld = shareLibpath.toString();
            }
            else LOG.error("shareLibpath shi NULL");

        }
        if(tempShareLibMap!=null)
        LOG.error("ZZZZZZZZZHHHHHUYI%%%%%%%%%%%%%%%%%%"+tempShareLibMap.toString());
        if(status!=null)
          LOG.error("LLLLLLLLLLLLLLLLL$$$$$$$$$$$$"+status.toString());
        shareLibMap = tempShareLibMap;
        return status;
    }

    /**
     * Update share lib cache. Parse the share lib directory and each sub
     * directory is a action key
     *
     * @param shareLibMap the share lib jar map
     * @param shareLibpath the share libpath
     * @throws IOException Signals that an I/O exception has occurred.
     */
    private void loadShareLibfromDFS(Map<String, List<Path>> shareLibMap, Path shareLibpath) throws IOException {

        if (shareLibpath == null) {
            LOG.info("No share lib directory found");
            return;

        }

        FileStatus[] dirList = fs.listStatus(shareLibpath);

        if (dirList == null) {
            return;
        }

        for (FileStatus dir : dirList) {
            if (!dir.isDir()) {
                continue;
            }
            LOG.error("mmmmmmmmmmmmmmmmmmmmmmmmmmmmmmmmmmmmm"+dir);
            List<Path> listOfPaths = new ArrayList<Path>();
            getPathRecursively(fs, dir.getPath(), listOfPaths);
            shareLibMap.put(dir.getPath().getName(), listOfPaths);
            LOG.error("Share lib for @@@@@@@@@@@@@@@@@@@@@@" + dir.getPath().getName() + ":" + listOfPaths);

        }

    }

    /**
     * Load share lib text file. Sharelib mapping files contains list of
     * key=value. where key is the action key and value is the DFS location of
     * sharelib files.
     *
     * @param shareLibMap the share lib jar map
     * @param sharelipFileMapping the sharelip file mapping
     * @throws IOException Signals that an I/O exception has occurred.
     */
    @SuppressWarnings("unchecked")
    private void loadShareLibMetaFile(Map<String, List<Path>> shareLibMap, String sharelibFileMapping)
            throws IOException {

        Path shareFileMappingPath = new Path(sharelibFileMapping);
        HadoopAccessorService has = Services.get().get(HadoopAccessorService.class);
//        FileSystem filesystem = FileSystem.get(has.createJobConf(shareFileMappingPath.toUri().getAuthority()));
        FileSystem filesystem = shareFileMappingPath.getFileSystem(new Configuration());
        Properties prop = new Properties();
        prop.load(filesystem.open(new Path(sharelibFileMapping)));

        for (Object keyObject : prop.keySet()) {
            String key = (String) keyObject;
            if (key.toLowerCase().startsWith(SHARE_LIB_CONF_PREFIX)) {
                String mapKey = key.substring(SHARE_LIB_CONF_PREFIX.length() + 1);
                String pathList[] = ((String) prop.get(key)).split(",");
                List<Path> listOfPaths = new ArrayList<Path>();
                FileSystem fs = new Path(sharelibMappingFile).getFileSystem(new Configuration());
                for (String dfsPath : pathList) {
                    getPathRecursively(fs, new Path(dfsPath), listOfPaths);
                }
                shareLibMap.put(mapKey, listOfPaths);
                LOG.info("Share lib for " + mapKey + ":" + listOfPaths);

            }
            else {
                LOG.info(" Not adding " + key + " to sharelib, not prefix with " + SHARE_LIB_CONF_PREFIX);
            }

        }
    }

    /**
     * Gets the launcherlib path.
     *
     * @return the launcherlib path
     */
    private Path getLauncherlibPath() {
        String formattedDate = dateFormat.format(Calendar.getInstance(TimeZone.getTimeZone("GMT")).getTime());
        Path tmpLauncherLibPath = new Path(services.get(WorkflowAppService.class).getSystemLibPath(), LAUNCHER_PREFIX
                + formattedDate);
        if(tmpLauncherLibPath!=null)
          LOG.error("HHHHHHHHHHHHHHHHHHHHHHHHHHH"+tmpLauncherLibPath);
        return tmpLauncherLibPath;
    }

    /**
     * Gets the Latest lib path.
     *
     * @param rootDir the root dir
     * @param prefix the prefix
     * @return latest lib path
     * @throws IOException Signals that an I/O exception has occurred.
     */
    public Path getLatestLibPath(Path rootDir, final String prefix) throws IOException {
        Date max = new Date(0L);
     //   Path path = null;
        //@author by mengsun
        Path path = rootDir;
        PathFilter directoryFilter = new PathFilter() {
            @Override
            public boolean accept(Path path) {
                return path.getName().startsWith(prefix);
            }
        };

        FileStatus[] files = fs.listStatus(rootDir, directoryFilter);
        for (FileStatus file : files) {
            String name = file.getPath().getName().toString();
            String time = name.substring(prefix.length());
            Date d = null;
            try {
                d = dateFormat.parse(time);
            }
            catch (ParseException e) {
                continue;
            }
            if (d.compareTo(max) > 0) {
                path = file.getPath();
                max = d;
            }
        }
        return path;
    }

    /**
     * Instruments the log service.
     * <p/>
     * It sets instrumentation variables indicating the location of the sharelib and launcherlib
     *
     * @param instr instrumentation to use.
     */
    @Override
    public void instrument(Instrumentation instr) {
        instr.addVariable("libs", "sharelib.source", new Instrumentation.Variable<String>() {
            @Override
            public String getValue() {
                if (!StringUtils.isEmpty(sharelibMappingFile)) {
                    return SHARELIB_MAPPING_FILE;
                }
                return WorkflowAppService.SYSTEM_LIB_PATH;
            }
        });
        instr.addVariable("libs", "sharelib.mapping.file", new Instrumentation.Variable<String>() {
            @Override
            public String getValue() {
                if (!StringUtils.isEmpty(sharelibMappingFile)) {
                    return sharelibMappingFile;
                }
                return "(none)";
            }
        });
        instr.addVariable("libs", "sharelib.system.libpath", new Instrumentation.Variable<String>() {
            @Override
            public String getValue() {
                String sharelibPath = "(unavailable)";
                try {
<<<<<<< HEAD
                    if(services == null)
                      System.out.println("services ************ is null");
                    
                    else if(services.get(WorkflowAppService.class) == null)
                      System.out.println("services.get(WorkflowAppService.class) ************ is null");
                    else if(services.get(WorkflowAppService.class).getSystemLibPath() == null)
                    {
                      System.out.println("services.get(WorkflowAppService.class).getSystemLibPath() ************ is null");
                    }
                    else if(getLatestLibPath(services.get(WorkflowAppService.class).getSystemLibPath(), SHARED_LIB_PREFIX) == null){
                      System.out.println("services.get(WorkflowAppService.class).getSystemLibPath(), SHARED_LIB_PREFIX)------is null");
                    }  
                    else if(getLatestLibPath(services.get(WorkflowAppService.class).getSystemLibPath(), SHARED_LIB_PREFIX)
                        .toUri() == null){
                      System.out.println("getLatestLibPath(services.get(WorkflowAppService.class).getSystemLibPath(), SHARED_LIB_PREFIX).toUri()-----is null");
                    }
                    else if(getLatestLibPath(services.get(WorkflowAppService.class).getSystemLibPath(), SHARED_LIB_PREFIX)
                        .toUri().toString() == null)
                    {
                      System.out.println("getLatestLibPath(services.get(WorkflowAppService.class).getSystemLibPath(), SHARED_LIB_PREFIX).toUri().toString()---------is null");
                    }
                    sharelibPath = getLatestLibPath(services.get(WorkflowAppService.class).getSystemLibPath(), SHARED_LIB_PREFIX)
                        .toUri().toString();
                    LOG.error("sharelibPath"+sharelibPath);
=======
                    Path libPath = getLatestLibPath(services.get(WorkflowAppService.class).getSystemLibPath(),
                            SHARED_LIB_PREFIX);
                    if (libPath != null) {
                        sharelibPath = libPath.toUri().toString();
                    }
>>>>>>> ff9e43fa
                }
                catch (IOException ioe) {
                    // ignore exception because we're just doing instrumentation
                }
                return sharelibPath;
            }
        });
        instr.addVariable("libs", "sharelib.mapping.file.timestamp", new Instrumentation.Variable<String>() {
            @Override
            public String getValue() {
                if (!StringUtils.isEmpty(sharelibMetaFileOldTimeStamp)) {
                    return sharelibMetaFileOldTimeStamp;
                }
                return "(none)";
            }
        });
        instr.addVariable("libs", "sharelib.keys", new Instrumentation.Variable<String>() {
            @Override
            public String getValue() {
                Map<String, List<Path>> shareLib = getShareLib();
                if (shareLib != null && !shareLib.isEmpty()) {
                    Set<String> keySet = shareLib.keySet();
                    return keySet.toString();
                }
                return "(unavailable)";
            }
        });
        instr.addVariable("libs", "launcherlib.system.libpath", new Instrumentation.Variable<String>() {
            @Override
            public String getValue() {
                return getLauncherlibPath().toUri().toString();
            }
        });
    }
}<|MERGE_RESOLUTION|>--- conflicted
+++ resolved
@@ -115,18 +115,12 @@
             updateLauncherLib();
             updateShareLib();
             //Only one server should purge sharelib
-<<<<<<< HEAD
-        //    if (Services.get().get(JobsConcurrencyService.class).isFirstServer()) {
-                purgeLibs(fs, LAUNCHER_PREFIX);
-                purgeLibs(fs, SHARED_LIB_PREFIX);
-        //    }
-=======
+
             if (Services.get().get(JobsConcurrencyService.class).isFirstServer()) {
                 final Date current = Calendar.getInstance(TimeZone.getTimeZone("GMT")).getTime();
                 purgeLibs(fs, LAUNCHER_PREFIX, current);
                 purgeLibs(fs, SHARED_LIB_PREFIX, current);
             }
->>>>>>> ff9e43fa
         }
         catch (Exception e) {
             LOG.error("Not able to cache shareLib. Admin need to issue oozlie cli command to update sharelib.", e);
@@ -680,38 +674,12 @@
             public String getValue() {
                 String sharelibPath = "(unavailable)";
                 try {
-<<<<<<< HEAD
-                    if(services == null)
-                      System.out.println("services ************ is null");
-                    
-                    else if(services.get(WorkflowAppService.class) == null)
-                      System.out.println("services.get(WorkflowAppService.class) ************ is null");
-                    else if(services.get(WorkflowAppService.class).getSystemLibPath() == null)
-                    {
-                      System.out.println("services.get(WorkflowAppService.class).getSystemLibPath() ************ is null");
-                    }
-                    else if(getLatestLibPath(services.get(WorkflowAppService.class).getSystemLibPath(), SHARED_LIB_PREFIX) == null){
-                      System.out.println("services.get(WorkflowAppService.class).getSystemLibPath(), SHARED_LIB_PREFIX)------is null");
-                    }  
-                    else if(getLatestLibPath(services.get(WorkflowAppService.class).getSystemLibPath(), SHARED_LIB_PREFIX)
-                        .toUri() == null){
-                      System.out.println("getLatestLibPath(services.get(WorkflowAppService.class).getSystemLibPath(), SHARED_LIB_PREFIX).toUri()-----is null");
-                    }
-                    else if(getLatestLibPath(services.get(WorkflowAppService.class).getSystemLibPath(), SHARED_LIB_PREFIX)
-                        .toUri().toString() == null)
-                    {
-                      System.out.println("getLatestLibPath(services.get(WorkflowAppService.class).getSystemLibPath(), SHARED_LIB_PREFIX).toUri().toString()---------is null");
-                    }
-                    sharelibPath = getLatestLibPath(services.get(WorkflowAppService.class).getSystemLibPath(), SHARED_LIB_PREFIX)
-                        .toUri().toString();
-                    LOG.error("sharelibPath"+sharelibPath);
-=======
+
                     Path libPath = getLatestLibPath(services.get(WorkflowAppService.class).getSystemLibPath(),
                             SHARED_LIB_PREFIX);
                     if (libPath != null) {
                         sharelibPath = libPath.toUri().toString();
                     }
->>>>>>> ff9e43fa
                 }
                 catch (IOException ioe) {
                     // ignore exception because we're just doing instrumentation
