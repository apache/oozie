/**
 * Licensed to the Apache Software Foundation (ASF) under one
 * or more contributor license agreements.  See the NOTICE file
 * distributed with this work for additional information
 * regarding copyright ownership.  The ASF licenses this file
 * to you under the Apache License, Version 2.0 (the
 * "License"); you may not use this file except in compliance
 * with the License.  You may obtain a copy of the License at
 *
 *      http://www.apache.org/licenses/LICENSE-2.0
 *
 * Unless required by applicable law or agreed to in writing, software
 * distributed under the License is distributed on an "AS IS" BASIS,
 * WITHOUT WARRANTIES OR CONDITIONS OF ANY KIND, either express or implied.
 * See the License for the specific language governing permissions and
 * limitations under the License.
 */

package org.apache.oozie.service;

import java.io.File;
import java.io.IOException;
import java.net.URI;
import java.net.URISyntaxException;
import java.net.URL;
import java.net.URLDecoder;
import java.text.MessageFormat;
import java.text.ParseException;
import java.text.SimpleDateFormat;
import java.util.ArrayList;
import java.util.Arrays;
import java.util.Calendar;
import java.util.Comparator;
import java.util.Date;
import java.util.Enumeration;
import java.util.HashMap;
import java.util.HashSet;
import java.util.List;
import java.util.Map;
import java.util.Properties;
import java.util.Set;
import java.util.TimeZone;
import java.util.Map.Entry;

import org.apache.commons.lang.StringUtils;
import org.apache.hadoop.fs.FileStatus;
import org.apache.hadoop.fs.FileSystem;
import org.apache.hadoop.fs.Path;
import org.apache.hadoop.fs.PathFilter;
import org.apache.hadoop.fs.permission.FsPermission;
import org.apache.oozie.action.ActionExecutor;
import org.apache.oozie.action.hadoop.JavaActionExecutor;
import org.apache.oozie.client.rest.JsonUtils;
import org.apache.oozie.hadoop.utils.HadoopShims;
import org.apache.oozie.util.Instrumentable;
import org.apache.oozie.util.Instrumentation;
import org.apache.oozie.util.XLog;

import com.google.common.annotations.VisibleForTesting;

import org.apache.oozie.ErrorCode;

public class ShareLibService implements Service, Instrumentable {

    public static final String LAUNCHERJAR_LIB_RETENTION = CONF_PREFIX + "ShareLibService.temp.sharelib.retention.days";

    public static final String SHARELIB_MAPPING_FILE = CONF_PREFIX + "ShareLibService.mapping.file";

    public static final String SHIP_LAUNCHER_JAR = "oozie.action.ship.launcher.jar";

    public static final String PURGE_INTERVAL = CONF_PREFIX + "ShareLibService.purge.interval";

    public static final String FAIL_FAST_ON_STARTUP = CONF_PREFIX + "ShareLibService.fail.fast.on.startup";

    private static final String PERMISSION_STRING = "-rwxr-xr-x";

    public static final String LAUNCHER_PREFIX = "launcher_";

    public static final String SHARED_LIB_PREFIX = "lib_";

    public static final SimpleDateFormat dateFormat = new SimpleDateFormat("yyyyMMddHHmmss");

    private Services services;

    private Map<String, List<Path>> shareLibMap = new HashMap<String, List<Path>>();

    private Map<String, List<Path>> launcherLibMap = new HashMap<String, List<Path>>();

    //symlink mapping. Oozie keeps on checking symlink path and if changes, Oozie reloads the sharelib
    private Map<String, Map<Path, Path>> symlinkMapping = new HashMap<String, Map<Path, Path>>();

    private static XLog LOG = XLog.getLog(ShareLibService.class);

    private String sharelibMappingFile;

    private boolean isShipLauncherEnabled = false;

    public static String SHARE_LIB_CONF_PREFIX = "oozie";

    private boolean shareLibLoadAttempted = false;

    private String sharelibMetaFileOldTimeStamp;

    private String sharelibDirOld;

    FileSystem fs;

    final long retentionTime = 1000 * 60 * 60 * 24 * ConfigurationService.getInt(LAUNCHERJAR_LIB_RETENTION);

    @Override
    public void init(Services services) throws ServiceException {
        this.services = services;
        sharelibMappingFile = ConfigurationService.get(services.getConf(), SHARELIB_MAPPING_FILE);
        isShipLauncherEnabled = ConfigurationService.getBoolean(services.getConf(), SHIP_LAUNCHER_JAR);
        boolean failOnfailure = ConfigurationService.getBoolean(services.getConf(), FAIL_FAST_ON_STARTUP);
        Path launcherlibPath = getLauncherlibPath();
        HadoopAccessorService has = Services.get().get(HadoopAccessorService.class);
        URI uri = launcherlibPath.toUri();
        try {
<<<<<<< HEAD
            sharelibMappingFile = services.getConf().get(SHARELIB_MAPPING_FILE, "");
            LOG.error("WWWWWWWWWWWWWWWWWWWWWWWWWWWWWWWWW"+sharelibMappingFile); //sharelibMappingFile is empty
            isShipLauncherEnabled = services.getConf().getBoolean(SHIP_LAUNCHER_JAR, false); //isShipLauncherEnabled is false
            LOG.error("DDDDDDDDDDDDDDDDDDDDDDDDDDDDDDDDDDDDDDD"+isShipLauncherEnabled);
            Path launcherlibPath = getLauncherlibPath();
            if(launcherlibPath!=null)
              LOG.error("ttttttttttttttttttttttttttttttttt"+launcherlibPath); //launcherlibPath is /user/oozie/share/lib/launcher_20140314112019
            HadoopAccessorService has = Services.get().get(HadoopAccessorService.class);
            URI uri = launcherlibPath.toUri();
            if(uri!=null)
              LOG.error("UUUUUUUUUUUUUUUUUUUUUUUUUUUUUUUUUUUUUUU"+uri);
//            fs = FileSystem.get(has.createJobConf(uri.getAuthority()));
            fs = launcherlibPath.getFileSystem(has.createJobConf(uri.getAuthority()));
            if(fs!=null) LOG.error("FS YYYYYYYYYYYYYYYYYYYYYYYYYYY");
            updateLauncherLib();
            updateShareLib();
            //Only one server should purge sharelib

            if (Services.get().get(JobsConcurrencyService.class).isFirstServer()) {
                final Date current = Calendar.getInstance(TimeZone.getTimeZone("GMT")).getTime();
                purgeLibs(fs, LAUNCHER_PREFIX, current);
                purgeLibs(fs, SHARED_LIB_PREFIX, current);
            }
=======
            fs = FileSystem.get(has.createJobConf(uri.getAuthority()));
            updateLauncherLib();
            updateShareLib();
>>>>>>> abb50878
        }
        catch (Throwable e) {
            if (failOnfailure) {
                LOG.error("Sharelib initialization fails", e);
                throw new ServiceException(ErrorCode.E0104, getClass().getName(), "Sharelib initialization fails. ", e);
            }
            else {
                // We don't want to actually fail init by throwing an Exception, so only create the ServiceException and
                // log it
                ServiceException se = new ServiceException(ErrorCode.E0104, getClass().getName(),
                        "Not able to cache sharelib. An Admin needs to install the sharelib with oozie-setup.sh and issue the "
                                + "'oozie admin' CLI command to update the sharelib", e);
                LOG.error(se);
            }
        }
        Runnable purgeLibsRunnable = new Runnable() {
            @Override
            public void run() {
                System.out.flush();
                try {
                    // Only one server should purge sharelib
                    if (Services.get().get(JobsConcurrencyService.class).isLeader()) {
                        final Date current = Calendar.getInstance(TimeZone.getTimeZone("GMT")).getTime();
                        purgeLibs(fs, LAUNCHER_PREFIX, current);
                        purgeLibs(fs, SHARED_LIB_PREFIX, current);
                    }
                }
                catch (IOException e) {
                    LOG.error("There was an issue purging the sharelib", e);
                }
            }
        };
        services.get(SchedulerService.class).schedule(purgeLibsRunnable, 10,
                ConfigurationService.getInt(services.getConf(), PURGE_INTERVAL) * 60 * 60 * 24,
                SchedulerService.Unit.SEC);
    }

    /**
     * Recursively change permissions.
     *
     * @throws IOException Signals that an I/O exception has occurred.
     * @throws ClassNotFoundException the class not found exception
     */

    private void updateLauncherLib() throws IOException {
      LOG.error("#######################################################");
        if (isShipLauncherEnabled) {
            if (fs == null) {
                Path launcherlibPath = getLauncherlibPath();
                if(launcherlibPath!=null)
                  LOG.error("EEEEEEEEEEEEEEEEEEEEEEEEEEEEEEEEEEEEEEEEEEEEEEEEEEEE"+launcherlibPath);
                HadoopAccessorService has = Services.get().get(HadoopAccessorService.class);
                URI uri = launcherlibPath.toUri();
                if(uri!=null)
                  LOG.error("CCCCCCCCCCCCCCCCCCCCCCCCCCCCCCCCCC"+uri);
                fs = FileSystem.get(has.createJobConf(uri.getAuthority()));
            }
            Path launcherlibPath = getLauncherlibPath();
            if(launcherlibPath!=null)
              LOG.error("RRRRRRRRRRRRRRRRRRRRRRRRRRRRRRRRRRRRRRRRRRRR"+launcherlibPath);
            setupLauncherLibPath(fs, launcherlibPath);
            recursiveChangePermissions(fs, launcherlibPath, FsPermission.valueOf(PERMISSION_STRING));
        }

    }

    /**
     * Copy launcher jars to Temp directory
     *
     * @param fs the FileSystem
     * @param tmpShareLibPath destination path
     * @throws IOException Signals that an I/O exception has occurred.
     * @throws ClassNotFoundException the class not found exception
     */
    private void setupLauncherLibPath(FileSystem fs, Path tmpLauncherLibPath) throws IOException {

        ActionService actionService = Services.get().get(ActionService.class);
        List<Class> classes = JavaActionExecutor.getCommonLauncherClasses();
        Path baseDir = new Path(tmpLauncherLibPath, JavaActionExecutor.OOZIE_COMMON_LIBDIR);
        copyJarContainingClasses(classes, fs, baseDir, JavaActionExecutor.OOZIE_COMMON_LIBDIR);
        Set<String> actionTypes = actionService.getActionTypes();
        for (String key : actionTypes) {
            ActionExecutor executor = actionService.getExecutor(key);
            if (executor instanceof JavaActionExecutor) {
                JavaActionExecutor jexecutor = (JavaActionExecutor) executor;
                classes = jexecutor.getLauncherClasses();
                if (classes != null) {
                    String type = executor.getType();
                    Path executorDir = new Path(tmpLauncherLibPath, type);
                    copyJarContainingClasses(classes, fs, executorDir, type);
                }
            }
        }
    }

    /**
     * Recursive change permissions.
     *
     * @param fs the FileSystem
     * @param path the Path
     * @param perm is permission
     * @throws IOException Signals that an I/O exception has occurred.
     */
    private void recursiveChangePermissions(FileSystem fs, Path path, FsPermission fsPerm) throws IOException {
        fs.setPermission(path, fsPerm);
        FileStatus[] filesStatus = fs.listStatus(path);
        for (int i = 0; i < filesStatus.length; i++) {
            Path p = filesStatus[i].getPath();
            if (filesStatus[i].isDir()) {
                recursiveChangePermissions(fs, p, fsPerm);
            }
            else {
                fs.setPermission(p, fsPerm);
            }
        }
    }

    /**
     * Copy jar containing classes.
     *
     * @param classes the classes
     * @param fs the FileSystem
     * @param executorDir is Path
     * @param type is sharelib key
     * @throws IOException Signals that an I/O exception has occurred.
     */
    private void copyJarContainingClasses(List<Class> classes, FileSystem fs, Path executorDir, String type)
            throws IOException {
 //     if(executorDir!=null)
 //       LOG.error("IIIIIIIII"+executorDir);
        fs.mkdirs(executorDir);
        Set<String> localJarSet = new HashSet<String>();
        for (Class c : classes) {
            String localJar = findContainingJar(c);
            if (localJar != null) {
                localJarSet.add(localJar);
            }
            else {
                throw new IOException("No jar containing " + c + " found");
            }
        }
        List<Path> listOfPaths = new ArrayList<Path>();
        for (String localJarStr : localJarSet) {
            File localJar = new File(localJarStr);
            fs.copyFromLocalFile(new Path(localJar.getPath()), executorDir);
     //       if(localJar!=null)
    //          LOG.error("LLLLLLLLLLLL"+localJar.getName());
            Path path = new Path(executorDir, localJar.getName());
            listOfPaths.add(path);
            LOG.info(localJar.getName() + " uploaded to " + executorDir.toString());
        }
  //      if(listOfPaths!=null)
  //      LOG.error("QQQQQQ"+type+"wwwwwwwww"+listOfPaths.toString());
        launcherLibMap.put(type, listOfPaths);

    }

    /**
     * Gets the path recursively.
     *
     * @param fs the FileSystem
     * @param rootDir the root directory
     * @param listOfPaths the list of paths
     * @return the path recursively
     * @throws IOException Signals that an I/O exception has occurred.
     */
    private void getPathRecursively(FileSystem fs, Path rootDir, List<Path> listOfPaths) throws IOException {
        if (rootDir == null) {
            return;
        }

        try {
            if(fs.isFile(new Path(new URI(rootDir.toString()).getPath()))){
                listOfPaths.add(rootDir);
                return;
            }
        }
        catch (URISyntaxException e) {
            throw new IOException(e);
        }
        FileStatus[] status = fs.listStatus(rootDir);
        if (status == null) {
            LOG.info("Shared lib " + rootDir + " doesn't exist, not adding to cache");
            return;
        }

        for (FileStatus file : status) {
            if (file.isDir()) {
                getPathRecursively(fs, file.getPath(), listOfPaths);
            }
            else {
                listOfPaths.add(file.getPath());
            }
        }
    }

    public Map<String, List<Path>> getShareLib() {
        return shareLibMap;
    }

    private Map<String, Map<Path, Path>> getSymlinkMapping() {
        return symlinkMapping;
    }

    /**
     * Gets the action sharelib lib jars.
     *
     * @param shareLibKey the sharelib key
     * @return List of paths
     * @throws IOException
     */
    public List<Path> getShareLibJars(String shareLibKey) throws IOException {
        // Sharelib map is empty means that on previous or startup attempt of
        // caching sharelib has failed.Trying to reload
      LOG.error("KAI SHI getShareLibJars");
        if (shareLibMap.isEmpty() && !shareLibLoadAttempted) {
          LOG.error("KAI JIN RU LE");
            synchronized (ShareLibService.class) {
                if (shareLibMap.isEmpty()) {
                  LOG.error("YAO updateShareLib LE");
                    updateShareLib();
                    shareLibLoadAttempted = true;
                }
            }
        }
<<<<<<< HEAD
        if(shareLibMap != null && shareLibMap.get(actionKey) != null)
        LOG.error(shareLibMap.get(actionKey).toString());
        LOG.error("gggggggggggggggggggggggggggggggggggggggg"+shareLibMap.get(actionKey));
        return shareLibMap.get(actionKey);
=======
        checkSymlink(shareLibKey);
        return shareLibMap.get(shareLibKey);
    }

    private void checkSymlink(String shareLibKey) throws IOException {
        if (!HadoopShims.isSymlinkSupported() || symlinkMapping.get(shareLibKey) == null
                || symlinkMapping.get(shareLibKey).isEmpty()) {
            return;
        }

        HadoopShims fileSystem = new HadoopShims(fs);
        for (Path path : symlinkMapping.get(shareLibKey).keySet()) {
            if (!symlinkMapping.get(shareLibKey).get(path).equals(fileSystem.getSymLinkTarget(path))) {
                synchronized (ShareLibService.class) {
                    Map<String, List<Path>> tempShareLibMap = new HashMap<String, List<Path>>(shareLibMap);
                    Map<String, Map<Path, Path>> tmpSymlinkMapping = new HashMap<String, Map<Path, Path>>(symlinkMapping);

                    LOG.info(MessageFormat.format("Symlink target for [{0}] has changed, was [{1}], now [{2}]", shareLibKey,
                            path, fileSystem.getSymLinkTarget(path)));
                    loadShareLibMetaFile(tempShareLibMap, tmpSymlinkMapping, sharelibMappingFile, shareLibKey);
                    shareLibMap = tempShareLibMap;
                    symlinkMapping = tmpSymlinkMapping;
                    return;
                }

            }
        }

>>>>>>> abb50878
    }

    /**
     * Gets the launcher jars.
     *
     * @param shareLibKey the shareLib key
     * @return launcher jars paths
     * @throws ClassNotFoundException
     * @throws IOException
     */
    public List<Path> getSystemLibJars(String shareLibKey) throws IOException {
        List<Path> returnList = new ArrayList<Path>();
        // Sharelib map is empty means that on previous or startup attempt of
        // caching launcher jars has failed.Trying to reload
  //      LOG.error("getSystemLibJars lalalalallalalallala");
        if (isShipLauncherEnabled) {
            if (launcherLibMap.isEmpty()) {
                synchronized (ShareLibService.class) {
                    if (launcherLibMap.isEmpty()) {
    //                    LOG.error("kai shi updateLauncherLib");
                        updateLauncherLib();
                    }
                }
            }
<<<<<<< HEAD
 //           if(returnList!=null)
//            LOG.error("CCCCCCCCCCCC"+returnList.toString());
  //          LOG.error("OOOOOOOOOOOOO"+launcherLibMap);
            if(launcherLibMap.get(actionKey)!=null)
                returnList.addAll(launcherLibMap.get(actionKey));
   //         if(returnList!=null)
   //           LOG.error("DDDDDDDDDD"+returnList.toString());
        }
 //       LOG.error("MEI YOU updateLauncherLib"+actionKey);
        if (actionKey.equals(JavaActionExecutor.OOZIE_COMMON_LIBDIR)) {
   //       LOG.error("JIN RU");
            List<Path> sharelibList = getShareLibJars(actionKey);
     //       LOG.error("***&&&&&"+sharelibList);
=======
            if (launcherLibMap.get(shareLibKey) != null) {
                returnList.addAll(launcherLibMap.get(shareLibKey));
            }
        }
        if (shareLibKey.equals(JavaActionExecutor.OOZIE_COMMON_LIBDIR)) {
            List<Path> sharelibList = getShareLibJars(shareLibKey);
>>>>>>> abb50878
            if (sharelibList != null) {
         //     LOG.error("sharelibList != null");
                returnList.addAll(sharelibList);
  //              if(returnList!=null)
   //               LOG.error("EEEEEEEEEEEE"+returnList.toString());
            }
        }
        return returnList;
    }

    /**
     * Find containing jar containing.
     *
     * @param clazz the clazz
     * @return the string
     */
    @VisibleForTesting
    protected String findContainingJar(Class clazz) {
        ClassLoader loader = clazz.getClassLoader();
        String classFile = clazz.getName().replaceAll("\\.", "/") + ".class";
        try {
            for (Enumeration itr = loader.getResources(classFile); itr.hasMoreElements();) {
                URL url = (URL) itr.nextElement();
                if ("jar".equals(url.getProtocol())) {
                    String toReturn = url.getPath();
                    if (toReturn.startsWith("file:")) {
                        toReturn = toReturn.substring("file:".length());
                        // URLDecoder is a misnamed class, since it actually
                        // decodes
                        // x-www-form-urlencoded MIME type rather than actual
                        // URL encoding (which the file path has). Therefore it
                        // would
                        // decode +s to ' 's which is incorrect (spaces are
                        // actually
                        // either unencoded or encoded as "%20"). Replace +s
                        // first, so
                        // that they are kept sacred during the decoding
                        // process.
                        toReturn = toReturn.replaceAll("\\+", "%2B");
                        toReturn = URLDecoder.decode(toReturn, "UTF-8");
                        toReturn = toReturn.replaceAll("!.*$", "");
                        return toReturn;
                    }
                }
            }
        }
        catch (IOException ioe) {
            throw new RuntimeException(ioe);
        }
        return null;
    }

    /**
     * Purge libs.
     *
     * @param fs the fs
     * @param prefix the prefix
     * @throws IOException Signals that an I/O exception has occurred.
     */
    private void purgeLibs(FileSystem fs, final String prefix, final Date current) throws IOException {
        Path executorLibBasePath = services.get(WorkflowAppService.class).getSystemLibPath();
        PathFilter directoryFilter = new PathFilter() {
            @Override
            public boolean accept(Path path) {
                if (path.getName().startsWith(prefix)) {
                    String name = path.getName();
                    String time = name.substring(prefix.length());
                    Date d = null;
                    try {
                        d = dateFormat.parse(time);
                    }
                    catch (ParseException e) {
                        return false;
                    }
                    return (current.getTime() - d.getTime()) > retentionTime;
                }
                else {
                    return false;
                }
            }
        };
        FileStatus[] dirList = fs.listStatus(executorLibBasePath, directoryFilter);
        Arrays.sort(dirList, new Comparator<FileStatus>() {
            // sort in desc order
            @Override
            public int compare(FileStatus o1, FileStatus o2) {
                return o2.getPath().getName().compareTo(o1.getPath().getName());
            }
        });

        // Logic is to keep all share-lib between current timestamp and 7days old + 1 latest sharelib older than 7 days.
        // refer OOZIE-1761
        for (int i = 1; i < dirList.length; i++) {
            Path dirPath = dirList[i].getPath();
            fs.delete(dirPath, true);
            LOG.info("Deleted old launcher jar lib directory {0}", dirPath.getName());
        }
    }

    @Override
    public void destroy() {
        shareLibMap.clear();
        launcherLibMap.clear();

    }

    @Override
    public Class<? extends Service> getInterface() {
        return ShareLibService.class;
    }

    /**
     * Update share lib cache.
     *
     * @return the map
     * @throws IOException Signals that an I/O exception has occurred.
     */
    public Map<String, String> updateShareLib() throws IOException {
        Map<String, String> status = new HashMap<String, String>();

        LOG.error("JIN RU updateShareLib LA");
//        if (fs == null) {
//            Path launcherlibPath = getLauncherlibPath();
//            LOG.error("launcherlibPath:::::::::::"+launcherlibPath+"uri:"+launcherlibPath.toUri()+"uri.getAuthority():"+launcherlibPath.toUri().getAuthority());
//            HadoopAccessorService has = Services.get().get(HadoopAccessorService.class);
//            URI uri = launcherlibPath.toUri();
//            //fs = FileSystem.get(has.createJobConf(uri.getAuthority()));
//            fs = launcherlibPath.getFileSystem(has.createJobConf(uri.getAuthority()));
//        }

        Map<String, List<Path>> tempShareLibMap = new HashMap<String, List<Path>>();
        Map<String, Map<Path, Path>> tmpSymlinkMapping = new HashMap<String, Map<Path, Path>>();

<<<<<<< HEAD
        if (!StringUtils.isEmpty(sharelibMappingFile)) {
          LOG.error("sharelibMappingFile AAAAAA fei KONG ");
          FileSystem fs = new Path(sharelibMappingFile).getFileSystem(new Configuration());
            String sharelibMetaFileNewTimeStamp = JsonUtils.formatDateRfc822(new Date(fs.getFileStatus(
                    new Path(sharelibMappingFile)).getModificationTime()),"GMT");
            loadShareLibMetaFile(tempShareLibMap, sharelibMappingFile);
=======
        if (!StringUtils.isEmpty(sharelibMappingFile.trim())) {
            String sharelibMetaFileNewTimeStamp = JsonUtils.formatDateRfc822(
                    new Date(fs.getFileStatus(new Path(sharelibMappingFile)).getModificationTime()), "GMT");
            loadShareLibMetaFile(tempShareLibMap, tmpSymlinkMapping, sharelibMappingFile, null);
>>>>>>> abb50878
            status.put("sharelibMetaFile", sharelibMappingFile);
            status.put("sharelibMetaFileNewTimeStamp", sharelibMetaFileNewTimeStamp);
            status.put("sharelibMetaFileOldTimeStamp", sharelibMetaFileOldTimeStamp);
            sharelibMetaFileOldTimeStamp = sharelibMetaFileNewTimeStamp;
        }
        else {
          LOG.error("sharelibMappingFile BBBB shi KONG ");
            Path shareLibpath = getLatestLibPath(services.get(WorkflowAppService.class).getSystemLibPath(),
                    SHARED_LIB_PREFIX);
          //author by mengsun
            loadShareLibfromDFS(tempShareLibMap, shareLibpath);
            if(shareLibpath!=null)
            LOG.error("ZHUYI -----&&&&&&"+shareLibpath.toString());
            if (shareLibpath != null) {
                status.put("sharelibDirNew", shareLibpath.toString());
                status.put("sharelibDirOld", sharelibDirOld);
                sharelibDirOld = shareLibpath.toString();
            }
            else LOG.error("shareLibpath shi NULL");

        }
        if(tempShareLibMap!=null)
        LOG.error("ZZZZZZZZZHHHHHUYI%%%%%%%%%%%%%%%%%%"+tempShareLibMap.toString());
        if(status!=null)
          LOG.error("LLLLLLLLLLLLLLLLL$$$$$$$$$$$$"+status.toString());
        shareLibMap = tempShareLibMap;
        symlinkMapping = tmpSymlinkMapping;
        return status;
    }

    /**
     * Update share lib cache. Parse the share lib directory and each sub directory is a action key
     *
     * @param shareLibMap the share lib jar map
     * @param shareLibpath the share libpath
     * @throws IOException Signals that an I/O exception has occurred.
     */
    private void loadShareLibfromDFS(Map<String, List<Path>> shareLibMap, Path shareLibpath) throws IOException {

        if (shareLibpath == null) {
            LOG.info("No share lib directory found");
            return;

        }

        FileStatus[] dirList = fs.listStatus(shareLibpath);

        if (dirList == null) {
            return;
        }

        for (FileStatus dir : dirList) {
            if (!dir.isDir()) {
                continue;
            }
            LOG.error("mmmmmmmmmmmmmmmmmmmmmmmmmmmmmmmmmmmmm"+dir);
            List<Path> listOfPaths = new ArrayList<Path>();
            getPathRecursively(fs, dir.getPath(), listOfPaths);
            shareLibMap.put(dir.getPath().getName(), listOfPaths);
            LOG.error("Share lib for @@@@@@@@@@@@@@@@@@@@@@" + dir.getPath().getName() + ":" + listOfPaths);

        }

    }

    /**
     * Load share lib text file. Sharelib mapping files contains list of key=value. where key is the action key and
     * value is the DFS location of sharelib files.
     *
     * @param shareLibMap the share lib jar map
     * @param sharelipFileMapping the sharelip file mapping
     * @param symlinkMapping the symlink mapping
     * @parm shareLibKey the sharelib key
     * @throws IOException Signals that an I/O exception has occurred.
     */
    private void loadShareLibMetaFile(Map<String, List<Path>> shareLibMap,
            Map<String, Map<Path, Path>> symlinkMapping, String sharelibFileMapping, String shareLibKey)
            throws IOException {

        Path shareFileMappingPath = new Path(sharelibFileMapping);
        HadoopAccessorService has = Services.get().get(HadoopAccessorService.class);
//        FileSystem filesystem = FileSystem.get(has.createJobConf(shareFileMappingPath.toUri().getAuthority()));
        FileSystem filesystem = shareFileMappingPath.getFileSystem(new Configuration());
        Properties prop = new Properties();
        prop.load(filesystem.open(new Path(sharelibFileMapping)));

        for (Object keyObject : prop.keySet()) {
            String key = (String) keyObject;
<<<<<<< HEAD
            if (key.toLowerCase().startsWith(SHARE_LIB_CONF_PREFIX)) {
                String mapKey = key.substring(SHARE_LIB_CONF_PREFIX.length() + 1);
                String pathList[] = ((String) prop.get(key)).split(",");
                List<Path> listOfPaths = new ArrayList<Path>();
                FileSystem fs = new Path(sharelibMappingFile).getFileSystem(new Configuration());
                for (String dfsPath : pathList) {
                    getPathRecursively(fs, new Path(dfsPath), listOfPaths);
                }
                shareLibMap.put(mapKey, listOfPaths);
                LOG.info("Share lib for " + mapKey + ":" + listOfPaths);

            }
            else {
                LOG.info(" Not adding " + key + " to sharelib, not prefix with " + SHARE_LIB_CONF_PREFIX);
=======
            String mapKey = key.substring(SHARE_LIB_CONF_PREFIX.length() + 1);
            if (key.toLowerCase().startsWith(SHARE_LIB_CONF_PREFIX)
                    && (shareLibKey == null || shareLibKey.equals(mapKey))) {
                loadSharelib(shareLibMap, symlinkMapping, mapKey, ((String) prop.get(key)).split(","));
>>>>>>> abb50878
            }
        }
    }

    private void loadSharelib(Map<String, List<Path>> tmpShareLibMap, Map<String, Map<Path, Path>> tmpSymlinkMapping,
            String shareLibKey, String pathList[]) throws IOException {
        List<Path> listOfPaths = new ArrayList<Path>();
        Map<Path, Path> symlinkMappingforAction = new HashMap<Path, Path>();
        HadoopShims fileSystem = new HadoopShims(fs);

        for (String dfsPath : pathList) {
            Path path = new Path(dfsPath);

            getPathRecursively(fs, path, listOfPaths);
            if (HadoopShims.isSymlinkSupported() && fileSystem.isSymlink(path)) {
                symlinkMappingforAction.put(path, fileSystem.getSymLinkTarget(path));
            }
        }
        if (HadoopShims.isSymlinkSupported()) {
            LOG.info("symlink for " + shareLibKey + ":" + symlinkMappingforAction);
            tmpSymlinkMapping.put(shareLibKey, symlinkMappingforAction);
        }
        tmpShareLibMap.put(shareLibKey, listOfPaths);
        LOG.info("Share lib for " + shareLibKey + ":" + listOfPaths);
    }

    /**
     * Gets the launcherlib path.
     *
     * @return the launcherlib path
     */
    private Path getLauncherlibPath() {
        String formattedDate = dateFormat.format(Calendar.getInstance(TimeZone.getTimeZone("GMT")).getTime());
        Path tmpLauncherLibPath = new Path(services.get(WorkflowAppService.class).getSystemLibPath(), LAUNCHER_PREFIX
                + formattedDate);
        if(tmpLauncherLibPath!=null)
          LOG.error("HHHHHHHHHHHHHHHHHHHHHHHHHHH"+tmpLauncherLibPath);
        return tmpLauncherLibPath;
    }

    /**
     * Gets the Latest lib path.
     *
     * @param rootDir the root dir
     * @param prefix the prefix
     * @return latest lib path
     * @throws IOException Signals that an I/O exception has occurred.
     */
    public Path getLatestLibPath(Path rootDir, final String prefix) throws IOException {
        Date max = new Date(0L);
     //   Path path = null;
        //@author by mengsun
        Path path = rootDir;
        PathFilter directoryFilter = new PathFilter() {
            @Override
            public boolean accept(Path path) {
                return path.getName().startsWith(prefix);
            }
        };

        FileStatus[] files = fs.listStatus(rootDir, directoryFilter);
        for (FileStatus file : files) {
            String name = file.getPath().getName().toString();
            String time = name.substring(prefix.length());
            Date d = null;
            try {
                d = dateFormat.parse(time);
            }
            catch (ParseException e) {
                continue;
            }
            if (d.compareTo(max) > 0) {
                path = file.getPath();
                max = d;
            }
        }
        //If there are no timestamped directories, fall back to root directory
        if (path == null) {
            path = rootDir;
        }
        return path;
    }

    /**
     * Instruments the log service.
     * <p/>
     * It sets instrumentation variables indicating the location of the sharelib and launcherlib
     *
     * @param instr instrumentation to use.
     */
    @Override
    public void instrument(Instrumentation instr) {
        instr.addVariable("libs", "sharelib.source", new Instrumentation.Variable<String>() {
            @Override
            public String getValue() {
                if (!StringUtils.isEmpty(sharelibMappingFile.trim())) {
                    return SHARELIB_MAPPING_FILE;
                }
                return WorkflowAppService.SYSTEM_LIB_PATH;
            }
        });
        instr.addVariable("libs", "sharelib.mapping.file", new Instrumentation.Variable<String>() {
            @Override
            public String getValue() {
                if (!StringUtils.isEmpty(sharelibMappingFile.trim())) {
                    return sharelibMappingFile;
                }
                return "(none)";
            }
        });
        instr.addVariable("libs", "sharelib.system.libpath", new Instrumentation.Variable<String>() {
            @Override
            public String getValue() {
                String sharelibPath = "(unavailable)";
                try {

                    Path libPath = getLatestLibPath(services.get(WorkflowAppService.class).getSystemLibPath(),
                            SHARED_LIB_PREFIX);
                    if (libPath != null) {
                        sharelibPath = libPath.toUri().toString();
                    }
                }
                catch (IOException ioe) {
                    // ignore exception because we're just doing instrumentation
                }
                return sharelibPath;
            }
        });
        instr.addVariable("libs", "sharelib.mapping.file.timestamp", new Instrumentation.Variable<String>() {
            @Override
            public String getValue() {
                if (!StringUtils.isEmpty(sharelibMetaFileOldTimeStamp)) {
                    return sharelibMetaFileOldTimeStamp;
                }
                return "(none)";
            }
        });
        instr.addVariable("libs", "sharelib.keys", new Instrumentation.Variable<String>() {
            @Override
            public String getValue() {
                Map<String, List<Path>> shareLib = getShareLib();
                if (shareLib != null && !shareLib.isEmpty()) {
                    Set<String> keySet = shareLib.keySet();
                    return keySet.toString();
                }
                return "(unavailable)";
            }
        });
        instr.addVariable("libs", "launcherlib.system.libpath", new Instrumentation.Variable<String>() {
            @Override
            public String getValue() {
                return getLauncherlibPath().toUri().toString();
            }
        });
        instr.addVariable("libs", "sharelib.symlink.mapping", new Instrumentation.Variable<String>() {
            @Override
            public String getValue() {
                Map<String, Map<Path, Path>> shareLibSymlinkMapping = getSymlinkMapping();
                if (shareLibSymlinkMapping != null && !shareLibSymlinkMapping.isEmpty()
                        && shareLibSymlinkMapping.values() != null && !shareLibSymlinkMapping.values().isEmpty()) {
                    StringBuffer bf = new StringBuffer();
                    for (Entry<String, Map<Path, Path>> key : shareLibSymlinkMapping.entrySet())
                        if (key.getKey() != null && !key.getValue().isEmpty()) {
                            for (Path path : key.getValue().keySet()) {
                                bf.append(path).append("(").append(key).append(")").append("=>")
                                        .append(shareLibSymlinkMapping.get(key).get(path)).append(",");
                            }

                        }
                    return bf.toString();
                }
                return "(none)";
            }
        });

    }

    /**
     * Returns file system for shared libraries.
     * <p/>
     * If WorkflowAppService#getSystemLibPath doesn't have authority then a default one assumed
     *
     * @return file system for shared libraries
     */
    public FileSystem getFileSystem() {
        return fs;
    }
}<|MERGE_RESOLUTION|>--- conflicted
+++ resolved
@@ -117,35 +117,10 @@
         HadoopAccessorService has = Services.get().get(HadoopAccessorService.class);
         URI uri = launcherlibPath.toUri();
         try {
-<<<<<<< HEAD
-            sharelibMappingFile = services.getConf().get(SHARELIB_MAPPING_FILE, "");
-            LOG.error("WWWWWWWWWWWWWWWWWWWWWWWWWWWWWWWWW"+sharelibMappingFile); //sharelibMappingFile is empty
-            isShipLauncherEnabled = services.getConf().getBoolean(SHIP_LAUNCHER_JAR, false); //isShipLauncherEnabled is false
-            LOG.error("DDDDDDDDDDDDDDDDDDDDDDDDDDDDDDDDDDDDDDD"+isShipLauncherEnabled);
-            Path launcherlibPath = getLauncherlibPath();
-            if(launcherlibPath!=null)
-              LOG.error("ttttttttttttttttttttttttttttttttt"+launcherlibPath); //launcherlibPath is /user/oozie/share/lib/launcher_20140314112019
-            HadoopAccessorService has = Services.get().get(HadoopAccessorService.class);
-            URI uri = launcherlibPath.toUri();
-            if(uri!=null)
-              LOG.error("UUUUUUUUUUUUUUUUUUUUUUUUUUUUUUUUUUUUUUU"+uri);
-//            fs = FileSystem.get(has.createJobConf(uri.getAuthority()));
-            fs = launcherlibPath.getFileSystem(has.createJobConf(uri.getAuthority()));
-            if(fs!=null) LOG.error("FS YYYYYYYYYYYYYYYYYYYYYYYYYYY");
-            updateLauncherLib();
-            updateShareLib();
-            //Only one server should purge sharelib
-
-            if (Services.get().get(JobsConcurrencyService.class).isFirstServer()) {
-                final Date current = Calendar.getInstance(TimeZone.getTimeZone("GMT")).getTime();
-                purgeLibs(fs, LAUNCHER_PREFIX, current);
-                purgeLibs(fs, SHARED_LIB_PREFIX, current);
-            }
-=======
+
             fs = FileSystem.get(has.createJobConf(uri.getAuthority()));
             updateLauncherLib();
             updateShareLib();
->>>>>>> abb50878
         }
         catch (Throwable e) {
             if (failOnfailure) {
@@ -191,21 +166,17 @@
      */
 
     private void updateLauncherLib() throws IOException {
-      LOG.error("#######################################################");
         if (isShipLauncherEnabled) {
             if (fs == null) {
                 Path launcherlibPath = getLauncherlibPath();
                 if(launcherlibPath!=null)
-                  LOG.error("EEEEEEEEEEEEEEEEEEEEEEEEEEEEEEEEEEEEEEEEEEEEEEEEEEEE"+launcherlibPath);
                 HadoopAccessorService has = Services.get().get(HadoopAccessorService.class);
                 URI uri = launcherlibPath.toUri();
                 if(uri!=null)
-                  LOG.error("CCCCCCCCCCCCCCCCCCCCCCCCCCCCCCCCCC"+uri);
                 fs = FileSystem.get(has.createJobConf(uri.getAuthority()));
             }
             Path launcherlibPath = getLauncherlibPath();
             if(launcherlibPath!=null)
-              LOG.error("RRRRRRRRRRRRRRRRRRRRRRRRRRRRRRRRRRRRRRRRRRRR"+launcherlibPath);
             setupLauncherLibPath(fs, launcherlibPath);
             recursiveChangePermissions(fs, launcherlibPath, FsPermission.valueOf(PERMISSION_STRING));
         }
@@ -371,12 +342,6 @@
                 }
             }
         }
-<<<<<<< HEAD
-        if(shareLibMap != null && shareLibMap.get(actionKey) != null)
-        LOG.error(shareLibMap.get(actionKey).toString());
-        LOG.error("gggggggggggggggggggggggggggggggggggggggg"+shareLibMap.get(actionKey));
-        return shareLibMap.get(actionKey);
-=======
         checkSymlink(shareLibKey);
         return shareLibMap.get(shareLibKey);
     }
@@ -405,7 +370,6 @@
             }
         }
 
->>>>>>> abb50878
     }
 
     /**
@@ -430,28 +394,12 @@
                     }
                 }
             }
-<<<<<<< HEAD
- //           if(returnList!=null)
-//            LOG.error("CCCCCCCCCCCC"+returnList.toString());
-  //          LOG.error("OOOOOOOOOOOOO"+launcherLibMap);
-            if(launcherLibMap.get(actionKey)!=null)
-                returnList.addAll(launcherLibMap.get(actionKey));
-   //         if(returnList!=null)
-   //           LOG.error("DDDDDDDDDD"+returnList.toString());
-        }
- //       LOG.error("MEI YOU updateLauncherLib"+actionKey);
-        if (actionKey.equals(JavaActionExecutor.OOZIE_COMMON_LIBDIR)) {
-   //       LOG.error("JIN RU");
-            List<Path> sharelibList = getShareLibJars(actionKey);
-     //       LOG.error("***&&&&&"+sharelibList);
-=======
             if (launcherLibMap.get(shareLibKey) != null) {
                 returnList.addAll(launcherLibMap.get(shareLibKey));
             }
         }
         if (shareLibKey.equals(JavaActionExecutor.OOZIE_COMMON_LIBDIR)) {
             List<Path> sharelibList = getShareLibJars(shareLibKey);
->>>>>>> abb50878
             if (sharelibList != null) {
          //     LOG.error("sharelibList != null");
                 returnList.addAll(sharelibList);
@@ -585,44 +533,29 @@
         Map<String, List<Path>> tempShareLibMap = new HashMap<String, List<Path>>();
         Map<String, Map<Path, Path>> tmpSymlinkMapping = new HashMap<String, Map<Path, Path>>();
 
-<<<<<<< HEAD
-        if (!StringUtils.isEmpty(sharelibMappingFile)) {
-          LOG.error("sharelibMappingFile AAAAAA fei KONG ");
-          FileSystem fs = new Path(sharelibMappingFile).getFileSystem(new Configuration());
-            String sharelibMetaFileNewTimeStamp = JsonUtils.formatDateRfc822(new Date(fs.getFileStatus(
-                    new Path(sharelibMappingFile)).getModificationTime()),"GMT");
-            loadShareLibMetaFile(tempShareLibMap, sharelibMappingFile);
-=======
         if (!StringUtils.isEmpty(sharelibMappingFile.trim())) {
             String sharelibMetaFileNewTimeStamp = JsonUtils.formatDateRfc822(
                     new Date(fs.getFileStatus(new Path(sharelibMappingFile)).getModificationTime()), "GMT");
             loadShareLibMetaFile(tempShareLibMap, tmpSymlinkMapping, sharelibMappingFile, null);
->>>>>>> abb50878
             status.put("sharelibMetaFile", sharelibMappingFile);
             status.put("sharelibMetaFileNewTimeStamp", sharelibMetaFileNewTimeStamp);
             status.put("sharelibMetaFileOldTimeStamp", sharelibMetaFileOldTimeStamp);
             sharelibMetaFileOldTimeStamp = sharelibMetaFileNewTimeStamp;
         }
         else {
-          LOG.error("sharelibMappingFile BBBB shi KONG ");
             Path shareLibpath = getLatestLibPath(services.get(WorkflowAppService.class).getSystemLibPath(),
                     SHARED_LIB_PREFIX);
           //author by mengsun
             loadShareLibfromDFS(tempShareLibMap, shareLibpath);
             if(shareLibpath!=null)
-            LOG.error("ZHUYI -----&&&&&&"+shareLibpath.toString());
             if (shareLibpath != null) {
                 status.put("sharelibDirNew", shareLibpath.toString());
                 status.put("sharelibDirOld", sharelibDirOld);
                 sharelibDirOld = shareLibpath.toString();
             }
-            else LOG.error("shareLibpath shi NULL");
 
         }
         if(tempShareLibMap!=null)
-        LOG.error("ZZZZZZZZZHHHHHUYI%%%%%%%%%%%%%%%%%%"+tempShareLibMap.toString());
-        if(status!=null)
-          LOG.error("LLLLLLLLLLLLLLLLL$$$$$$$$$$$$"+status.toString());
         shareLibMap = tempShareLibMap;
         symlinkMapping = tmpSymlinkMapping;
         return status;
@@ -653,11 +586,9 @@
             if (!dir.isDir()) {
                 continue;
             }
-            LOG.error("mmmmmmmmmmmmmmmmmmmmmmmmmmmmmmmmmmmmm"+dir);
             List<Path> listOfPaths = new ArrayList<Path>();
             getPathRecursively(fs, dir.getPath(), listOfPaths);
             shareLibMap.put(dir.getPath().getName(), listOfPaths);
-            LOG.error("Share lib for @@@@@@@@@@@@@@@@@@@@@@" + dir.getPath().getName() + ":" + listOfPaths);
 
         }
 
@@ -686,27 +617,10 @@
 
         for (Object keyObject : prop.keySet()) {
             String key = (String) keyObject;
-<<<<<<< HEAD
-            if (key.toLowerCase().startsWith(SHARE_LIB_CONF_PREFIX)) {
-                String mapKey = key.substring(SHARE_LIB_CONF_PREFIX.length() + 1);
-                String pathList[] = ((String) prop.get(key)).split(",");
-                List<Path> listOfPaths = new ArrayList<Path>();
-                FileSystem fs = new Path(sharelibMappingFile).getFileSystem(new Configuration());
-                for (String dfsPath : pathList) {
-                    getPathRecursively(fs, new Path(dfsPath), listOfPaths);
-                }
-                shareLibMap.put(mapKey, listOfPaths);
-                LOG.info("Share lib for " + mapKey + ":" + listOfPaths);
-
-            }
-            else {
-                LOG.info(" Not adding " + key + " to sharelib, not prefix with " + SHARE_LIB_CONF_PREFIX);
-=======
             String mapKey = key.substring(SHARE_LIB_CONF_PREFIX.length() + 1);
             if (key.toLowerCase().startsWith(SHARE_LIB_CONF_PREFIX)
                     && (shareLibKey == null || shareLibKey.equals(mapKey))) {
                 loadSharelib(shareLibMap, symlinkMapping, mapKey, ((String) prop.get(key)).split(","));
->>>>>>> abb50878
             }
         }
     }
@@ -742,8 +656,6 @@
         String formattedDate = dateFormat.format(Calendar.getInstance(TimeZone.getTimeZone("GMT")).getTime());
         Path tmpLauncherLibPath = new Path(services.get(WorkflowAppService.class).getSystemLibPath(), LAUNCHER_PREFIX
                 + formattedDate);
-        if(tmpLauncherLibPath!=null)
-          LOG.error("HHHHHHHHHHHHHHHHHHHHHHHHHHH"+tmpLauncherLibPath);
         return tmpLauncherLibPath;
     }
 
