--- conflicted
+++ resolved
@@ -41,27 +41,14 @@
 
 2. Build with -Puber which will bundle the required libraries in the oozie war. Further, the following options are
 available to customise the versions of the dependencies:
-<<<<<<< HEAD
 -Dhadoop.version=<version> - default 2.4.0
-=======
--P<profile> - default hadoop-2. Valid are hadoop-1, hadoop-2 or hadoop-3. Choose the correct hadoop
-profile depending on the hadoop version used.
--Ptez - Bundle tez jars in hive and pig sharelibs. Useful if you want to use tez
-+as the execution engine for those applications.
--Dhadoop.version=<version> - default 1.2.1 for hadoop-1, 2.4.0 for hadoop-2 and 3.0.0-SNAPSHOT for hadoop-3
->>>>>>> fe182fd8
 -Dhadoop.auth.version=<version> - defaults to hadoop version
 -Ddistcp.version=<version> - defaults to hadoop version
 -Dpig.version=<version> - default 0.12.1
 -Dpig.classifier=<classifier> - default h2
 -Dsqoop.version=<version> - default 1.4.3
-<<<<<<< HEAD
--Dsqoop.classifier=<classifier> - default hadoop200
--Dtomcat.version=<version> - default 6.0.44
-=======
 -Dsqoop.classifier=<classifier> - default hadoop100
 -Dtomcat.version=<version> - default 6.0.47
->>>>>>> fe182fd8
 -Dopenjpa.version=<version> - default 2.2.2
 -Dxerces.version=<version> - default 2.10.0
 -Dcurator.version=<version> - default 2.5.0
