--- conflicted
+++ resolved
@@ -41,15 +41,9 @@
 
 2. Build with -Puber which will bundle the required libraries in the oozie war. Further, the following options are
 available to customise the versions of the dependencies:
-<<<<<<< HEAD
 -Dhadoop.version=<version> - default 2.6.0
-=======
--P<profile> - default hadoop-2. Valid are hadoop-1, hadoop-2 or hadoop-3. Choose the correct hadoop
-profile depending on the hadoop version used.
 -Ptez - Bundle tez jars in hive and pig sharelibs. Useful if you want to use tez
 +as the execution engine for those applications.
--Dhadoop.version=<version> - default 1.2.1 for hadoop-1, 2.6.0 for hadoop-2 and 3.0.0-SNAPSHOT for hadoop-3
->>>>>>> 9d58f9ae
 -Dhadoop.auth.version=<version> - defaults to hadoop version
 -Ddistcp.version=<version> - defaults to hadoop version
 -Dpig.version=<version> - default 0.16.0
